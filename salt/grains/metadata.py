--- conflicted
+++ resolved
@@ -17,7 +17,6 @@
 from __future__ import absolute_import, print_function, unicode_literals
 
 # Import python libs
-import json
 import os
 import socket
 
@@ -60,11 +59,8 @@
             # they have stuff underneath. This will not be doubled up though,
             # because lines ending with a slash are checked first.
             ret[line] = _search(prefix=os.path.join(prefix, line + '/'))
-<<<<<<< HEAD
-=======
         elif line.endswith(('dynamic', 'meta-data')):
             ret[line] = _search(prefix=os.path.join(prefix, line))
->>>>>>> 20be5b43
         elif '=' in line:
             key, value = line.split('=')
             ret[value] = _search(prefix=os.path.join(prefix, key))
@@ -73,11 +69,7 @@
             # (gtmanfred) This try except block is slightly faster than
             # checking if the string starts with a curly brace
             try:
-<<<<<<< HEAD
-                ret[line] = json.loads(retdata)
-=======
                 ret[line] = salt.utils.json.loads(retdata)
->>>>>>> 20be5b43
             except ValueError:
                 ret[line] = retdata
     return ret
