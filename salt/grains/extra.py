--- conflicted
+++ resolved
@@ -41,11 +41,7 @@
     if 'conf_file' not in __opts__:
         return {}
     if os.path.isdir(__opts__['conf_file']):
-<<<<<<< HEAD
-        if salt.utils.is_proxy():
-=======
         if salt.utils.platform.is_proxy():
->>>>>>> 20be5b43
             gfn = os.path.join(
                     __opts__['conf_file'],
                     'proxy.d',
@@ -58,11 +54,7 @@
                     'grains'
                     )
     else:
-<<<<<<< HEAD
-        if salt.utils.is_proxy():
-=======
         if salt.utils.platform.is_proxy():
->>>>>>> 20be5b43
             gfn = os.path.join(
                     os.path.dirname(__opts__['conf_file']),
                     'proxy.d',
@@ -76,11 +68,7 @@
                     )
     if os.path.isfile(gfn):
         log.debug('Loading static grains from %s', gfn)
-<<<<<<< HEAD
-        with salt.utils.fopen(gfn, 'rb') as fp_:
-=======
         with salt.utils.files.fopen(gfn, 'rb') as fp_:
->>>>>>> 20be5b43
             try:
                 return salt.utils.data.decode(salt.utils.yaml.safe_load(fp_))
             except Exception:
