--- conflicted
+++ resolved
@@ -220,10 +220,6 @@
     '''
     key = get_rsa_key(privkey_path, passphrase)
     log.debug('salt.crypt.sign_message: Signing message.')
-<<<<<<< HEAD
-    signer = PKCS1_v1_5.new(key)
-    return signer.sign(SHA.new(salt.utils.to_bytes(message)))
-=======
     if HAS_M2:
         md = EVP.MessageDigest('sha1')
         md.update(message)
@@ -232,7 +228,6 @@
     else:
         signer = PKCS1_v1_5.new(key)
         return signer.sign(SHA.new(salt.utils.stringutils.to_bytes(message)))
->>>>>>> 20be5b43
 
 
 def verify_signature(pubkey_path, message, signature):
@@ -243,10 +238,6 @@
     log.debug('salt.crypt.verify_signature: Loading public key')
     pubkey = get_rsa_pub_key(pubkey_path)
     log.debug('salt.crypt.verify_signature: Verifying signature')
-<<<<<<< HEAD
-    verifier = PKCS1_v1_5.new(pubkey)
-    return verifier.verify(SHA.new(salt.utils.to_bytes(message)), signature)
-=======
     if HAS_M2:
         md = EVP.MessageDigest('sha1')
         md.update(message)
@@ -255,7 +246,6 @@
     else:
         verifier = PKCS1_v1_5.new(pubkey)
         return verifier.verify(SHA.new(salt.utils.stringutils.to_bytes(message)), signature)
->>>>>>> 20be5b43
 
 
 def gen_signature(priv_path, pub_path, sign_path, passphrase=None):
