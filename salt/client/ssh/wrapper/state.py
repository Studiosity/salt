# -*- coding: utf-8 -*-
'''
Create ssh executor system
'''
from __future__ import absolute_import, print_function
# Import python libs
import os
import time
<<<<<<< HEAD
import copy
import json
=======
>>>>>>> 20be5b43
import logging

# Import salt libs
from salt.exceptions import SaltInvocationError
import salt.client.ssh.shell
import salt.client.ssh.state
import salt.utils.args
import salt.utils.data
import salt.utils.files
import salt.utils.hashutils
import salt.utils.jid
import salt.utils.json
import salt.utils.platform
import salt.utils.state
import salt.utils.thin
import salt.roster
import salt.state
import salt.loader
import salt.minion
import salt.log
<<<<<<< HEAD
from salt.ext.six import string_types
import salt.ext.six as six
from salt.exceptions import SaltInvocationError
=======

# Import 3rd-party libs
from salt.ext import six
>>>>>>> 20be5b43

__func_alias__ = {
    'apply_': 'apply'
}
log = logging.getLogger(__name__)


def _set_retcode(ret, highstate=None):
    '''
    Set the return code based on the data back from the state system
    '''

    # Set default retcode to 0
    __context__['retcode'] = 0

    if isinstance(ret, list):
        __context__['retcode'] = 1
        return
<<<<<<< HEAD
    if not salt.utils.check_state_result(ret, highstate=highstate):
=======
    if not salt.utils.state.check_result(ret, highstate=highstate):
>>>>>>> 20be5b43

        __context__['retcode'] = 2


def _check_pillar(kwargs, pillar=None):
    '''
    Check the pillar for errors, refuse to run the state if there are errors
    in the pillar and return the pillar errors
    '''
    if kwargs.get('force'):
        return True
    pillar_dict = pillar if pillar is not None else __pillar__
    if '_errors' in pillar_dict:
        return False
    return True


def _wait(jid):
    '''
    Wait for all previously started state jobs to finish running
    '''
    if jid is None:
<<<<<<< HEAD
        jid = salt.utils.jid.gen_jid()
=======
        jid = salt.utils.jid.gen_jid(__opts__)
>>>>>>> 20be5b43
    states = _prior_running_states(jid)
    while states:
        time.sleep(1)
        states = _prior_running_states(jid)


def _merge_extra_filerefs(*args):
    '''
    Takes a list of filerefs and returns a merged list
    '''
    ret = []
    for arg in args:
        if isinstance(arg, six.string_types):
            if arg:
                ret.extend(arg.split(','))
        elif isinstance(arg, list):
            if arg:
                ret.extend(arg)
    return ','.join(ret)


def _cleanup_slsmod_low_data(low_data):
    '''
    Set "slsmod" keys to None to make
    low_data JSON serializable
    '''
    for i in low_data:
        if 'slsmod' in i:
            i['slsmod'] = None


def _cleanup_slsmod_high_data(high_data):
    '''
    Set "slsmod" keys to None to make
    high_data JSON serializable
    '''
    for i in six.itervalues(high_data):
        if 'stateconf' in i:
            stateconf_data = i['stateconf'][1]
            if 'slsmod' in stateconf_data:
                stateconf_data['slsmod'] = None


def sls(mods, saltenv='base', test=None, exclude=None, **kwargs):
    '''
    Create the seed file for a state.sls run
    '''
    st_kwargs = __salt__.kwargs
    __opts__['grains'] = __grains__
    __pillar__.update(kwargs.get('pillar', {}))
    opts = salt.utils.state.get_sls_opts(__opts__, **kwargs)
    st_ = salt.client.ssh.state.SSHHighState(
            opts,
            __pillar__,
            __salt__,
            __context__['fileclient'])
    st_.push_active()
<<<<<<< HEAD
    if isinstance(mods, str):
=======
    if isinstance(mods, six.string_types):
>>>>>>> 20be5b43
        mods = mods.split(',')
    high_data, errors = st_.render_highstate({saltenv: mods})
    if exclude:
        if isinstance(exclude, six.string_types):
            exclude = exclude.split(',')
        if '__exclude__' in high_data:
            high_data['__exclude__'].extend(exclude)
        else:
            high_data['__exclude__'] = exclude
    high_data, ext_errors = st_.state.reconcile_extend(high_data)
    errors += ext_errors
    errors += st_.state.verify_high(high_data)
    if errors:
        return errors
    high_data, req_in_errors = st_.state.requisite_in(high_data)
    errors += req_in_errors
    high_data = st_.state.apply_exclude(high_data)
    # Verify that the high data is structurally sound
    if errors:
        return errors
    # Compile and verify the raw chunks
    chunks = st_.state.compile_high_data(high_data)
    file_refs = salt.client.ssh.state.lowstate_file_refs(
            chunks,
            _merge_extra_filerefs(
                kwargs.get('extra_filerefs', ''),
                opts.get('extra_filerefs', '')
                )
            )

    roster = salt.roster.Roster(opts, opts.get('roster', 'flat'))
    roster_grains = roster.opts['grains']

    # Create the tar containing the state pkg and relevant files.
    _cleanup_slsmod_low_data(chunks)
    trans_tar = salt.client.ssh.state.prep_trans_tar(
            opts,
            __context__['fileclient'],
            chunks,
            file_refs,
            __pillar__,
            st_kwargs['id_'],
            roster_grains)
    trans_tar_sum = salt.utils.hashutils.get_hash(trans_tar, opts['hash_type'])
    cmd = 'state.pkg {0}/salt_state.tgz test={1} pkg_sum={2} hash_type={3}'.format(
            opts['thin_dir'],
            test,
            trans_tar_sum,
            opts['hash_type'])
    single = salt.client.ssh.Single(
            opts,
            cmd,
            fsclient=__context__['fileclient'],
            minion_opts=__salt__.minion_opts,
            **st_kwargs)
    single.shell.send(
            trans_tar,
            '{0}/salt_state.tgz'.format(opts['thin_dir']))
    stdout, stderr, _ = single.cmd_block()

    # Clean up our tar
    try:
        os.remove(trans_tar)
    except (OSError, IOError):
        pass

    # Read in the JSON data and return the data structure
    try:
        return salt.utils.json.loads(stdout, object_hook=salt.utils.data.decode_dict)
    except Exception as e:
        log.error("JSON Render failed for: %s\n%s", stdout, stderr)
        log.error(six.text_type(e))

    # If for some reason the json load fails, return the stdout
    return stdout


def running(concurrent=False):
    '''
    Return a list of strings that contain state return data if a state function
    is already running. This function is used to prevent multiple state calls
    from being run at the same time.

    CLI Example:

    .. code-block:: bash

        salt '*' state.running
    '''
    ret = []
    if concurrent:
        return ret
    active = __salt__['saltutil.is_running']('state.*')
    for data in active:
        err = (
            'The function "{0}" is running as PID {1} and was started at '
            '{2} with jid {3}'
        ).format(
            data['fun'],
            data['pid'],
            salt.utils.jid.jid_to_time(data['jid']),
            data['jid'],
        )
        ret.append(err)
    return ret


def _prior_running_states(jid):
    '''
    Return a list of dicts of prior calls to state functions.  This function is
    used to queue state calls so only one is run at a time.
    '''

    ret = []
    active = __salt__['saltutil.is_running']('state.*')
    for data in active:
        try:
            data_jid = int(data['jid'])
        except ValueError:
            continue
        if data_jid < int(jid):
            ret.append(data)
    return ret


def _check_queue(queue, kwargs):
    '''
    Utility function to queue the state run if requested
    and to check for conflicts in currently running states
    '''
    if queue:
        _wait(kwargs.get('__pub_jid'))
    else:
        conflict = running(concurrent=kwargs.get('concurrent', False))
        if conflict:
            __context__['retcode'] = 1
            return conflict


<<<<<<< HEAD
def _get_opts(**kwargs):
    '''
    Return a copy of the opts for use, optionally load a local config on top
    '''
    opts = copy.deepcopy(__opts__)

    if 'localconfig' in kwargs:
        return salt.config.minion_config(kwargs['localconfig'], defaults=opts)

    if 'saltenv' in kwargs:
        saltenv = kwargs['saltenv']
        if saltenv is not None and not isinstance(saltenv, six.string_types):
            opts['environment'] = str(kwargs['saltenv'])
        else:
            opts['environment'] = kwargs['saltenv']

    if 'pillarenv' in kwargs:
        pillarenv = kwargs['pillarenv']
        if pillarenv is not None and not isinstance(pillarenv, six.string_types):
            opts['pillarenv'] = str(kwargs['pillarenv'])
        else:
            opts['pillarenv'] = kwargs['pillarenv']

    return opts


=======
>>>>>>> 20be5b43
def _get_initial_pillar(opts):
    return __pillar__ if __opts__['__cli'] == 'salt-call' \
        and opts['pillarenv'] == __opts__['pillarenv'] \
        else None


def low(data, **kwargs):
    '''
    Execute a single low data call
    This function is mostly intended for testing the state system

    CLI Example:

    .. code-block:: bash

        salt '*' state.low '{"state": "pkg", "fun": "installed", "name": "vi"}'
    '''
    st_kwargs = __salt__.kwargs
    __opts__['grains'] = __grains__
    chunks = [data]
    st_ = salt.client.ssh.state.SSHHighState(
            __opts__,
            __pillar__,
            __salt__,
            __context__['fileclient'])
    for chunk in chunks:
        chunk['__id__'] = chunk['name'] if not chunk.get('__id__') else chunk['__id__']
    err = st_.state.verify_data(data)
    if err:
        return err
    file_refs = salt.client.ssh.state.lowstate_file_refs(
            chunks,
            _merge_extra_filerefs(
                kwargs.get('extra_filerefs', ''),
                __opts__.get('extra_filerefs', '')
                )
            )
    roster = salt.roster.Roster(__opts__, __opts__.get('roster', 'flat'))
    roster_grains = roster.opts['grains']

    # Create the tar containing the state pkg and relevant files.
    trans_tar = salt.client.ssh.state.prep_trans_tar(
            __opts__,
            __context__['fileclient'],
            chunks,
            file_refs,
            __pillar__,
            st_kwargs['id_'],
            roster_grains)
    trans_tar_sum = salt.utils.hashutils.get_hash(trans_tar, __opts__['hash_type'])
    cmd = 'state.pkg {0}/salt_state.tgz pkg_sum={1} hash_type={2}'.format(
            __opts__['thin_dir'],
            trans_tar_sum,
            __opts__['hash_type'])
    single = salt.client.ssh.Single(
            __opts__,
            cmd,
            fsclient=__context__['fileclient'],
            minion_opts=__salt__.minion_opts,
            **st_kwargs)
    single.shell.send(
            trans_tar,
            '{0}/salt_state.tgz'.format(__opts__['thin_dir']))
    stdout, stderr, _ = single.cmd_block()

    # Clean up our tar
    try:
        os.remove(trans_tar)
    except (OSError, IOError):
        pass

    # Read in the JSON data and return the data structure
    try:
        return salt.utils.json.loads(stdout, object_hook=salt.utils.data.decode_dict)
    except Exception as e:
        log.error("JSON Render failed for: %s\n%s", stdout, stderr)
        log.error(six.text_type(e))

    # If for some reason the json load fails, return the stdout
    return stdout


def _get_test_value(test=None, **kwargs):
    '''
    Determine the correct value for the test flag.
    '''
    ret = True
    if test is None:
<<<<<<< HEAD
        if salt.utils.test_mode(test=test, **kwargs):
=======
        if salt.utils.args.test_mode(test=test, **kwargs):
>>>>>>> 20be5b43
            ret = True
        else:
            ret = __opts__.get('test', None)
    else:
        ret = test
    return ret


def high(data, **kwargs):
    '''
    Execute the compound calls stored in a single set of high data
    This function is mostly intended for testing the state system

    CLI Example:

    .. code-block:: bash

        salt '*' state.high '{"vim": {"pkg": ["installed"]}}'
    '''
    __pillar__.update(kwargs.get('pillar', {}))
    st_kwargs = __salt__.kwargs
    __opts__['grains'] = __grains__
    opts = salt.utils.state.get_sls_opts(__opts__, **kwargs)
    st_ = salt.client.ssh.state.SSHHighState(
            opts,
            __pillar__,
            __salt__,
            __context__['fileclient'])
    st_.push_active()
    chunks = st_.state.compile_high_data(data)
    file_refs = salt.client.ssh.state.lowstate_file_refs(
            chunks,
            _merge_extra_filerefs(
                kwargs.get('extra_filerefs', ''),
                opts.get('extra_filerefs', '')
                )
            )

    roster = salt.roster.Roster(opts, opts.get('roster', 'flat'))
    roster_grains = roster.opts['grains']

    # Create the tar containing the state pkg and relevant files.
    _cleanup_slsmod_low_data(chunks)
    trans_tar = salt.client.ssh.state.prep_trans_tar(
            opts,
            __context__['fileclient'],
            chunks,
            file_refs,
            __pillar__,
            st_kwargs['id_'],
            roster_grains)
    trans_tar_sum = salt.utils.hashutils.get_hash(trans_tar, opts['hash_type'])
    cmd = 'state.pkg {0}/salt_state.tgz pkg_sum={1} hash_type={2}'.format(
            opts['thin_dir'],
            trans_tar_sum,
            opts['hash_type'])
    single = salt.client.ssh.Single(
            opts,
            cmd,
            fsclient=__context__['fileclient'],
            minion_opts=__salt__.minion_opts,
            **st_kwargs)
    single.shell.send(
            trans_tar,
            '{0}/salt_state.tgz'.format(opts['thin_dir']))
    stdout, stderr, _ = single.cmd_block()

    # Clean up our tar
    try:
        os.remove(trans_tar)
    except (OSError, IOError):
        pass

    # Read in the JSON data and return the data structure
    try:
        return salt.utils.json.loads(stdout, object_hook=salt.utils.data.decode_dict)
    except Exception as e:
        log.error("JSON Render failed for: %s\n%s", stdout, stderr)
        log.error(six.text_type(e))

    # If for some reason the json load fails, return the stdout
    return stdout


def apply_(mods=None,
          **kwargs):
    '''
    .. versionadded:: 2015.5.3

    Apply states! This function will call highstate or state.sls based on the
    arguments passed in, state.apply is intended to be the main gateway for
    all state executions.

    CLI Example:

    .. code-block:: bash

        salt '*' state.apply
        salt '*' state.apply test
        salt '*' state.apply test,pkgs
    '''
    if mods:
        return sls(mods, **kwargs)
    return highstate(**kwargs)


def request(mods=None,
            **kwargs):
    '''
    .. versionadded:: 2017.7.3

    Request that the local admin execute a state run via
    `salt-call state.run_request`
    All arguments match state.apply

    CLI Example:

    .. code-block:: bash

        salt '*' state.request
        salt '*' state.request test
        salt '*' state.request test,pkgs
    '''
    kwargs['test'] = True
    ret = apply_(mods, **kwargs)
    notify_path = os.path.join(__opts__['cachedir'], 'req_state.p')
    serial = salt.payload.Serial(__opts__)
    req = check_request()
    req.update({kwargs.get('name', 'default'): {
            'test_run': ret,
            'mods': mods,
            'kwargs': kwargs
            }
        })
    cumask = os.umask(0o77)
    try:
<<<<<<< HEAD
        if salt.utils.is_windows():
            # Make sure cache file isn't read-only
            __salt__['cmd.run']('attrib -R "{0}"'.format(notify_path))
        with salt.utils.fopen(notify_path, 'w+b') as fp_:
=======
        if salt.utils.platform.is_windows():
            # Make sure cache file isn't read-only
            __salt__['cmd.run']('attrib -R "{0}"'.format(notify_path))
        with salt.utils.files.fopen(notify_path, 'w+b') as fp_:
>>>>>>> 20be5b43
            serial.dump(req, fp_)
    except (IOError, OSError):
        msg = 'Unable to write state request file {0}. Check permission.'
        log.error(msg.format(notify_path))
    os.umask(cumask)
    return ret


def check_request(name=None):
    '''
    .. versionadded:: 2017.7.3

    Return the state request information, if any

    CLI Example:

    .. code-block:: bash

        salt '*' state.check_request
    '''
    notify_path = os.path.join(__opts__['cachedir'], 'req_state.p')
    serial = salt.payload.Serial(__opts__)
    if os.path.isfile(notify_path):
<<<<<<< HEAD
        with salt.utils.fopen(notify_path, 'rb') as fp_:
=======
        with salt.utils.files.fopen(notify_path, 'rb') as fp_:
            # Not sure if this needs to be decoded since it is being returned,
            # and msgpack serialization will encode it to bytes anyway.
>>>>>>> 20be5b43
            req = serial.load(fp_)
        if name:
            return req[name]
        return req
    return {}


def clear_request(name=None):
    '''
    .. versionadded:: 2017.7.3

    Clear out the state execution request without executing it

    CLI Example:

    .. code-block:: bash

        salt '*' state.clear_request
    '''
    notify_path = os.path.join(__opts__['cachedir'], 'req_state.p')
    serial = salt.payload.Serial(__opts__)
    if not os.path.isfile(notify_path):
        return True
    if not name:
        try:
            os.remove(notify_path)
        except (IOError, OSError):
            pass
    else:
        req = check_request()
        if name in req:
            req.pop(name)
        else:
            return False
        cumask = os.umask(0o77)
        try:
<<<<<<< HEAD
            if salt.utils.is_windows():
                # Make sure cache file isn't read-only
                __salt__['cmd.run']('attrib -R "{0}"'.format(notify_path))
            with salt.utils.fopen(notify_path, 'w+b') as fp_:
=======
            if salt.utils.platform.is_windows():
                # Make sure cache file isn't read-only
                __salt__['cmd.run']('attrib -R "{0}"'.format(notify_path))
            with salt.utils.files.fopen(notify_path, 'w+b') as fp_:
>>>>>>> 20be5b43
                serial.dump(req, fp_)
        except (IOError, OSError):
            msg = 'Unable to write state request file {0}. Check permission.'
            log.error(msg.format(notify_path))
        os.umask(cumask)
    return True


def run_request(name='default', **kwargs):
    '''
    .. versionadded:: 2017.7.3

    Execute the pending state request

    CLI Example:

    .. code-block:: bash

        salt '*' state.run_request
    '''
    req = check_request()
    if name not in req:
        return {}
    n_req = req[name]
    if 'mods' not in n_req or 'kwargs' not in n_req:
        return {}
    req[name]['kwargs'].update(kwargs)
    if 'test' in n_req['kwargs']:
        n_req['kwargs'].pop('test')
    if req:
        ret = apply_(n_req['mods'], **n_req['kwargs'])
        try:
            os.remove(os.path.join(__opts__['cachedir'], 'req_state.p'))
        except (IOError, OSError):
            pass
        return ret
    return {}


def highstate(test=None, **kwargs):
    '''
    Retrieve the state data from the salt master for this minion and execute it

    CLI Example:

    .. code-block:: bash

        salt '*' state.highstate

        salt '*' state.highstate exclude=sls_to_exclude
        salt '*' state.highstate exclude="[{'id': 'id_to_exclude'}, {'sls': 'sls_to_exclude'}]"
    '''
    __pillar__.update(kwargs.get('pillar', {}))
    st_kwargs = __salt__.kwargs
    __opts__['grains'] = __grains__
    opts = salt.utils.state.get_sls_opts(__opts__, **kwargs)
    st_ = salt.client.ssh.state.SSHHighState(
            opts,
            __pillar__,
            __salt__,
            __context__['fileclient'])
    st_.push_active()
    chunks = st_.compile_low_chunks()
    file_refs = salt.client.ssh.state.lowstate_file_refs(
            chunks,
            _merge_extra_filerefs(
                kwargs.get('extra_filerefs', ''),
                opts.get('extra_filerefs', '')
                )
            )
    # Check for errors
    for chunk in chunks:
        if not isinstance(chunk, dict):
            __context__['retcode'] = 1
            return chunks

    roster = salt.roster.Roster(opts, opts.get('roster', 'flat'))
    roster_grains = roster.opts['grains']

    # Create the tar containing the state pkg and relevant files.
    _cleanup_slsmod_low_data(chunks)
    trans_tar = salt.client.ssh.state.prep_trans_tar(
            opts,
            __context__['fileclient'],
            chunks,
            file_refs,
            __pillar__,
            st_kwargs['id_'],
            roster_grains)
    trans_tar_sum = salt.utils.hashutils.get_hash(trans_tar, opts['hash_type'])
    cmd = 'state.pkg {0}/salt_state.tgz test={1} pkg_sum={2} hash_type={3}'.format(
            opts['thin_dir'],
            test,
            trans_tar_sum,
            opts['hash_type'])
    single = salt.client.ssh.Single(
            opts,
            cmd,
            fsclient=__context__['fileclient'],
            minion_opts=__salt__.minion_opts,
            **st_kwargs)
    single.shell.send(
            trans_tar,
            '{0}/salt_state.tgz'.format(opts['thin_dir']))
    stdout, stderr, _ = single.cmd_block()

    # Clean up our tar
    try:
        os.remove(trans_tar)
    except (OSError, IOError):
        pass

    # Read in the JSON data and return the data structure
    try:
        return salt.utils.json.loads(stdout, object_hook=salt.utils.data.decode_dict)
    except Exception as e:
        log.error("JSON Render failed for: %s\n%s", stdout, stderr)
        log.error(six.text_type(e))

    # If for some reason the json load fails, return the stdout
    return stdout


def top(topfn, test=None, **kwargs):
    '''
    Execute a specific top file instead of the default

    CLI Example:

    .. code-block:: bash

        salt '*' state.top reverse_top.sls
        salt '*' state.top reverse_top.sls exclude=sls_to_exclude
        salt '*' state.top reverse_top.sls exclude="[{'id': 'id_to_exclude'}, {'sls': 'sls_to_exclude'}]"
    '''
    __pillar__.update(kwargs.get('pillar', {}))
    st_kwargs = __salt__.kwargs
    __opts__['grains'] = __grains__
    opts = salt.utils.state.get_sls_opts(__opts__, **kwargs)
    if salt.utils.args.test_mode(test=test, **kwargs):
        opts['test'] = True
    else:
        opts['test'] = __opts__.get('test', None)
    st_ = salt.client.ssh.state.SSHHighState(
            opts,
            __pillar__,
            __salt__,
            __context__['fileclient'])
    st_.opts['state_top'] = os.path.join('salt://', topfn)
    st_.push_active()
    chunks = st_.compile_low_chunks()
    file_refs = salt.client.ssh.state.lowstate_file_refs(
            chunks,
            _merge_extra_filerefs(
                kwargs.get('extra_filerefs', ''),
                opts.get('extra_filerefs', '')
                )
            )

    roster = salt.roster.Roster(opts, opts.get('roster', 'flat'))
    roster_grains = roster.opts['grains']

    # Create the tar containing the state pkg and relevant files.
    _cleanup_slsmod_low_data(chunks)
    trans_tar = salt.client.ssh.state.prep_trans_tar(
            opts,
            __context__['fileclient'],
            chunks,
            file_refs,
            __pillar__,
            st_kwargs['id_'],
            roster_grains)
    trans_tar_sum = salt.utils.hashutils.get_hash(trans_tar, opts['hash_type'])
    cmd = 'state.pkg {0}/salt_state.tgz test={1} pkg_sum={2} hash_type={3}'.format(
            opts['thin_dir'],
            test,
            trans_tar_sum,
            opts['hash_type'])
    single = salt.client.ssh.Single(
            opts,
            cmd,
            fsclient=__context__['fileclient'],
            minion_opts=__salt__.minion_opts,
            **st_kwargs)
    single.shell.send(
            trans_tar,
            '{0}/salt_state.tgz'.format(opts['thin_dir']))
    stdout, stderr, _ = single.cmd_block()

    # Clean up our tar
    try:
        os.remove(trans_tar)
    except (OSError, IOError):
        pass

    # Read in the JSON data and return the data structure
    try:
        return salt.utils.json.loads(stdout, object_hook=salt.utils.data.decode_dict)
    except Exception as e:
        log.error("JSON Render failed for: %s\n%s", stdout, stderr)
        log.error(six.text_type(e))

    # If for some reason the json load fails, return the stdout
    return stdout


def show_highstate(**kwargs):
    '''
    Retrieve the highstate data from the salt master and display it

    CLI Example:

    .. code-block:: bash

        salt '*' state.show_highstate
    '''
    __opts__['grains'] = __grains__
    opts = salt.utils.state.get_sls_opts(__opts__, **kwargs)
    st_ = salt.client.ssh.state.SSHHighState(
            opts,
            __pillar__,
            __salt__,
            __context__['fileclient'])
    st_.push_active()
    chunks = st_.compile_highstate()
    _cleanup_slsmod_high_data(chunks)
    return chunks


def show_lowstate(**kwargs):
    '''
    List out the low data that will be applied to this minion

    CLI Example:

    .. code-block:: bash

        salt '*' state.show_lowstate
    '''
    __opts__['grains'] = __grains__
    opts = salt.utils.state.get_sls_opts(__opts__, **kwargs)
    st_ = salt.client.ssh.state.SSHHighState(
            opts,
            __pillar__,
            __salt__,
            __context__['fileclient'])
    st_.push_active()
    chunks = st_.compile_low_chunks()
    _cleanup_slsmod_low_data(chunks)
    return chunks


def sls_id(id_, mods, test=None, queue=False, **kwargs):
    '''
    Call a single ID from the named module(s) and handle all requisites

    The state ID comes *before* the module ID(s) on the command line.

    id
        ID to call

    mods
        Comma-delimited list of modules to search for given id and its requisites

    .. versionadded:: 2017.7.3

    saltenv : base
        Specify a salt fileserver environment to be used when applying states

    pillarenv
        Specify a Pillar environment to be used when applying states. This
        can also be set in the minion config file using the
        :conf_minion:`pillarenv` option. When neither the
        :conf_minion:`pillarenv` minion config option nor this CLI argument is
        used, all Pillar environments will be merged together.

    CLI Example:

    .. code-block:: bash

        salt '*' state.sls_id my_state my_module

        salt '*' state.sls_id my_state my_module,a_common_module
    '''
    conflict = _check_queue(queue, kwargs)
    if conflict is not None:
        return conflict
    orig_test = __opts__.get('test', None)
<<<<<<< HEAD
    opts = _get_opts(**kwargs)
=======
    opts = salt.utils.state.get_sls_opts(__opts__, **kwargs)
>>>>>>> 20be5b43
    opts['test'] = _get_test_value(test, **kwargs)

    # Since this is running a specific ID within a specific SLS file, fall back
    # to the 'base' saltenv if none is configured and none was passed.
<<<<<<< HEAD
    if opts['environment'] is None:
        opts['environment'] = 'base'
=======
    if opts['saltenv'] is None:
        opts['saltenv'] = 'base'
>>>>>>> 20be5b43

    try:
        st_ = salt.state.HighState(opts,
                                   proxy=__proxy__,
                                   initial_pillar=_get_initial_pillar(opts))
    except NameError:
        st_ = salt.state.HighState(opts,
                                   initial_pillar=_get_initial_pillar(opts))

    if not _check_pillar(kwargs, st_.opts['pillar']):
        __context__['retcode'] = 5
        err = ['Pillar failed to render with the following messages:']
        err += __pillar__['_errors']
        return err

    if isinstance(mods, six.string_types):
        split_mods = mods.split(',')
    st_.push_active()
    try:
<<<<<<< HEAD
        high_, errors = st_.render_highstate({opts['environment']: split_mods})
=======
        high_, errors = st_.render_highstate({opts['saltenv']: split_mods})
>>>>>>> 20be5b43
    finally:
        st_.pop_active()
    errors += st_.state.verify_high(high_)
    # Apply requisites to high data
    high_, req_in_errors = st_.state.requisite_in(high_)
    if req_in_errors:
        # This if statement should not be necessary if there were no errors,
        # but it is required to get the unit tests to pass.
        errors.extend(req_in_errors)
    if errors:
        __context__['retcode'] = 1
        return errors
    chunks = st_.state.compile_high_data(high_)
    ret = {}
    for chunk in chunks:
        if chunk.get('__id__', '') == id_:
            ret.update(st_.state.call_chunk(chunk, {}, chunks))

    _set_retcode(ret, highstate=highstate)
<<<<<<< HEAD
    # Work around Windows multiprocessing bug, set __opts__['test'] back to
    # value from before this function was run.
    __opts__['test'] = orig_test
    if not ret:
        raise SaltInvocationError(
            'No matches for ID \'{0}\' found in SLS \'{1}\' within saltenv '
            '\'{2}\''.format(id_, mods, opts['environment'])
=======
    if not ret:
        raise SaltInvocationError(
            'No matches for ID \'{0}\' found in SLS \'{1}\' within saltenv '
            '\'{2}\''.format(id_, mods, opts['saltenv'])
>>>>>>> 20be5b43
        )
    return ret


def show_sls(mods, saltenv='base', test=None, **kwargs):
    '''
    Display the state data from a specific sls or list of sls files on the
    master

    CLI Example:

    .. code-block:: bash

        salt '*' state.show_sls core,edit.vim dev
    '''
    __pillar__.update(kwargs.get('pillar', {}))
    __opts__['grains'] = __grains__
    opts = salt.utils.state.get_sls_opts(__opts__, **kwargs)
    if salt.utils.args.test_mode(test=test, **kwargs):
        opts['test'] = True
    else:
        opts['test'] = __opts__.get('test', None)
    st_ = salt.client.ssh.state.SSHHighState(
            opts,
            __pillar__,
            __salt__,
            __context__['fileclient'])
    st_.push_active()
<<<<<<< HEAD
    if isinstance(mods, string_types):
=======
    if isinstance(mods, six.string_types):
>>>>>>> 20be5b43
        mods = mods.split(',')
    high_data, errors = st_.render_highstate({saltenv: mods})
    high_data, ext_errors = st_.state.reconcile_extend(high_data)
    errors += ext_errors
    errors += st_.state.verify_high(high_data)
    if errors:
        return errors
    high_data, req_in_errors = st_.state.requisite_in(high_data)
    errors += req_in_errors
    high_data = st_.state.apply_exclude(high_data)
    # Verify that the high data is structurally sound
    if errors:
        return errors
    _cleanup_slsmod_high_data(high_data)
    return high_data


def show_low_sls(mods, saltenv='base', test=None, **kwargs):
    '''
    Display the low state data from a specific sls or list of sls files on the
    master.

    .. versionadded:: 2016.3.2

    CLI Example:

    .. code-block:: bash

        salt '*' state.show_sls core,edit.vim dev
    '''
    __pillar__.update(kwargs.get('pillar', {}))
    __opts__['grains'] = __grains__

    opts = salt.utils.state.get_sls_opts(__opts__, **kwargs)
    if salt.utils.args.test_mode(test=test, **kwargs):
        opts['test'] = True
    else:
        opts['test'] = __opts__.get('test', None)
    st_ = salt.client.ssh.state.SSHHighState(
            opts,
            __pillar__,
            __salt__,
            __context__['fileclient'])
    st_.push_active()
<<<<<<< HEAD
    if isinstance(mods, string_types):
=======
    if isinstance(mods, six.string_types):
>>>>>>> 20be5b43
        mods = mods.split(',')
    high_data, errors = st_.render_highstate({saltenv: mods})
    high_data, ext_errors = st_.state.reconcile_extend(high_data)
    errors += ext_errors
    errors += st_.state.verify_high(high_data)
    if errors:
        return errors
    high_data, req_in_errors = st_.state.requisite_in(high_data)
    errors += req_in_errors
    high_data = st_.state.apply_exclude(high_data)
    # Verify that the high data is structurally sound
    if errors:
        return errors
    ret = st_.state.compile_high_data(high_data)
    _cleanup_slsmod_low_data(ret)
    return ret


def show_top(**kwargs):
    '''
    Return the top data that the minion will use for a highstate

    CLI Example:

    .. code-block:: bash

        salt '*' state.show_top
    '''
    __opts__['grains'] = __grains__
    opts = salt.utils.state.get_sls_opts(__opts__, **kwargs)
    st_ = salt.client.ssh.state.SSHHighState(
            opts,
            __pillar__,
            __salt__,
            __context__['fileclient'])
    top_data = st_.get_top()
    errors = []
    errors += st_.verify_tops(top_data)
    if errors:
        return errors
    matches = st_.top_matches(top_data)
    return matches


def single(fun, name, test=None, **kwargs):
    '''
    .. versionadded:: 2015.5.0

    Execute a single state function with the named kwargs, returns False if
    insufficient data is sent to the command

    By default, the values of the kwargs will be parsed as YAML. So, you can
    specify lists values, or lists of single entry key-value maps, as you
    would in a YAML salt file. Alternatively, JSON format of keyword values
    is also supported.

    CLI Example:

    .. code-block:: bash

        salt '*' state.single pkg.installed name=vim

    '''
    st_kwargs = __salt__.kwargs
    __opts__['grains'] = __grains__

    # state.fun -> [state, fun]
    comps = fun.split('.')
    if len(comps) < 2:
        __context__['retcode'] = 1
        return 'Invalid function passed'

    # Create the low chunk, using kwargs as a base
    kwargs.update({'state': comps[0],
                   'fun': comps[1],
                   '__id__': name,
                   'name': name})

    opts = salt.utils.state.get_sls_opts(__opts__, **kwargs)

    # Set test mode
    if salt.utils.args.test_mode(test=test, **kwargs):
        opts['test'] = True
    else:
        opts['test'] = __opts__.get('test', None)

    # Get the override pillar data
    __pillar__.update(kwargs.get('pillar', {}))

    # Create the State environment
    st_ = salt.client.ssh.state.SSHState(opts, __pillar__)

    # Verify the low chunk
    err = st_.verify_data(kwargs)
    if err:
        __context__['retcode'] = 1
        return err

    # Must be a list of low-chunks
    chunks = [kwargs]

    # Retrieve file refs for the state run, so we can copy relevant files down
    # to the minion before executing the state
    file_refs = salt.client.ssh.state.lowstate_file_refs(
            chunks,
            _merge_extra_filerefs(
                kwargs.get('extra_filerefs', ''),
                opts.get('extra_filerefs', '')
                )
            )

    roster = salt.roster.Roster(opts, opts.get('roster', 'flat'))
    roster_grains = roster.opts['grains']

    # Create the tar containing the state pkg and relevant files.
    trans_tar = salt.client.ssh.state.prep_trans_tar(
            opts,
            __context__['fileclient'],
            chunks,
            file_refs,
            __pillar__,
            st_kwargs['id_'],
            roster_grains)

    # Create a hash so we can verify the tar on the target system
    trans_tar_sum = salt.utils.hashutils.get_hash(trans_tar, opts['hash_type'])

    # We use state.pkg to execute the "state package"
    cmd = 'state.pkg {0}/salt_state.tgz test={1} pkg_sum={2} hash_type={3}'.format(
            opts['thin_dir'],
            test,
            trans_tar_sum,
            opts['hash_type'])

    # Create a salt-ssh Single object to actually do the ssh work
    single = salt.client.ssh.Single(
            opts,
            cmd,
            fsclient=__context__['fileclient'],
            minion_opts=__salt__.minion_opts,
            **st_kwargs)

    # Copy the tar down
    single.shell.send(
            trans_tar,
            '{0}/salt_state.tgz'.format(opts['thin_dir']))

    # Run the state.pkg command on the target
    stdout, stderr, _ = single.cmd_block()

    # Clean up our tar
    try:
        os.remove(trans_tar)
    except (OSError, IOError):
        pass

    # Read in the JSON data and return the data structure
    try:
        return salt.utils.json.loads(stdout, object_hook=salt.utils.data.decode_dict)
    except Exception as e:
        log.error("JSON Render failed for: %s\n%s", stdout, stderr)
        log.error(six.text_type(e))

    # If for some reason the json load fails, return the stdout
    return stdout<|MERGE_RESOLUTION|>--- conflicted
+++ resolved
@@ -6,11 +6,6 @@
 # Import python libs
 import os
 import time
-<<<<<<< HEAD
-import copy
-import json
-=======
->>>>>>> 20be5b43
 import logging
 
 # Import salt libs
@@ -31,15 +26,9 @@
 import salt.loader
 import salt.minion
 import salt.log
-<<<<<<< HEAD
-from salt.ext.six import string_types
-import salt.ext.six as six
-from salt.exceptions import SaltInvocationError
-=======
 
 # Import 3rd-party libs
 from salt.ext import six
->>>>>>> 20be5b43
 
 __func_alias__ = {
     'apply_': 'apply'
@@ -58,11 +47,7 @@
     if isinstance(ret, list):
         __context__['retcode'] = 1
         return
-<<<<<<< HEAD
-    if not salt.utils.check_state_result(ret, highstate=highstate):
-=======
     if not salt.utils.state.check_result(ret, highstate=highstate):
->>>>>>> 20be5b43
 
         __context__['retcode'] = 2
 
@@ -85,11 +70,7 @@
     Wait for all previously started state jobs to finish running
     '''
     if jid is None:
-<<<<<<< HEAD
-        jid = salt.utils.jid.gen_jid()
-=======
         jid = salt.utils.jid.gen_jid(__opts__)
->>>>>>> 20be5b43
     states = _prior_running_states(jid)
     while states:
         time.sleep(1)
@@ -147,11 +128,7 @@
             __salt__,
             __context__['fileclient'])
     st_.push_active()
-<<<<<<< HEAD
-    if isinstance(mods, str):
-=======
     if isinstance(mods, six.string_types):
->>>>>>> 20be5b43
         mods = mods.split(',')
     high_data, errors = st_.render_highstate({saltenv: mods})
     if exclude:
@@ -291,35 +268,6 @@
             return conflict
 
 
-<<<<<<< HEAD
-def _get_opts(**kwargs):
-    '''
-    Return a copy of the opts for use, optionally load a local config on top
-    '''
-    opts = copy.deepcopy(__opts__)
-
-    if 'localconfig' in kwargs:
-        return salt.config.minion_config(kwargs['localconfig'], defaults=opts)
-
-    if 'saltenv' in kwargs:
-        saltenv = kwargs['saltenv']
-        if saltenv is not None and not isinstance(saltenv, six.string_types):
-            opts['environment'] = str(kwargs['saltenv'])
-        else:
-            opts['environment'] = kwargs['saltenv']
-
-    if 'pillarenv' in kwargs:
-        pillarenv = kwargs['pillarenv']
-        if pillarenv is not None and not isinstance(pillarenv, six.string_types):
-            opts['pillarenv'] = str(kwargs['pillarenv'])
-        else:
-            opts['pillarenv'] = kwargs['pillarenv']
-
-    return opts
-
-
-=======
->>>>>>> 20be5b43
 def _get_initial_pillar(opts):
     return __pillar__ if __opts__['__cli'] == 'salt-call' \
         and opts['pillarenv'] == __opts__['pillarenv'] \
@@ -408,11 +356,7 @@
     '''
     ret = True
     if test is None:
-<<<<<<< HEAD
-        if salt.utils.test_mode(test=test, **kwargs):
-=======
         if salt.utils.args.test_mode(test=test, **kwargs):
->>>>>>> 20be5b43
             ret = True
         else:
             ret = __opts__.get('test', None)
@@ -549,17 +493,10 @@
         })
     cumask = os.umask(0o77)
     try:
-<<<<<<< HEAD
-        if salt.utils.is_windows():
-            # Make sure cache file isn't read-only
-            __salt__['cmd.run']('attrib -R "{0}"'.format(notify_path))
-        with salt.utils.fopen(notify_path, 'w+b') as fp_:
-=======
         if salt.utils.platform.is_windows():
             # Make sure cache file isn't read-only
             __salt__['cmd.run']('attrib -R "{0}"'.format(notify_path))
         with salt.utils.files.fopen(notify_path, 'w+b') as fp_:
->>>>>>> 20be5b43
             serial.dump(req, fp_)
     except (IOError, OSError):
         msg = 'Unable to write state request file {0}. Check permission.'
@@ -583,13 +520,9 @@
     notify_path = os.path.join(__opts__['cachedir'], 'req_state.p')
     serial = salt.payload.Serial(__opts__)
     if os.path.isfile(notify_path):
-<<<<<<< HEAD
-        with salt.utils.fopen(notify_path, 'rb') as fp_:
-=======
         with salt.utils.files.fopen(notify_path, 'rb') as fp_:
             # Not sure if this needs to be decoded since it is being returned,
             # and msgpack serialization will encode it to bytes anyway.
->>>>>>> 20be5b43
             req = serial.load(fp_)
         if name:
             return req[name]
@@ -626,17 +559,10 @@
             return False
         cumask = os.umask(0o77)
         try:
-<<<<<<< HEAD
-            if salt.utils.is_windows():
-                # Make sure cache file isn't read-only
-                __salt__['cmd.run']('attrib -R "{0}"'.format(notify_path))
-            with salt.utils.fopen(notify_path, 'w+b') as fp_:
-=======
             if salt.utils.platform.is_windows():
                 # Make sure cache file isn't read-only
                 __salt__['cmd.run']('attrib -R "{0}"'.format(notify_path))
             with salt.utils.files.fopen(notify_path, 'w+b') as fp_:
->>>>>>> 20be5b43
                 serial.dump(req, fp_)
         except (IOError, OSError):
             msg = 'Unable to write state request file {0}. Check permission.'
@@ -925,22 +851,13 @@
     if conflict is not None:
         return conflict
     orig_test = __opts__.get('test', None)
-<<<<<<< HEAD
-    opts = _get_opts(**kwargs)
-=======
     opts = salt.utils.state.get_sls_opts(__opts__, **kwargs)
->>>>>>> 20be5b43
     opts['test'] = _get_test_value(test, **kwargs)
 
     # Since this is running a specific ID within a specific SLS file, fall back
     # to the 'base' saltenv if none is configured and none was passed.
-<<<<<<< HEAD
-    if opts['environment'] is None:
-        opts['environment'] = 'base'
-=======
     if opts['saltenv'] is None:
         opts['saltenv'] = 'base'
->>>>>>> 20be5b43
 
     try:
         st_ = salt.state.HighState(opts,
@@ -960,11 +877,7 @@
         split_mods = mods.split(',')
     st_.push_active()
     try:
-<<<<<<< HEAD
-        high_, errors = st_.render_highstate({opts['environment']: split_mods})
-=======
         high_, errors = st_.render_highstate({opts['saltenv']: split_mods})
->>>>>>> 20be5b43
     finally:
         st_.pop_active()
     errors += st_.state.verify_high(high_)
@@ -984,20 +897,10 @@
             ret.update(st_.state.call_chunk(chunk, {}, chunks))
 
     _set_retcode(ret, highstate=highstate)
-<<<<<<< HEAD
-    # Work around Windows multiprocessing bug, set __opts__['test'] back to
-    # value from before this function was run.
-    __opts__['test'] = orig_test
-    if not ret:
-        raise SaltInvocationError(
-            'No matches for ID \'{0}\' found in SLS \'{1}\' within saltenv '
-            '\'{2}\''.format(id_, mods, opts['environment'])
-=======
     if not ret:
         raise SaltInvocationError(
             'No matches for ID \'{0}\' found in SLS \'{1}\' within saltenv '
             '\'{2}\''.format(id_, mods, opts['saltenv'])
->>>>>>> 20be5b43
         )
     return ret
 
@@ -1026,11 +929,7 @@
             __salt__,
             __context__['fileclient'])
     st_.push_active()
-<<<<<<< HEAD
-    if isinstance(mods, string_types):
-=======
     if isinstance(mods, six.string_types):
->>>>>>> 20be5b43
         mods = mods.split(',')
     high_data, errors = st_.render_highstate({saltenv: mods})
     high_data, ext_errors = st_.state.reconcile_extend(high_data)
@@ -1075,11 +974,7 @@
             __salt__,
             __context__['fileclient'])
     st_.push_active()
-<<<<<<< HEAD
-    if isinstance(mods, string_types):
-=======
     if isinstance(mods, six.string_types):
->>>>>>> 20be5b43
         mods = mods.split(',')
     high_data, errors = st_.render_highstate({saltenv: mods})
     high_data, ext_errors = st_.state.reconcile_extend(high_data)
