--- conflicted
+++ resolved
@@ -11,11 +11,7 @@
 import logging
 
 # Import Salt libs
-<<<<<<< HEAD
-import salt.utils
-=======
 import salt.utils.files
->>>>>>> 20be5b43
 import salt.utils.path
 
 # Import 3rd-party libs
