# -*- coding: utf-8 -*-
'''
Execute puppet routines
'''

# Import python libs
import logging
import os
import yaml
import datetime

# Import salt libs
import salt.utils
from salt.exceptions import CommandExecutionError

log = logging.getLogger(__name__)


def __virtual__():
    '''
    Only load if puppet is installed
    '''
    if salt.utils.which('facter'):
        return 'puppet'
    return False


def _check_puppet():
    '''
    Checks if puppet is installed
    '''
    # I thought about making this a virtual module, but then I realized that I
    # would require the minion to restart if puppet was installed after the
    # minion was started, and that would be rubbish
    salt.utils.check_or_die('puppet')


def _check_facter():
    '''
    Checks if facter is installed
    '''
    salt.utils.check_or_die('facter')


def _format_fact(output):
    try:
        fact, value = output.split(' => ', 1)
        value = value.strip()
    except ValueError:
        fact = None
        value = None
    return (fact, value)


class _Puppet(object):
    '''
    Puppet helper class. Used to format command for execution.
    '''
    def __init__(self):
        '''
        Setup a puppet instance, based on the premis that default usage is to
        run 'puppet agent --test'. Configuration and run states are stored in
        the default locations.
        '''
        self.subcmd = 'agent'
        self.subcmd_args = []  # eg. /a/b/manifest.pp

        self.kwargs = {'color': 'false'}       # eg. --tags=apache::server
        self.args = []         # eg. --noop

        if salt.utils.is_windows():
            self.vardir = 'C:\\ProgramData\\PuppetLabs\\puppet\\var'
            self.rundir = 'C:\\ProgramData\\PuppetLabs\\puppet\\run'
            self.confdir = 'C:\\ProgramData\\PuppetLabs\\puppet\\etc'
        else:
            if 'Enterprise' in __salt__['cmd.run']('puppet --version'):
                self.vardir = '/var/opt/lib/pe-puppet'
                self.rundir = '/var/opt/run/pe-puppet'
                self.confdir = '/etc/puppetlabs/puppet'
            else:
                self.vardir = '/var/lib/puppet'
                self.rundir = '/var/run/puppet'
                self.confdir = '/etc/puppet'

        self.disabled_lockfile = self.vardir + '/state/agent_disabled.lock'
        self.run_lockfile = self.vardir + '/state/agent_catalog_run.lock'
        self.agent_pidfile = self.rundir + '/agent.pid'
        self.lastrunfile = self.vardir + '/state/last_run_summary.yaml'

    def __repr__(self):
        '''
        Format the command string to executed using cmd.run_all.
        '''

        cmd = 'puppet {subcmd} --vardir {vardir} --confdir {confdir}'.format(
            **self.__dict__
        )

        args = ' '.join(self.subcmd_args)
        args += ''.join(
            [' --{0}'.format(k) for k in self.args]  # single spaces
        )
        args += ''.join([
            ' --{0} {1}'.format(k, v) for k, v in self.kwargs.items()]
        )

        return '{0} {1}'.format(cmd, args)

    def arguments(self, args=None):
        '''
        Read in arguments for the current subcommand. These are added to the
        cmd line without '--' appended. Any others are redirected as standard
        options with the double hyphen prefixed.
        '''
        # permits deleting elements rather than using slices
        args = args and list(args) or []

        # match against all known/supported subcmds
        if self.subcmd == 'apply':
            # apply subcommand requires a manifest file to execute
            self.subcmd_args = [args[0]]
            del args[0]

        if self.subcmd == 'agent':
            # no arguments are required
            args.extend([
                'onetime', 'verbose', 'ignorecache', 'no-daemonize',
                'no-usecacheonfailure', 'no-splay', 'show_diff'
            ])

        # finally do this after subcmd has been matched for all remaining args
        self.args = args


def run(*args, **kwargs):
    '''
    Execute a puppet run and return a dict with the stderr, stdout,
    return code, etc. The first positional argument given is checked as a
    subcommand. Following positional arguments should be ordered with arguments
    required by the subcommand first, followed by non-keyvalue pair options.
    Tags are specified by a tag keyword and comma separated list of values. --
    http://docs.puppetlabs.com/puppet/latest/reference/lang_tags.html

    CLI Examples:

    .. code-block:: bash

        salt '*' puppet.run
        salt '*' puppet.run tags=basefiles::edit,apache::server
        salt '*' puppet.run agent onetime no-daemonize no-usecacheonfailure no-splay ignorecache
        salt '*' puppet.run debug
        salt '*' puppet.run apply /a/b/manifest.pp modulepath=/a/b/modules tags=basefiles::edit,apache::server
    '''
    _check_puppet()
    puppet = _Puppet()

    if args:
        # based on puppet documentation action must come first. making the same
        # assertion. need to ensure the list of supported cmds here matches
        # those defined in _Puppet.arguments()
        if args[0] in ['agent', 'apply']:
            puppet.subcmd = args[0]
            puppet.arguments(args[1:])
    else:
        # args will exist as an empty list even if none have been provided
        puppet.arguments(args)

    puppet.kwargs.update(salt.utils.clean_kwargs(**kwargs))

    return __salt__['cmd.run_all'](repr(puppet))


def noop(*args, **kwargs):
    '''
    Execute a puppet noop run and return a dict with the stderr, stdout,
    return code, etc. Usage is the same as for puppet.run.

    CLI Example:

    .. code-block:: bash

        salt '*' puppet.noop
        salt '*' puppet.noop tags=basefiles::edit,apache::server
        salt '*' puppet.noop debug
        salt '*' puppet.noop apply /a/b/manifest.pp modulepath=/a/b/modules tags=basefiles::edit,apache::server
    '''
    args += ('noop',)
    return run(*args, **kwargs)


def enable():
    '''
    .. versionadded:: Helium

    Enable the puppet agent

    CLI Example:

    .. code-block:: bash

        salt '*' puppet.disable
    '''

    _check_puppet()
    puppet = _Puppet()

    if os.path.isfile(puppet.disabled_lockfile):
        try:
            os.remove(puppet.disabled_lockfile)
        except (IOError, OSError) as exc:
            msg = 'Failed to enable: {0}'.format(exc)
            log.error(msg)
            raise CommandExecutionError(msg)
        else:
            return True
    return False


def disable():
    '''
    .. versionadded:: Helium

    Disable the puppet agent

    CLI Example:

    .. code-block:: bash

        salt '*' puppet.disable
    '''

    _check_puppet()
    puppet = _Puppet()

    if os.path.isfile(puppet.disabled_lockfile):
        return False
    else:
<<<<<<< HEAD
        try:
            lockfile = open(puppet.disabled_lockfile, 'w')
            lockfile.write('{}')  # puppet chokes when no valid json is found
            lockfile.close()
            return 'successfully disabled'
        except (IOError, OSError):
            return 'failed to disable'
=======
        with salt.utils.fopen(puppet.disabled_lockfile, 'w') as lockfile:
            try:
                # Puppet chokes when no valid json is found
                lockfile.write('{}')
                lockfile.close()
                return True
            except (IOError, OSError) as exc:
                msg = 'Failed to disable: {0}'.format(exc)
                log.error(msg)
                raise CommandExecutionError(msg)
>>>>>>> b2d17f5c


def status():
    '''
    .. versionadded:: Helium

    Display puppet agent status

    CLI Example:

    .. code-block:: bash

        salt '*' puppet.status
    '''
    _check_puppet()
    puppet = _Puppet()

    if os.path.isfile(puppet.disabled_lockfile):
        return 'Administratively disabled'

    if os.path.isfile(puppet.run_lockfile):
        try:
            with salt.utils.fopen(puppet.run_lockfile, 'r') as fp_:
                pid = int(fp_.read())
                os.kill(pid, 0) # raise an OSError if process doesn't exist
        except (OSError, ValueError):
            return 'Stale lockfile'
        else:
            return 'Applying a catalog'

    if os.path.isfile(puppet.agent_pidfile):
        try:
            with salt.utils.fopen(puppet.agent_pidfile, 'r') as fp_:
                pid = int(fp_.read())
                os.kill(pid, 0) # raise an OSError if process doesn't exist
        except (OSError, ValueError):
            return 'Stale pidfile'
        else:
            return 'Idle daemon'

    return 'Stopped'


def summary():
    '''
    .. versionadded:: Helium

    Show a summary of the last puppet agent run

    CLI Example:

    .. code-block:: bash

        salt '*' puppet.summary
    '''

    _check_puppet()
    puppet = _Puppet()

    try:
        with salt.utils.fopen(puppet.lastrunfile, 'r') as fp_:
            report = yaml.safe_load(fp_.read())
        result = {}

        if 'time' in report:
            try:
                result['last_run'] = datetime.datetime.fromtimestamp(
                    int(report['time']['last_run'])).isoformat()
            except (TypeError, ValueError, KeyError):
                result['last_run'] = 'invalid or missing timestamp'

            result['time'] = {}
            for key in ('total', 'config_retrieval'):
                if key in report['time']:
                    result['time'][key] = report['time'][key]

        if 'resources' in report:
            result['resources'] = report['resources']

    except yaml.YAMLError as exc:
        raise CommandExecutionError(
            'YAML error parsing puppet run summary: {0}'.format(exc)
        )
    except IOError as exc:
        raise CommandExecutionError(
            'Unable to read puppet run summary: {0}'.format(exc)
        )

    return result


def facts(puppet=False):
    '''
    Run facter and return the results

    CLI Example:

    .. code-block:: bash

        salt '*' puppet.facts
    '''
    _check_facter()

    ret = {}
    opt_puppet = '--puppet' if puppet else ''
    output = __salt__['cmd.run']('facter {0}'.format(opt_puppet))

    # Loop over the facter output and  properly
    # parse it into a nice dictionary for using
    # elsewhere
    for line in output.splitlines():
        if not line:
            continue
        fact, value = _format_fact(line)
        if not fact:
            continue
        ret[fact] = value
    return ret


def fact(name, puppet=False):
    '''
    Run facter for a specific fact

    CLI Example:

    .. code-block:: bash

        salt '*' puppet.fact kernel
    '''
    _check_facter()

    opt_puppet = '--puppet' if puppet else ''
    ret = __salt__['cmd.run']('facter {0} {1}'.format(opt_puppet, name))
    if not ret:
        return ''
    return ret<|MERGE_RESOLUTION|>--- conflicted
+++ resolved
@@ -235,15 +235,6 @@
     if os.path.isfile(puppet.disabled_lockfile):
         return False
     else:
-<<<<<<< HEAD
-        try:
-            lockfile = open(puppet.disabled_lockfile, 'w')
-            lockfile.write('{}')  # puppet chokes when no valid json is found
-            lockfile.close()
-            return 'successfully disabled'
-        except (IOError, OSError):
-            return 'failed to disable'
-=======
         with salt.utils.fopen(puppet.disabled_lockfile, 'w') as lockfile:
             try:
                 # Puppet chokes when no valid json is found
@@ -254,7 +245,6 @@
                 msg = 'Failed to disable: {0}'.format(exc)
                 log.error(msg)
                 raise CommandExecutionError(msg)
->>>>>>> b2d17f5c
 
 
 def status():
