# -*- coding: utf-8 -*-
'''
Module for handling OpenStack Heat calls

.. versionadded:: 2017.7.0

:depends:   - heatclient Python module
:configuration: This module is not usable until the user, password, tenant, and
    auth URL are specified either in a pillar or in the minion's config file.
    For example::

        keystone.user: admin
        keystone.password: verybadpass
        keystone.tenant: admin
        keystone.insecure: False   #(optional)
        keystone.auth_url: 'http://127.0.0.1:5000/v2.0/'
        # Optional
        keystone.region_name: 'RegionOne'

    If configuration for multiple OpenStack accounts is required, they can be
    set up as different configuration profiles:
    For example::

        openstack1:
          keystone.user: admin
          keystone.password: verybadpass
          keystone.tenant: admin
          keystone.auth_url: 'http://127.0.0.1:5000/v2.0/'

        openstack2:
          keystone.user: admin
          keystone.password: verybadpass
          keystone.tenant: admin
          keystone.auth_url: 'http://127.0.0.2:5000/v2.0/'

    With this configuration in place, any of the heat functions can make use of
    a configuration profile by declaring it explicitly.
    For example::

        salt '*' heat.flavor_list profile=openstack1
'''

# Import Python libs
from __future__ import absolute_import, print_function, unicode_literals
import time
import logging

# Import Salt libs
from salt.exceptions import SaltInvocationError
from salt.ext import six
import salt.utils.files
import salt.utils.json
import salt.utils.stringutils
import salt.utils.yaml

# pylint: disable=import-error
HAS_HEAT = False
try:
    import heatclient
    HAS_HEAT = True
except ImportError:
    pass

HAS_OSLO = False
try:
    from oslo_serialization import jsonutils
    HAS_OSLO = True
except ImportError:
    pass

SECTIONS = (
<<<<<<< HEAD
    PARAMETER_DEFAULTS, PARAMETERS, RESOURCE_REGISTRY, EVENT_SINKS
) = (
    'parameter_defaults', 'parameters', 'resource_registry', 'event_sinks'
)

if hasattr(yaml, 'CSafeLoader'):
    YamlLoader = yaml.CSafeLoader
else:
    YamlLoader = yaml.SafeLoader

if hasattr(yaml, 'CSafeDumper'):
    YamlDumper = yaml.CSafeDumper
else:
    YamlDumper = yaml.SafeDumper


def _represent_yaml_str(self, node):
    '''
    Represent for yaml
    '''
    return self.represent_scalar(node)
YamlDumper.add_representer(u'tag:yaml.org,2002:str',
                           _represent_yaml_str)
YamlDumper.add_representer(u'tag:yaml.org,2002:timestamp',
                           _represent_yaml_str)


def _construct_yaml_str(self, node):
    '''
    Construct for yaml
    '''
    return self.construct_scalar(node)
YamlLoader.add_constructor(u'tag:yaml.org,2002:timestamp',
                           _construct_yaml_str)
=======
    PARAMETER_DEFAULTS,
    PARAMETERS,
    RESOURCE_REGISTRY,
    EVENT_SINKS) = (
    'parameter_defaults',
    'parameters',
    'resource_registry',
    'event_sinks')
>>>>>>> 20be5b43

logging.basicConfig(level=logging.DEBUG)
log = logging.getLogger(__name__)


def __virtual__():
    '''
    Only load this module if heat
    is installed on this minion.
    '''
    if HAS_HEAT and HAS_OSLO:
        return 'heat'
    return (False, 'The heat execution module cannot be loaded: '
                   'the heatclient and oslo_serialization'
                   # 'the heatclient and keystoneclient and oslo_serialization'
                   ' python library is not available.')


__opts__ = {}


def _auth(profile=None, api_version=1, **connection_args):
    '''
    Set up heat credentials, returns
    `heatclient.client.Client`. Optional parameter
    "api_version" defaults to 1.

    Only intended to be used within heat-enabled modules
    '''

    if profile:
        prefix = profile + ':keystone.'
    else:
        prefix = 'keystone.'

    def get(key, default=None):
        '''
        Checks connection_args, then salt-minion config,
        falls back to specified default value.
        '''
        return connection_args.get('connection_' + key,
                                   __salt__['config.get'](prefix + key, default))

    user = get('user', 'admin')
    password = get('password', None)
    tenant = get('tenant', 'admin')
    tenant_id = get('tenant_id')
    auth_url = get('auth_url', 'http://127.0.0.1:35357/v2.0')
    insecure = get('insecure', False)
    admin_token = get('token')
    region_name = get('region_name', None)

    if admin_token and api_version != 1 and not password:
        # If we had a password we could just
        # ignore the admin-token and move on...
        raise SaltInvocationError('Only can use keystone admin token ' +
                                  'with Heat API v1')
    elif password:
        # Can't use the admin-token anyway
        kwargs = {'username': user,
                  'password': password,
                  'tenant_id': tenant_id,
                  'auth_url': auth_url,
                  'region_name': region_name,
                  'tenant_name': tenant}
        # 'insecure' keyword not supported by all v2.0 keystone clients
        #   this ensures it's only passed in when defined
        if insecure:
            kwargs['insecure'] = True
    elif api_version == 1 and admin_token:
        kwargs = {'token': admin_token,
                  'auth_url': auth_url}
    else:
        raise SaltInvocationError('No credentials to authenticate with.')

    token = __salt__['keystone.token_get'](profile)
    kwargs['token'] = token['id']
    # This doesn't realy prevent the password to show up
    # in the minion log as keystoneclient.session is
    # logging it anyway when in debug-mode
    kwargs.pop('password')
    try:
        heat_endpoint = __salt__['keystone.endpoint_get']('heat', profile)['url']
    except KeyError:
        heat_endpoint = __salt__['keystone.endpoint_get']('heat', profile)['publicurl']
    heat_endpoint = heat_endpoint % token
    log.debug('Calling heatclient.client.Client(' +
              '{0}, {1}, **{2})'.format(api_version, heat_endpoint,
                                        kwargs))
    # may raise exc.HTTPUnauthorized, exc.HTTPNotFound
    # but we deal with those elsewhere
    return heatclient.client.Client(api_version, endpoint=heat_endpoint, **kwargs)


def _parse_template(tmpl_str):
    '''
    Parsing template
    '''
    tmpl_str = tmpl_str.strip()
    if tmpl_str.startswith('{'):
        tpl = salt.utils.json.loads(tmpl_str)
    else:
        try:
            tpl = salt.utils.yaml.safe_load(tmpl_str)
        except salt.utils.yaml.YAMLError as exc:
            raise ValueError(six.text_type(exc))
        else:
            if tpl is None:
                tpl = {}
    if not ('HeatTemplateFormatVersion' in tpl
            or 'heat_template_version' in tpl
            or 'AWSTemplateFormatVersion' in tpl):
        raise ValueError(('Template format version not found.'))
    return tpl


def _parse_enviroment(env_str):
    '''
    Parsing template
    '''
    try:
        env = salt.utils.yaml.safe_load(env_str)
    except salt.utils.yaml.YAMLError as exc:
        raise ValueError(six.text_type(exc))
    else:
        if env is None:
            env = {}
        elif not isinstance(env, dict):
            raise ValueError(
                'The environment is not a valid YAML mapping data type.'
            )

    for param in env:
        if param not in SECTIONS:
            raise ValueError('environment has wrong section "{0}"'.format(param))

    return env


def _get_stack_events(h_client, stack_id, event_args):
    '''
    Get event for stack
    '''
    event_args['stack_id'] = stack_id
    event_args['resource_name'] = None
    try:
        events = h_client.events.list(**event_args)
    except heatclient.exc.HTTPNotFound as exc:
        raise heatclient.exc.CommandError(six.text_type(exc))
    else:
        for event in events:
            event.stack_name = stack_id.split('/')[0]
        return events


def _poll_for_events(h_client, stack_name, action=None, poll_period=5,
                     timeout=60, marker=None):
    '''
    Polling stack events
    '''
    if action:
        stop_status = ('{0}_FAILED'.format(action), '{0}_COMPLETE'.format(action))
        stop_check = lambda a: a in stop_status
    else:
        stop_check = lambda a: a.endswith('_COMPLETE') or a.endswith('_FAILED')
    timeout_sec = timeout * 60
    no_event_polls = 0
    msg_template = ('\n Stack %(name)s %(status)s \n')
    while True:
        events = _get_stack_events(h_client, stack_id=stack_name,
                                   event_args={'sort_dir': 'asc', 'marker': marker})

        if len(events) == 0:
            no_event_polls += 1
        else:
            no_event_polls = 0
            # set marker to last event that was received.
            marker = getattr(events[-1], 'id', None)
            for event in events:
                # check if stack event was also received
                if getattr(event, 'resource_name', '') == stack_name:
                    stack_status = getattr(event, 'resource_status', '')
                    msg = msg_template % dict(
                        name=stack_name, status=stack_status)
                    if stop_check(stack_status):
                        return stack_status, msg

        if no_event_polls >= 2:
            # after 2 polls with no events, fall back to a stack get
            stack = h_client.stacks.get(stack_name)
            stack_status = stack.stack_status
            msg = msg_template % dict(
                name=stack_name, status=stack_status)
            if stop_check(stack_status):
                return stack_status, msg
            # go back to event polling again
            no_event_polls = 0

        time.sleep(poll_period)
        timeout_sec -= poll_period
        if timeout_sec <= 0:
            stack_status = '{0}_FAILED'.format(action)
            msg = 'Timeout expired'
            return stack_status, msg


def list_stack(profile=None):
    '''
    Return a list of available stack (heat stack-list)

    profile
        Profile to use

    CLI Example:

    .. code-block:: bash

        salt '*' heat.list_stack profile=openstack1
    '''
    ret = {}
    h_client = _auth(profile)
    for stack in h_client.stacks.list():
        links = {}
        for link in stack.links:
            links[link['rel']] = link['href']
        ret[stack.stack_name] = {
            'status': stack.stack_status,
            'id': stack.id,
            'name': stack.stack_name,
            'creation': stack.creation_time,
            'owner': stack.stack_owner,
            'reason': stack.stack_status_reason,
            'links': links,
        }
    return ret


def show_stack(name=None, profile=None):
    '''
    Return details about a specific stack (heat stack-show)

    name
        Name of the stack

    profile
        Profile to use

    CLI Example:

    .. code-block:: bash

        salt '*' heat.show_stack name=mystack profile=openstack1
    '''
    h_client = _auth(profile)
    if not name:
        return {
            'result': False,
            'comment':
                'Parameter name missing or None'
            }
    try:
        ret = {}
        stack = h_client.stacks.get(name)
        links = {}
        for link in stack.links:
            links[link['rel']] = link['href']
        ret[stack.stack_name] = {
            'status': stack.stack_status,
            'id': stack.id,
            'name': stack.stack_name,
            'creation': stack.creation_time,
            'owner': stack.stack_owner,
            'reason': stack.stack_status_reason,
            'parameters': stack.parameters,
            'links': links,
        }
        ret['result'] = True
    except heatclient.exc.HTTPNotFound:
        return {
            'result': False,
            'comment': 'No stack {0}'.format(name)
            }
    return ret


def delete_stack(name=None, poll=0, timeout=60, profile=None):
    '''
    Delete a stack (heat stack-delete)

    name
        Name of the stack

    poll
        Poll and report events until stack complete

    timeout
        Stack creation timeout in minute

    profile
        Profile to use


    CLI Examples:

    .. code-block:: bash

        salt '*' heat.delete_stack name=mystack poll=5 \\
                 profile=openstack1
    '''
    h_client = _auth(profile)
    ret = {
        'result': True,
        'comment': ''
    }
    if not name:
        ret['result'] = False
        ret['comment'] = 'Parameter name missing or None'
        return ret
    try:
        h_client.stacks.delete(name)
    except heatclient.exc.HTTPNotFound:
        ret['result'] = False
        ret['comment'] = 'No stack {0}'.format(name)
    except heatclient.exc.HTTPForbidden as forbidden:
        log.exception(forbidden)
        ret['result'] = False
        ret['comment'] = six.text_type(forbidden)
    if ret['result'] is False:
        return ret

    if poll > 0:
        try:
            stack_status, msg = _poll_for_events(h_client, name, action='DELETE',
                                                 poll_period=poll, timeout=timeout)
        except heatclient.exc.CommandError:
            ret['comment'] = 'Deleted stack {0}.'.format(name)
            return ret
        except Exception as ex:  # pylint: disable=W0703
            log.exception('Delete failed {0}'.format(ex))
            ret['result'] = False
            ret['comment'] = '{0}'.format(ex)
            return ret

        if stack_status == 'DELETE_FAILED':
            ret['result'] = False
            ret['comment'] = 'Deleted stack FAILED\'{0}\'{1}.'.format(name, msg)
        else:
            ret['comment'] = 'Deleted stack {0}.'.format(name)
    return ret


def create_stack(name=None, template_file=None, enviroment=None,
                 parameters=None, poll=0, rollback=False, timeout=60,
                 profile=None):
    '''
    Create a stack (heat stack-create)

    name
        Name of the new stack

    template_file
        File of template

    enviroment
        File of enviroment

    parameters
        Parameter dict used to create the stack

    poll
        Poll and report events until stack complete

    rollback
        Enable rollback on create failure

    timeout
        Stack creation timeout in minutes

    profile
        Profile to build on

    CLI Example:

    .. code-block:: bash

        salt '*' heat.create_stack name=mystack \\
                 template_file=salt://template.yaml \\
                 enviroment=salt://enviroment.yaml \\
                 parameters="{"image": "Debian 8", "flavor": "m1.small"}" \\
                 poll=5 rollback=False timeout=60 profile=openstack1

    '''
    h_client = _auth(profile)
    ret = {
        'result': True,
        'comment': ''
    }
    if not parameters:
        parameters = {}
    if template_file:
        template_tmp_file = salt.utils.files.mkstemp()
        tsfn, source_sum, comment_ = __salt__['file.get_managed'](
            name=template_tmp_file,
            template=None,
            source=template_file,
            source_hash=None,
            user=None,
            group=None,
            mode=None,
            saltenv='base',
            context=None,
            defaults=None,
            skip_verify=False,
            kwargs=None)

        template_manage_result = __salt__['file.manage_file'](
            name=template_tmp_file,
            sfn=tsfn,
            ret=None,
            source=template_file,
            source_sum=source_sum,
            user=None,
            group=None,
            mode=None,
            saltenv='base',
            backup=None,
            makedirs=True,
            template=None,
            show_changes=False,
            contents=None,
            dir_mode=None)
        if template_manage_result['result']:
            with salt.utils.files.fopen(template_tmp_file, 'r') as tfp_:
                tpl = salt.utils.stringutils.to_unicode(tfp_.read())
                salt.utils.files.safe_rm(template_tmp_file)
                try:
                    template = _parse_template(tpl)
                except ValueError as ex:
                    ret['result'] = False
                    ret['comment'] = 'Error parsing template {0}'.format(ex)
        else:
            ret['result'] = False
            ret['comment'] = 'Can not open template: {0} {1}'.format(template_file, comment_)
    else:
        ret['result'] = False
        ret['comment'] = 'Can not open template'
    if ret['result'] is False:
        return ret

    kwargs = {}
    kwargs['template'] = template
    try:
        h_client.stacks.validate(**kwargs)
    except Exception as ex:  # pylint: disable=W0703
        log.exception('Template not valid {0}'.format(ex))
        ret['result'] = False
        ret['comment'] = 'Template not valid {0}'.format(ex)
        return ret
    env = {}
    if enviroment:
        enviroment_tmp_file = salt.utils.files.mkstemp()
        esfn, source_sum, comment_ = __salt__['file.get_managed'](
            name=enviroment_tmp_file,
            template=None,
            source=enviroment,
            source_hash=None,
            user=None,
            group=None,
            mode=None,
            saltenv='base',
            context=None,
            defaults=None,
            skip_verify=False,
            kwargs=None)

        enviroment_manage_result = __salt__['file.manage_file'](
            name=enviroment_tmp_file,
            sfn=esfn,
            ret=None,
            source=enviroment,
            source_sum=source_sum,
            user=None,
            group=None,
            mode=None,
            saltenv='base',
            backup=None,
            makedirs=True,
            template=None,
            show_changes=False,
            contents=None,
            dir_mode=None)
        if enviroment_manage_result['result']:
            with salt.utils.files.fopen(enviroment_tmp_file, 'r') as efp_:
                env_str = salt.utils.stringutils.to_unicode(efp_.read())
                salt.utils.files.safe_rm(enviroment_tmp_file)
                try:
                    env = _parse_enviroment(env_str)
                except ValueError as ex:
                    ret['result'] = False
                    ret['comment'] = 'Error parsing template {0}'.format(ex)
        else:
            ret['result'] = False
            ret['comment'] = 'Can not open enviroment: {0}, {1}'.format(enviroment, comment_)
    if ret['result'] is False:
        return ret

    fields = {
        'stack_name': name,
        'disable_rollback': not rollback,
        'parameters': parameters,
        'template': template,
        'environment': env,
        'timeout_mins': timeout
    }

    # If one or more environments is found, pass the listing to the server
    try:
        h_client.stacks.create(**fields)
    except Exception as ex:  # pylint: disable=W0703
        log.exception('Create failed {0}'.format(ex))
        ret['result'] = False
        ret['comment'] = '{0}'.format(ex)
        return ret
    if poll > 0:
        stack_status, msg = _poll_for_events(h_client, name, action='CREATE',
                                             poll_period=poll, timeout=timeout)
        if stack_status == 'CREATE_FAILED':
            ret['result'] = False
            ret['comment'] = 'Created stack FAILED\'{0}\'{1}.'.format(name, msg)
    if ret['result'] is True:
        ret['comment'] = 'Created stack \'{0}\'.'.format(name)
    return ret


def update_stack(name=None, template_file=None, enviroment=None,
                 parameters=None, poll=0, rollback=False, timeout=60,
                 profile=None):
    '''
    Update a stack (heat stack-template)

    name
        Name of the  stack

    template_file
        File of template

    enviroment
        File of enviroment

    parameters
        Parameter dict used to update the stack

    poll
        Poll and report events until stack complete

    rollback
        Enable rollback on update failure

    timeout
        Stack creation timeout in minutes

    profile
        Profile to build on

    CLI Example:

    .. code-block:: bash

        salt '*' heat.update_stack name=mystack \\
                 template_file=salt://template.yaml \\
                 enviroment=salt://enviroment.yaml \\
                 parameters="{"image": "Debian 8", "flavor": "m1.small"}" \\
                 poll=5 rollback=False timeout=60 profile=openstack1

    '''
    h_client = _auth(profile)
    ret = {
        'result': True,
        'comment': ''
    }
    if not name:
        ret['result'] = False
        ret['comment'] = 'Parameter name missing or None'
        return ret
    if not parameters:
        parameters = {}
    if template_file:
        template_tmp_file = salt.utils.files.mkstemp()
        tsfn, source_sum, comment_ = __salt__['file.get_managed'](
            name=template_tmp_file,
            template=None,
            source=template_file,
            source_hash=None,
            user=None,
            group=None,
            mode=None,
            saltenv='base',
            context=None,
            defaults=None,
            skip_verify=False,
            kwargs=None)

        template_manage_result = __salt__['file.manage_file'](
            name=template_tmp_file,
            sfn=tsfn,
            ret=None,
            source=template_file,
            source_sum=source_sum,
            user=None,
            group=None,
            mode=None,
            saltenv='base',
            backup=None,
            makedirs=True,
            template=None,
            show_changes=False,
            contents=None,
            dir_mode=None)
        if template_manage_result['result']:
            with salt.utils.files.fopen(template_tmp_file, 'r') as tfp_:
                tpl = salt.utils.stringutils.to_unicode(tfp_.read())
                salt.utils.files.safe_rm(template_tmp_file)
                try:
                    template = _parse_template(tpl)
                except ValueError as ex:
                    ret['result'] = False
                    ret['comment'] = 'Error parsing template {0}'.format(ex)
        else:
            ret['result'] = False
            ret['comment'] = 'Can not open template: {0} {1}'.format(template_file, comment_)
    else:
        ret['result'] = False
        ret['comment'] = 'Can not open template'
    if ret['result'] is False:
        return ret

    kwargs = {}
    kwargs['template'] = template
    try:
        h_client.stacks.validate(**kwargs)
    except Exception as ex:  # pylint: disable=W0703
        log.exception('Template not valid {0}'.format(ex))
        ret['result'] = False
        ret['comment'] = 'Template not valid {0}'.format(ex)
        return ret
    env = {}
    if enviroment:
        enviroment_tmp_file = salt.utils.files.mkstemp()
        esfn, source_sum, comment_ = __salt__['file.get_managed'](
            name=enviroment_tmp_file,
            template=None,
            source=enviroment,
            source_hash=None,
            user=None,
            group=None,
            mode=None,
            saltenv='base',
            context=None,
            defaults=None,
            skip_verify=False,
            kwargs=None)

        enviroment_manage_result = __salt__['file.manage_file'](
            name=enviroment_tmp_file,
            sfn=esfn,
            ret=None,
            source=enviroment,
            source_sum=source_sum,
            user=None,
            group=None,
            mode=None,
            saltenv='base',
            backup=None,
            makedirs=True,
            template=None,
            show_changes=False,
            contents=None,
            dir_mode=None)
        if enviroment_manage_result['result']:
            with salt.utils.files.fopen(enviroment_tmp_file, 'r') as efp_:
                env_str = salt.utils.stringutils.to_unicode(efp_.read())
                salt.utils.files.safe_rm(enviroment_tmp_file)
                try:
                    env = _parse_enviroment(env_str)
                except ValueError as ex:
                    ret['result'] = False
                    ret['comment'] = 'Error parsing template {0}'.format(ex)
        else:
            ret['result'] = False
            ret['comment'] = 'Can not open enviroment: {0}, {1}'.format(enviroment, comment_)
    if ret['result'] is False:
        return ret

    fields = {
        'disable_rollback': not rollback,
        'parameters': parameters,
        'template': template,
        'environment': env,
        'timeout_mins': timeout
    }

    try:
        h_client.stacks.update(name, **fields)
    except Exception as ex:  # pylint: disable=W0703
        log.exception('Update failed {0}'.format(ex))
        ret['result'] = False
        ret['comment'] = 'Update failed {0}'.format(ex)
        return ret

    if poll > 0:
        stack_status, msg = _poll_for_events(h_client, name, action='UPDATE',
                                             poll_period=poll, timeout=timeout)
        if stack_status == 'UPDATE_FAILED':
            ret['result'] = False
            ret['comment'] = 'Updated stack FAILED\'{0}\'{1}.'.format(name, msg)
    if ret['result'] is True:
        ret['comment'] = 'Updated stack \'{0}\'.'.format(name),
    return ret


def template_stack(name=None, profile=None):
    '''
    Return template a specific stack (heat stack-template)

    name
        Name of the stack

    profile
        Profile to use

    CLI Example:

    .. code-block:: bash

        salt '*' heat.template_stack name=mystack profile=openstack1
    '''
    h_client = _auth(profile)

    if not name:
        return {
            'result': False,
            'comment':
                'Parameter name missing or None'
            }
    try:
        get_template = h_client.stacks.template(name)
    except heatclient.exc.HTTPNotFound:
        return {
            'result': False,
            'comment': 'No stack with {0}'.format(name)
            }
    except heatclient.exc.BadRequest:
        return {
            'result': False,
            'comment': 'Bad request fot stack {0}'.format(name)
            }
    if 'heat_template_version' in get_template:
        template = salt.utils.yaml.safe_dump(get_template)
    else:
        template = jsonutils.dumps(get_template, indent=2, ensure_ascii=False)

    checksum = __salt__['hashutil.digest'](template)
    ret = {
        'template': template,
        'result': True,
        'checksum': checksum
    }
    return ret<|MERGE_RESOLUTION|>--- conflicted
+++ resolved
@@ -69,42 +69,6 @@
     pass
 
 SECTIONS = (
-<<<<<<< HEAD
-    PARAMETER_DEFAULTS, PARAMETERS, RESOURCE_REGISTRY, EVENT_SINKS
-) = (
-    'parameter_defaults', 'parameters', 'resource_registry', 'event_sinks'
-)
-
-if hasattr(yaml, 'CSafeLoader'):
-    YamlLoader = yaml.CSafeLoader
-else:
-    YamlLoader = yaml.SafeLoader
-
-if hasattr(yaml, 'CSafeDumper'):
-    YamlDumper = yaml.CSafeDumper
-else:
-    YamlDumper = yaml.SafeDumper
-
-
-def _represent_yaml_str(self, node):
-    '''
-    Represent for yaml
-    '''
-    return self.represent_scalar(node)
-YamlDumper.add_representer(u'tag:yaml.org,2002:str',
-                           _represent_yaml_str)
-YamlDumper.add_representer(u'tag:yaml.org,2002:timestamp',
-                           _represent_yaml_str)
-
-
-def _construct_yaml_str(self, node):
-    '''
-    Construct for yaml
-    '''
-    return self.construct_scalar(node)
-YamlLoader.add_constructor(u'tag:yaml.org,2002:timestamp',
-                           _construct_yaml_str)
-=======
     PARAMETER_DEFAULTS,
     PARAMETERS,
     RESOURCE_REGISTRY,
@@ -113,7 +77,6 @@
     'parameters',
     'resource_registry',
     'event_sinks')
->>>>>>> 20be5b43
 
 logging.basicConfig(level=logging.DEBUG)
 log = logging.getLogger(__name__)
