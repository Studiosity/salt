# -*- coding: utf-8 -*-
'''
A module for shelling out.

Keep in mind that this module is insecure, in that it can give whomever has
access to the master root execution access to all salt minions.
'''
from __future__ import absolute_import, print_function, unicode_literals

# Import python libs
import functools
import glob
import logging
import os
import shutil
import subprocess
import sys
import time
import traceback
import fnmatch
import base64
import re
import tempfile

# Import salt libs
import salt.utils.args
import salt.utils.data
import salt.utils.files
import salt.utils.json
import salt.utils.path
import salt.utils.platform
import salt.utils.powershell
import salt.utils.stringutils
import salt.utils.templates
import salt.utils.timed_subprocess
import salt.utils.user
import salt.utils.versions
import salt.utils.vt
import salt.grains.extra
from salt.ext import six
from salt.exceptions import CommandExecutionError, TimedProcTimeoutError, \
    SaltInvocationError
from salt.log import LOG_LEVELS
from salt.ext.six.moves import range, zip
from salt.ext.six.moves import shlex_quote as _cmd_quote
from salt.utils.locales import sdecode

# Only available on POSIX systems, nonfatal on windows
try:
    import pwd
except ImportError:
    pass

if salt.utils.platform.is_windows():
    from salt.utils.win_runas import runas as win_runas
    HAS_WIN_RUNAS = True
else:
    HAS_WIN_RUNAS = False

__proxyenabled__ = ['*']
# Define the module's virtual name
__virtualname__ = 'cmd'

# Set up logging
log = logging.getLogger(__name__)

DEFAULT_SHELL = salt.grains.extra.shell()['shell']


def __virtual__():
    '''
    Overwriting the cmd python module makes debugging modules
    with pdb a bit harder so lets do it this way instead.
    '''
    return __virtualname__


def _check_cb(cb_):
    '''
    If the callback is None or is not callable, return a lambda that returns
    the value passed.
    '''
    if cb_ is not None:
        if hasattr(cb_, '__call__'):
            return cb_
        else:
            log.error('log_callback is not callable, ignoring')
    return lambda x: x


def _python_shell_default(python_shell, __pub_jid):
    '''
    Set python_shell default based on remote execution and __opts__['cmd_safe']
    '''
    try:
        # Default to python_shell=True when run directly from remote execution
        # system. Cross-module calls won't have a jid.
        if __pub_jid and python_shell is None:
            return True
        elif __opts__.get('cmd_safe', True) is False and python_shell is None:
            # Override-switch for python_shell
            return True
    except NameError:
        pass
    return python_shell


def _chroot_pids(chroot):
    pids = []
    for root in glob.glob('/proc/[0-9]*/root'):
        try:
            link = os.path.realpath(root)
            if link.startswith(chroot):
                pids.append(int(os.path.basename(
                    os.path.dirname(root)
                )))
        except OSError:
            pass
    return pids


def _render_cmd(cmd, cwd, template, saltenv='base', pillarenv=None, pillar_override=None):
    '''
    If template is a valid template engine, process the cmd and cwd through
    that engine.
    '''
    if not template:
        return (cmd, cwd)

    # render the path as a template using path_template_engine as the engine
    if template not in salt.utils.templates.TEMPLATE_REGISTRY:
        raise CommandExecutionError(
            'Attempted to render file paths with unavailable engine '
            '{0}'.format(template)
        )

    kwargs = {}
    kwargs['salt'] = __salt__
    if pillarenv is not None or pillar_override is not None:
        pillarenv = pillarenv or __opts__['pillarenv']
        kwargs['pillar'] = _gather_pillar(pillarenv, pillar_override)
    else:
        kwargs['pillar'] = __pillar__
    kwargs['grains'] = __grains__
    kwargs['opts'] = __opts__
    kwargs['saltenv'] = saltenv

    def _render(contents):
        # write out path to temp file
        tmp_path_fn = salt.utils.files.mkstemp()
        with salt.utils.files.fopen(tmp_path_fn, 'w+') as fp_:
            fp_.write(salt.utils.stringutils.to_str(contents))
        data = salt.utils.templates.TEMPLATE_REGISTRY[template](
            tmp_path_fn,
            to_str=True,
            **kwargs
        )
        salt.utils.files.safe_rm(tmp_path_fn)
        if not data['result']:
            # Failed to render the template
            raise CommandExecutionError(
                'Failed to execute cmd with error: {0}'.format(
                    data['data']
                )
            )
        else:
            return data['data']

    cmd = _render(cmd)
    cwd = _render(cwd)
    return (cmd, cwd)


def _check_loglevel(level='info'):
    '''
    Retrieve the level code for use in logging.Logger.log().
    '''
    try:
        level = level.lower()
        if level == 'quiet':
            return None
        else:
            return LOG_LEVELS[level]
    except (AttributeError, KeyError):
        log.error(
            'Invalid output_loglevel \'%s\'. Valid levels are: %s. Falling '
            'back to \'info\'.',
            level, ', '.join(sorted(LOG_LEVELS, reverse=True))
        )
        return LOG_LEVELS['info']


def _parse_env(env):
    if not env:
        env = {}
    if isinstance(env, list):
        env = salt.utils.data.repack_dictlist(env)
    if not isinstance(env, dict):
        env = {}
    return env


def _gather_pillar(pillarenv, pillar_override):
    '''
    Whenever a state run starts, gather the pillar data fresh
    '''
    pillar = salt.pillar.get_pillar(
        __opts__,
        __grains__,
        __opts__['id'],
        __opts__['saltenv'],
        pillar_override=pillar_override,
        pillarenv=pillarenv
    )
    ret = pillar.compile_pillar()
    if pillar_override and isinstance(pillar_override, dict):
        ret.update(pillar_override)
    return ret


def _check_avail(cmd):
    '''
    Check to see if the given command can be run
    '''
    if isinstance(cmd, list):
        cmd = ' '.join([six.text_type(x) if not isinstance(x, six.string_types) else x
                        for x in cmd])
    bret = True
    wret = False
    if __salt__['config.get']('cmd_blacklist_glob'):
        blist = __salt__['config.get']('cmd_blacklist_glob', [])
        for comp in blist:
            if fnmatch.fnmatch(cmd, comp):
                # BAD! you are blacklisted
                bret = False
    if __salt__['config.get']('cmd_whitelist_glob', []):
        blist = __salt__['config.get']('cmd_whitelist_glob', [])
        for comp in blist:
            if fnmatch.fnmatch(cmd, comp):
                # GOOD! You are whitelisted
                wret = True
                break
    else:
        # If no whitelist set then alls good!
        wret = True
    return bret and wret


def _run(cmd,
         cwd=None,
         stdin=None,
         stdout=subprocess.PIPE,
         stderr=subprocess.PIPE,
         output_loglevel='debug',
         log_callback=None,
         runas=None,
         shell=DEFAULT_SHELL,
         python_shell=False,
         env=None,
         clean_env=False,
         prepend_path=None,
         rstrip=True,
         template=None,
         umask=None,
         timeout=None,
         with_communicate=True,
         reset_system_locale=True,
         ignore_retcode=False,
         saltenv='base',
         pillarenv=None,
         pillar_override=None,
         use_vt=False,
         password=None,
         bg=False,
         encoded_cmd=False,
         **kwargs):
    '''
    Do the DRY thing and only call subprocess.Popen() once
    '''
    if 'pillar' in kwargs and not pillar_override:
        pillar_override = kwargs['pillar']
    if _is_valid_shell(shell) is False:
        log.warning(
            'Attempt to run a shell command with what may be an invalid shell! '
            'Check to ensure that the shell <{0}> is valid for this user.'
            .format(shell))

    log_callback = _check_cb(log_callback)

    if runas is None and '__context__' in globals():
        runas = __context__.get('runas')

    if password is None and '__context__' in globals():
        password = __context__.get('runas_password')

    # Set the default working directory to the home directory of the user
    # salt-minion is running as. Defaults to home directory of user under which
    # the minion is running.
    if not cwd:
        cwd = os.path.expanduser('~{0}'.format('' if not runas else runas))

        # make sure we can access the cwd
        # when run from sudo or another environment where the euid is
        # changed ~ will expand to the home of the original uid and
        # the euid might not have access to it. See issue #1844
        if not os.access(cwd, os.R_OK):
            cwd = '/'
            if salt.utils.platform.is_windows():
                cwd = os.path.abspath(os.sep)
    else:
        # Handle edge cases where numeric/other input is entered, and would be
        # yaml-ified into non-string types
        cwd = six.text_type(cwd)

    if not salt.utils.platform.is_windows():
        if not os.path.isfile(shell) or not os.access(shell, os.X_OK):
            msg = 'The shell {0} is not available'.format(shell)
            raise CommandExecutionError(msg)
    if salt.utils.platform.is_windows() and use_vt:  # Memozation so not much overhead
        raise CommandExecutionError('VT not available on windows')

    if shell.lower().strip() == 'powershell':
        # Strip whitespace
        if isinstance(cmd, six.string_types):
            cmd = cmd.strip()

        # If we were called by script(), then fakeout the Windows
        # shell to run a Powershell script.
        # Else just run a Powershell command.
        stack = traceback.extract_stack(limit=2)

        # extract_stack() returns a list of tuples.
        # The last item in the list [-1] is the current method.
        # The third item[2] in each tuple is the name of that method.
        if stack[-2][2] == 'script':
            cmd = 'Powershell -NonInteractive -NoProfile -ExecutionPolicy Bypass -File ' + cmd
        elif encoded_cmd:
            cmd = 'Powershell -NonInteractive -EncodedCommand {0}'.format(cmd)
        else:
            cmd = 'Powershell -NonInteractive -NoProfile "{0}"'.format(cmd.replace('"', '\\"'))

    # munge the cmd and cwd through the template
    (cmd, cwd) = _render_cmd(cmd, cwd, template, saltenv, pillarenv, pillar_override)

    ret = {}

    # If the pub jid is here then this is a remote ex or salt call command and needs to be
    # checked if blacklisted
    if '__pub_jid' in kwargs:
        if not _check_avail(cmd):
            msg = 'This shell command is not permitted: "{0}"'.format(cmd)
            raise CommandExecutionError(msg)

    env = _parse_env(env)

    for bad_env_key in (x for x, y in six.iteritems(env) if y is None):
        log.error('Environment variable \'{0}\' passed without a value. '
                  'Setting value to an empty string'.format(bad_env_key))
        env[bad_env_key] = ''

    def _get_stripped(cmd):
        # Return stripped command string copies to improve logging.
        if isinstance(cmd, list):
            return [x.strip() if isinstance(x, six.string_types) else x for x in cmd]
        elif isinstance(cmd, six.string_types):
            return cmd.strip()
        else:
            return cmd

    if _check_loglevel(output_loglevel) is not None:
        # Always log the shell commands at INFO unless quiet logging is
        # requested. The command output is what will be controlled by the
        # 'loglevel' parameter.
        msg = (
            'Executing command {0}{1}{0} {2}in directory \'{3}\'{4}'.format(
                '\'' if not isinstance(cmd, list) else '',
                _get_stripped(cmd),
                'as user \'{0}\' '.format(runas) if runas else '',
                cwd,
                '. Executing command in the background, no output will be '
                'logged.' if bg else ''
            )
        )
        log.info(log_callback(msg))

    if runas and salt.utils.platform.is_windows():
        if not password:
            msg = 'password is a required argument for runas on Windows'
            raise CommandExecutionError(msg)

        if not HAS_WIN_RUNAS:
            msg = 'missing salt/utils/win_runas.py'
            raise CommandExecutionError(msg)

        if isinstance(cmd, (list, tuple)):
            cmd = ' '.join(cmd)

        return win_runas(cmd, runas, password, cwd)

    if runas:
        # Save the original command before munging it
        try:
            pwd.getpwnam(runas)
        except KeyError:
            raise CommandExecutionError(
                'User \'{0}\' is not available'.format(runas)
            )
        try:
            # Getting the environment for the runas user
            # There must be a better way to do this.
            py_code = (
                'import sys, os, itertools; '
                'sys.stdout.write(\"\\0\".join(itertools.chain(*os.environ.items())))'
            )
            if __grains__['os'] in ['MacOS', 'Darwin']:
                env_cmd = ('sudo', '-i', '-u', runas, '--',
                           sys.executable)
            elif __grains__['os'] in ['FreeBSD']:
                env_cmd = ('su', '-', runas, '-c',
                           "{0} -c {1}".format(shell, sys.executable))
            elif __grains__['os_family'] in ['Solaris']:
                env_cmd = ('su', '-', runas, '-c', sys.executable)
            elif __grains__['os_family'] in ['AIX']:
                env_cmd = ('su', runas, '-c', sys.executable)
            else:
                env_cmd = ('su', '-s', shell, '-', runas, '-c', sys.executable)
            env_encoded = subprocess.Popen(
                env_cmd,
                stdin=subprocess.PIPE,
                stdout=subprocess.PIPE
            ).communicate(py_code.encode(__salt_system_encoding__))[0]
            if six.PY2:
                import itertools
                env_runas = dict(itertools.izip(*[iter(env_encoded.split(b'\0'))]*2))
            elif six.PY3:
                if isinstance(env_encoded, str):  # future lint: disable=blacklisted-function
                    env_encoded = env_encoded.encode(__salt_system_encoding__)
                env_runas = dict(list(zip(*[iter(env_encoded.split(b'\0'))]*2)))

            env_runas = dict((sdecode(k), sdecode(v)) for k, v in six.iteritems(env_runas))
            env_runas.update(env)
            env = env_runas
            # Encode unicode kwargs to filesystem encoding to avoid a
            # UnicodeEncodeError when the subprocess is invoked.
            fse = sys.getfilesystemencoding()
            for key, val in six.iteritems(env):
                if isinstance(val, six.text_type):
                    env[key] = val.encode(fse)
        except ValueError:
            raise CommandExecutionError(
                'Environment could not be retrieved for User \'{0}\''.format(
                    runas
                )
            )

    if reset_system_locale is True:
        if not salt.utils.platform.is_windows():
            # Default to C!
            # Salt only knows how to parse English words
            # Don't override if the user has passed LC_ALL
            env.setdefault('LC_CTYPE', 'C')
            env.setdefault('LC_NUMERIC', 'C')
            env.setdefault('LC_TIME', 'C')
            env.setdefault('LC_COLLATE', 'C')
            env.setdefault('LC_MONETARY', 'C')
            env.setdefault('LC_MESSAGES', 'C')
            env.setdefault('LC_PAPER', 'C')
            env.setdefault('LC_NAME', 'C')
            env.setdefault('LC_ADDRESS', 'C')
            env.setdefault('LC_TELEPHONE', 'C')
            env.setdefault('LC_MEASUREMENT', 'C')
            env.setdefault('LC_IDENTIFICATION', 'C')
        else:
            # On Windows set the codepage to US English.
            if python_shell:
                cmd = 'chcp 437 > nul & ' + cmd

    if clean_env:
        run_env = env

    else:
        run_env = os.environ.copy()
        run_env.update(env)

    if prepend_path:
        run_env['PATH'] = ':'.join((prepend_path, run_env['PATH']))

    if python_shell is None:
        python_shell = False

    kwargs = {'cwd': cwd,
              'shell': python_shell,
              'env': run_env,
              'stdin': six.text_type(stdin) if stdin is not None else stdin,
              'stdout': stdout,
              'stderr': stderr,
              'with_communicate': with_communicate,
              'timeout': timeout,
              'bg': bg,
              }

    if umask is not None:
        _umask = six.text_type(umask).lstrip('0')

        if _umask == '':
            msg = 'Zero umask is not allowed.'
            raise CommandExecutionError(msg)

        try:
            _umask = int(_umask, 8)
        except ValueError:
            msg = 'Invalid umask: \'{0}\''.format(umask)
            raise CommandExecutionError(msg)
    else:
        _umask = None

    if runas or umask:
        kwargs['preexec_fn'] = functools.partial(
            salt.utils.user.chugid_and_umask,
            runas,
            _umask)

    if not salt.utils.platform.is_windows():
        # close_fds is not supported on Windows platforms if you redirect
        # stdin/stdout/stderr
        if kwargs['shell'] is True:
            kwargs['executable'] = shell
        kwargs['close_fds'] = True

    if not os.path.isabs(cwd) or not os.path.isdir(cwd):
        raise CommandExecutionError(
            'Specified cwd \'{0}\' either not absolute or does not exist'
            .format(cwd)
        )

    if python_shell is not True \
            and not salt.utils.platform.is_windows() \
            and not isinstance(cmd, list):
        cmd = salt.utils.args.shlex_split(cmd)

    if not use_vt:
        # This is where the magic happens
        try:
            proc = salt.utils.timed_subprocess.TimedProc(cmd, **kwargs)
        except (OSError, IOError) as exc:
            msg = (
                'Unable to run command \'{0}\' with the context \'{1}\', '
                'reason: '.format(
                    cmd if _check_loglevel(output_loglevel) is not None
                        else 'REDACTED',
                    kwargs
                )
            )
            try:
                if exc.filename is None:
                    msg += 'command not found'
                else:
                    msg += '{0}: {1}'.format(exc, exc.filename)
            except AttributeError:
                # Both IOError and OSError have the filename attribute, so this
                # is a precaution in case the exception classes in the previous
                # try/except are changed.
                msg += 'unknown'
            raise CommandExecutionError(msg)

        try:
            proc.run()
        except TimedProcTimeoutError as exc:
            ret['stdout'] = six.text_type(exc)
            ret['stderr'] = ''
            ret['retcode'] = None
            ret['pid'] = proc.process.pid
            # ok return code for timeouts?
            ret['retcode'] = 1
            return ret

        try:
            out = proc.stdout.decode(__salt_system_encoding__)
        except AttributeError:
            out = ''
        except UnicodeDecodeError:
            log.error('UnicodeDecodeError while decoding output of cmd {0}'.format(cmd))
            out = proc.stdout.decode(__salt_system_encoding__, 'replace')

        try:
            err = proc.stderr.decode(__salt_system_encoding__)
        except AttributeError:
            err = ''
        except UnicodeDecodeError:
            log.error('UnicodeDecodeError while decoding error of cmd {0}'.format(cmd))
            err = proc.stderr.decode(__salt_system_encoding__, 'replace')

        if rstrip:
            if out is not None:
                out = out.rstrip()
            if err is not None:
                err = err.rstrip()
        ret['pid'] = proc.process.pid
        ret['retcode'] = proc.process.returncode
        ret['stdout'] = out
        ret['stderr'] = err
    else:
        to = ''
        if timeout:
            to = ' (timeout: {0}s)'.format(timeout)
        if _check_loglevel(output_loglevel) is not None:
            msg = 'Running {0} in VT{1}'.format(cmd, to)
            log.debug(log_callback(msg))
        stdout, stderr = '', ''
        now = time.time()
        if timeout:
            will_timeout = now + timeout
        else:
            will_timeout = -1
        try:
            proc = salt.utils.vt.Terminal(cmd,
                               shell=True,
                               log_stdout=True,
                               log_stderr=True,
                               cwd=cwd,
                               preexec_fn=kwargs.get('preexec_fn', None),
                               env=run_env,
                               log_stdin_level=output_loglevel,
                               log_stdout_level=output_loglevel,
                               log_stderr_level=output_loglevel,
                               stream_stdout=True,
                               stream_stderr=True)
            ret['pid'] = proc.pid
            while proc.has_unread_data:
                try:
                    try:
                        time.sleep(0.5)
                        try:
                            cstdout, cstderr = proc.recv()
                        except IOError:
                            cstdout, cstderr = '', ''
                        if cstdout:
                            stdout += cstdout
                        else:
                            cstdout = ''
                        if cstderr:
                            stderr += cstderr
                        else:
                            cstderr = ''
                        if timeout and (time.time() > will_timeout):
                            ret['stderr'] = (
                                'SALT: Timeout after {0}s\n{1}').format(
                                    timeout, stderr)
                            ret['retcode'] = None
                            break
                    except KeyboardInterrupt:
                        ret['stderr'] = 'SALT: User break\n{0}'.format(stderr)
                        ret['retcode'] = 1
                        break
                except salt.utils.vt.TerminalException as exc:
                    log.error(
                        'VT: {0}'.format(exc),
                        exc_info_on_loglevel=logging.DEBUG)
                    ret = {'retcode': 1, 'pid': '2'}
                    break
                # only set stdout on success as we already mangled in other
                # cases
                ret['stdout'] = stdout
                if not proc.isalive():
                    # Process terminated, i.e., not canceled by the user or by
                    # the timeout
                    ret['stderr'] = stderr
                    ret['retcode'] = proc.exitstatus
                ret['pid'] = proc.pid
        finally:
            proc.close(terminate=True, kill=True)
    try:
        if ignore_retcode:
            __context__['retcode'] = 0
        else:
            __context__['retcode'] = ret['retcode']
    except NameError:
        # Ignore the context error during grain generation
        pass
    return ret


def _run_quiet(cmd,
               cwd=None,
               stdin=None,
               runas=None,
               shell=DEFAULT_SHELL,
               python_shell=False,
               env=None,
               template=None,
               umask=None,
               timeout=None,
               reset_system_locale=True,
               saltenv='base',
               pillarenv=None,
               pillar_override=None):
    '''
    Helper for running commands quietly for minion startup
    '''
    return _run(cmd,
                runas=runas,
                cwd=cwd,
                stdin=stdin,
                stderr=subprocess.STDOUT,
                output_loglevel='quiet',
                log_callback=None,
                shell=shell,
                python_shell=python_shell,
                env=env,
                template=template,
                umask=umask,
                timeout=timeout,
                reset_system_locale=reset_system_locale,
                saltenv=saltenv,
                pillarenv=pillarenv,
                pillar_override=pillar_override)['stdout']


def _run_all_quiet(cmd,
                   cwd=None,
                   stdin=None,
                   runas=None,
                   shell=DEFAULT_SHELL,
                   python_shell=False,
                   env=None,
                   template=None,
                   umask=None,
                   timeout=None,
                   reset_system_locale=True,
                   saltenv='base',
                   pillarenv=None,
                   pillar_override=None,
                   output_loglevel=None):

    '''
    Helper for running commands quietly for minion startup.
    Returns a dict of return data.

    output_loglevel argument is ignored.  This is here for when we alias
    cmd.run_all directly to _run_all_quiet in certain chicken-and-egg
    situations where modules need to work both before and after
    the __salt__ dictionary is populated (cf dracr.py)
    '''
    return _run(cmd,
                runas=runas,
                cwd=cwd,
                stdin=stdin,
                shell=shell,
                python_shell=python_shell,
                env=env,
                output_loglevel='quiet',
                log_callback=None,
                template=template,
                umask=umask,
                timeout=timeout,
                reset_system_locale=reset_system_locale,
                saltenv=saltenv,
                pillarenv=pillarenv,
                pillar_override=pillar_override)


def run(cmd,
        cwd=None,
        stdin=None,
        runas=None,
        shell=DEFAULT_SHELL,
        python_shell=None,
        env=None,
        clean_env=False,
        template=None,
        rstrip=True,
        umask=None,
        output_loglevel='debug',
        log_callback=None,
        hide_output=False,
        timeout=None,
        reset_system_locale=True,
        ignore_retcode=False,
        saltenv='base',
        use_vt=False,
        bg=False,
        password=None,
        encoded_cmd=False,
        raise_err=False,
        prepend_path=None,
        **kwargs):
    r'''
    Execute the passed command and return the output as a string

    Note that ``env`` represents the environment variables for the command, and
    should be formatted as a dict, or a YAML string which resolves to a dict.

    :param str cmd: The command to run. ex: ``ls -lart /home``

    :param str cwd: The current working directory to execute the command in.
      Defaults to the home directory of the user specified by ``runas``.

    :param str stdin: A string of standard input can be specified for the
      command to be run using the ``stdin`` parameter. This can be useful in cases
      where sensitive information must be read from standard input.

    :param str runas: User to run command as. If running on a Windows minion you
      must also pass a password. The target user account must be in the
      Administrators group.

    :param str password: Windows only. Required when specifying ``runas``. This
      parameter will be ignored on non-Windows platforms.

      .. versionadded:: 2016.3.0

    :param str shell: Shell to execute under. Defaults to the system default
      shell.

    :param bool python_shell: If ``False``, let python handle the positional
      arguments. Set to ``True`` to use shell features, such as pipes or
      redirection.

    :param bool bg: If ``True``, run command in background and do not await or
      deliver it's results

      .. versionadded:: 2016.3.0

    :param list env: A list of environment variables to be set prior to
      execution.

        Example:

        .. code-block:: yaml

            salt://scripts/foo.sh:
              cmd.script:
                - env:
                  - BATCH: 'yes'

        .. warning::

            The above illustrates a common PyYAML pitfall, that **yes**,
            **no**, **on**, **off**, **true**, and **false** are all loaded as
            boolean ``True`` and ``False`` values, and must be enclosed in
            quotes to be used as strings. More info on this (and other) PyYAML
            idiosyncrasies can be found :ref:`here <yaml-idiosyncrasies>`.

        Variables as values are not evaluated. So $PATH in the following
        example is a literal '$PATH':

        .. code-block:: yaml

            salt://scripts/bar.sh:
              cmd.script:
                - env: "PATH=/some/path:$PATH"

        One can still use the existing $PATH by using a bit of Jinja:

        .. code-block:: jinja

            {% set current_path = salt['environ.get']('PATH', '/bin:/usr/bin') %}

            mycommand:
              cmd.run:
                - name: ls -l /
                - env:
                  - PATH: {{ [current_path, '/my/special/bin']|join(':') }}

    :param bool clean_env: Attempt to clean out all other shell environment
      variables and set only those provided in the 'env' argument to this
      function.

    :param str prepend_path: $PATH segment to prepend (trailing ':' not necessary)
      to $PATH

      .. versionadded:: Oxygen

    :param str template: If this setting is applied then the named templating
      engine will be used to render the downloaded file. Currently jinja, mako,
      and wempy are supported

    :param bool rstrip: Strip all whitespace off the end of output before it is
      returned.

    :param str umask: The umask (in octal) to use when running the command.

    :param str output_loglevel: Control the loglevel at which the output from
    the command is logged to the minion log.

    .. note::
        The command being run will still be logged at the ``debug``
        loglevel regardless, unless ``quiet`` is used for this value.

    :param bool hide_output: If ``True``, suppress stdout and stderr in the
    return data.

    .. note::
        This is separate from ``output_loglevel``, which only handles how
        Salt logs to the minion log.

    .. versionadded:: Oxygen

    :param int timeout: A timeout in seconds for the executed process to return.

    :param bool use_vt: Use VT utils (saltstack) to stream the command output
      more interactively to the console and the logs. This is experimental.

    :param bool encoded_cmd: Specify if the supplied command is encoded.
      Only applies to shell 'powershell'.

    :param bool raise_err: If ``True`` and the command has a nonzero exit code,
    a CommandExecutionError exception will be raised.

    .. warning::
        This function does not process commands through a shell
        unless the python_shell flag is set to True. This means that any
        shell-specific functionality such as 'echo' or the use of pipes,
        redirection or &&, should either be migrated to cmd.shell or
        have the python_shell=True flag set here.

        The use of python_shell=True means that the shell will accept _any_ input
        including potentially malicious commands such as 'good_command;rm -rf /'.
        Be absolutely certain that you have sanitized your input prior to using
        python_shell=True

    CLI Example:

    .. code-block:: bash

        salt '*' cmd.run "ls -l | awk '/foo/{print \\$2}'"

    The template arg can be set to 'jinja' or another supported template
    engine to render the command arguments before execution.
    For example:

    .. code-block:: bash

        salt '*' cmd.run template=jinja "ls -l /tmp/{{grains.id}} | awk '/foo/{print \\$2}'"

    Specify an alternate shell with the shell parameter:

    .. code-block:: bash

        salt '*' cmd.run "Get-ChildItem C:\\ " shell='powershell'

    A string of standard input can be specified for the command to be run using
    the ``stdin`` parameter. This can be useful in cases where sensitive
    information must be read from standard input.:

    .. code-block:: bash

        salt '*' cmd.run "grep f" stdin='one\\ntwo\\nthree\\nfour\\nfive\\n'

    If an equal sign (``=``) appears in an argument to a Salt command it is
    interpreted as a keyword argument in the format ``key=val``. That
    processing can be bypassed in order to pass an equal sign through to the
    remote shell command by manually specifying the kwarg:

    .. code-block:: bash

        salt '*' cmd.run cmd='sed -e s/=/:/g'
    '''
    python_shell = _python_shell_default(python_shell,
                                         kwargs.get('__pub_jid', ''))
    ret = _run(cmd,
               runas=runas,
               shell=shell,
               python_shell=python_shell,
               cwd=cwd,
               stdin=stdin,
               stderr=subprocess.STDOUT,
               env=env,
               clean_env=clean_env,
               prepend_path=prepend_path,
               template=template,
               rstrip=rstrip,
               umask=umask,
               output_loglevel=output_loglevel,
               log_callback=log_callback,
               timeout=timeout,
               reset_system_locale=reset_system_locale,
               ignore_retcode=ignore_retcode,
               saltenv=saltenv,
               use_vt=use_vt,
               bg=bg,
               password=password,
               encoded_cmd=encoded_cmd,
               **kwargs)

    log_callback = _check_cb(log_callback)

    lvl = _check_loglevel(output_loglevel)
    if lvl is not None:
        if not ignore_retcode and ret['retcode'] != 0:
            if lvl < LOG_LEVELS['error']:
                lvl = LOG_LEVELS['error']
            msg = (
                'Command \'{0}\' failed with return code: {1}'.format(
                    cmd,
                    ret['retcode']
                )
            )
            log.error(log_callback(msg))
            if raise_err:
                raise CommandExecutionError(
                    log_callback(ret['stdout'] if not hide_output else '')
                )
        log.log(lvl, 'output: %s', log_callback(ret['stdout']))
    return ret['stdout'] if not hide_output else ''


def shell(cmd,
        cwd=None,
        stdin=None,
        runas=None,
        shell=DEFAULT_SHELL,
        env=None,
        clean_env=False,
        template=None,
        rstrip=True,
        umask=None,
        output_loglevel='debug',
        log_callback=None,
        hide_output=False,
        timeout=None,
        reset_system_locale=True,
        ignore_retcode=False,
        saltenv='base',
        use_vt=False,
        bg=False,
        password=None,
        prepend_path=None,
        **kwargs):
    '''
    Execute the passed command and return the output as a string.

    .. versionadded:: 2015.5.0

    :param str cmd: The command to run. ex: 'ls -lart /home'

    :param str cwd: The current working directory to execute the command in.
      Defaults to the home directory of the user specified by ``runas``.

    :param str stdin: A string of standard input can be specified for the
      command to be run using the ``stdin`` parameter. This can be useful in cases
      where sensitive information must be read from standard input.

    :param str runas: User to run command as. If running on a Windows minion you
      must also pass a password. The target user account must be in the
      Administrators group.

    :param str password: Windows only. Required when specifying ``runas``. This
      parameter will be ignored on non-Windows platforms.

      .. versionadded:: 2016.3.0

    :param int shell: Shell to execute under. Defaults to the system default
      shell.

    :param bool bg: If True, run command in background and do not await or
      deliver its results

    :param list env: A list of environment variables to be set prior to
      execution.

        Example:

        .. code-block:: yaml

            salt://scripts/foo.sh:
              cmd.script:
                - env:
                  - BATCH: 'yes'

        .. warning::

            The above illustrates a common PyYAML pitfall, that **yes**,
            **no**, **on**, **off**, **true**, and **false** are all loaded as
            boolean ``True`` and ``False`` values, and must be enclosed in
            quotes to be used as strings. More info on this (and other) PyYAML
            idiosyncrasies can be found :ref:`here <yaml-idiosyncrasies>`.

        Variables as values are not evaluated. So $PATH in the following
        example is a literal '$PATH':

        .. code-block:: yaml

            salt://scripts/bar.sh:
              cmd.script:
                - env: "PATH=/some/path:$PATH"

        One can still use the existing $PATH by using a bit of Jinja:

        .. code-block:: jinja

            {% set current_path = salt['environ.get']('PATH', '/bin:/usr/bin') %}

            mycommand:
              cmd.run:
                - name: ls -l /
                - env:
                  - PATH: {{ [current_path, '/my/special/bin']|join(':') }}

    :param bool clean_env: Attempt to clean out all other shell environment
      variables and set only those provided in the 'env' argument to this
      function.

    :param str prepend_path: $PATH segment to prepend (trailing ':' not necessary)
      to $PATH

      .. versionadded:: Oxygen

    :param str template: If this setting is applied then the named templating
      engine will be used to render the downloaded file. Currently jinja, mako,
      and wempy are supported

    :param bool rstrip: Strip all whitespace off the end of output before it is
      returned.

    :param str umask: The umask (in octal) to use when running the command.

    :param str output_loglevel: Control the loglevel at which the output from
    the command is logged to the minion log.

    .. note::
        The command being run will still be logged at the ``debug``
        loglevel regardless, unless ``quiet`` is used for this value.

    :param bool hide_output: If ``True``, suppress stdout and stderr in the
    return data.

    .. note::
        This is separate from ``output_loglevel``, which only handles how
        Salt logs to the minion log.

    .. versionadded:: Oxygen

    :param int timeout: A timeout in seconds for the executed process to return.

    :param bool use_vt: Use VT utils (saltstack) to stream the command output
      more interactively to the console and the logs. This is experimental.

    .. warning::

        This passes the cmd argument directly to the shell
        without any further processing! Be absolutely sure that you
        have properly sanitized the command passed to this function
        and do not use untrusted inputs.

    .. note::

        ``env`` represents the environment variables for the command, and
        should be formatted as a dict, or a YAML string which resolves to a dict.

    CLI Example:

    .. code-block:: bash

        salt '*' cmd.shell "ls -l | awk '/foo/{print \\$2}'"

    The template arg can be set to 'jinja' or another supported template
    engine to render the command arguments before execution.
    For example:

    .. code-block:: bash

        salt '*' cmd.shell template=jinja "ls -l /tmp/{{grains.id}} | awk '/foo/{print \\$2}'"

    Specify an alternate shell with the shell parameter:

    .. code-block:: bash

        salt '*' cmd.shell "Get-ChildItem C:\\ " shell='powershell'

    A string of standard input can be specified for the command to be run using
    the ``stdin`` parameter. This can be useful in cases where sensitive
    information must be read from standard input.:

    .. code-block:: bash

        salt '*' cmd.shell "grep f" stdin='one\\ntwo\\nthree\\nfour\\nfive\\n'

    If an equal sign (``=``) appears in an argument to a Salt command it is
    interpreted as a keyword argument in the format ``key=val``. That
    processing can be bypassed in order to pass an equal sign through to the
    remote shell command by manually specifying the kwarg:

    .. code-block:: bash

        salt '*' cmd.shell cmd='sed -e s/=/:/g'
    '''
    if 'python_shell' in kwargs:
        python_shell = kwargs.pop('python_shell')
    else:
        python_shell = True
    return run(cmd,
               cwd=cwd,
               stdin=stdin,
               runas=runas,
               shell=shell,
               env=env,
               clean_env=clean_env,
               prepend_path=prepend_path,
               template=template,
               rstrip=rstrip,
               umask=umask,
               output_loglevel=output_loglevel,
               log_callback=log_callback,
               hide_output=hide_output,
               timeout=timeout,
               reset_system_locale=reset_system_locale,
               ignore_retcode=ignore_retcode,
               saltenv=saltenv,
               use_vt=use_vt,
               python_shell=python_shell,
               bg=bg,
               password=password,
               **kwargs)


def run_stdout(cmd,
               cwd=None,
               stdin=None,
               runas=None,
               shell=DEFAULT_SHELL,
               python_shell=None,
               env=None,
               clean_env=False,
               template=None,
               rstrip=True,
               umask=None,
               output_loglevel='debug',
               log_callback=None,
               hide_output=False,
               timeout=None,
               reset_system_locale=True,
               ignore_retcode=False,
               saltenv='base',
               use_vt=False,
               password=None,
               prepend_path=None,
               **kwargs):
    '''
    Execute a command, and only return the standard out

    :param str cmd: The command to run. ex: 'ls -lart /home'

    :param str cwd: The current working directory to execute the command in.
      Defaults to the home directory of the user specified by ``runas``.

    :param str stdin: A string of standard input can be specified for the
      command to be run using the ``stdin`` parameter. This can be useful in cases
      where sensitive information must be read from standard input.:

    :param str runas: User to run command as. If running on a Windows minion you
      must also pass a password. The target user account must be in the
      Administrators group.

    :param str password: Windows only. Required when specifying ``runas``. This
      parameter will be ignored on non-Windows platforms.

      .. versionadded:: 2016.3.0

    :param str shell: Shell to execute under. Defaults to the system default shell.

    :param bool python_shell: If False, let python handle the positional
      arguments. Set to True to use shell features, such as pipes or redirection

    :param list env: A list of environment variables to be set prior to
      execution.

        Example:

        .. code-block:: yaml

            salt://scripts/foo.sh:
              cmd.script:
                - env:
                  - BATCH: 'yes'

        .. warning::

            The above illustrates a common PyYAML pitfall, that **yes**,
            **no**, **on**, **off**, **true**, and **false** are all loaded as
            boolean ``True`` and ``False`` values, and must be enclosed in
            quotes to be used as strings. More info on this (and other) PyYAML
            idiosyncrasies can be found :ref:`here <yaml-idiosyncrasies>`.

        Variables as values are not evaluated. So $PATH in the following
        example is a literal '$PATH':

        .. code-block:: yaml

            salt://scripts/bar.sh:
              cmd.script:
                - env: "PATH=/some/path:$PATH"

        One can still use the existing $PATH by using a bit of Jinja:

        .. code-block:: jinja

            {% set current_path = salt['environ.get']('PATH', '/bin:/usr/bin') %}

            mycommand:
              cmd.run:
                - name: ls -l /
                - env:
                  - PATH: {{ [current_path, '/my/special/bin']|join(':') }}

    :param bool clean_env: Attempt to clean out all other shell environment
      variables and set only those provided in the 'env' argument to this
      function.

    :param str prepend_path: $PATH segment to prepend (trailing ':' not necessary)
      to $PATH

      .. versionadded:: Oxygen

    :param str template: If this setting is applied then the named templating
      engine will be used to render the downloaded file. Currently jinja, mako,
      and wempy are supported

    :param bool rstrip: Strip all whitespace off the end of output before it is
      returned.

    :param str umask: The umask (in octal) to use when running the command.

    :param str output_loglevel: Control the loglevel at which the output from
    the command is logged to the minion log.

    .. note::
        The command being run will still be logged at the ``debug``
        loglevel regardless, unless ``quiet`` is used for this value.

    :param bool hide_output: If ``True``, suppress stdout and stderr in the
    return data.

    .. note::
        This is separate from ``output_loglevel``, which only handles how
        Salt logs to the minion log.

    .. versionadded:: Oxygen

    :param int timeout: A timeout in seconds for the executed process to return.

    :param bool use_vt: Use VT utils (saltstack) to stream the command output
      more interactively to the console and the logs. This is experimental.

    .. note::
      ``env`` represents the environment variables for the command, and
      should be formatted as a dict, or a YAML string which resolves to a dict.

    CLI Example:

    .. code-block:: bash

        salt '*' cmd.run_stdout "ls -l | awk '/foo/{print \\$2}'"

    The template arg can be set to 'jinja' or another supported template
    engine to render the command arguments before execution.
    For example:

    .. code-block:: bash

        salt '*' cmd.run_stdout template=jinja "ls -l /tmp/{{grains.id}} | awk '/foo/{print \\$2}'"

    A string of standard input can be specified for the command to be run using
    the ``stdin`` parameter. This can be useful in cases where sensitive
    information must be read from standard input.:

    .. code-block:: bash

        salt '*' cmd.run_stdout "grep f" stdin='one\\ntwo\\nthree\\nfour\\nfive\\n'
    '''
    python_shell = _python_shell_default(python_shell,
                                         kwargs.get('__pub_jid', ''))
    ret = _run(cmd,
               runas=runas,
               cwd=cwd,
               stdin=stdin,
               shell=shell,
               python_shell=python_shell,
               env=env,
               clean_env=clean_env,
               prepend_path=prepend_path,
               template=template,
               rstrip=rstrip,
               umask=umask,
               output_loglevel=output_loglevel,
               log_callback=log_callback,
               timeout=timeout,
               reset_system_locale=reset_system_locale,
               ignore_retcode=ignore_retcode,
               saltenv=saltenv,
               use_vt=use_vt,
               password=password,
               **kwargs)

    log_callback = _check_cb(log_callback)

    lvl = _check_loglevel(output_loglevel)
    if lvl is not None:
        if not ignore_retcode and ret['retcode'] != 0:
            if lvl < LOG_LEVELS['error']:
                lvl = LOG_LEVELS['error']
            msg = (
                'Command \'{0}\' failed with return code: {1}'.format(
                    cmd,
                    ret['retcode']
                )
            )
            log.error(log_callback(msg))
        if ret['stdout']:
            log.log(lvl, 'stdout: {0}'.format(log_callback(ret['stdout'])))
        if ret['stderr']:
            log.log(lvl, 'stderr: {0}'.format(log_callback(ret['stderr'])))
        if ret['retcode']:
            log.log(lvl, 'retcode: {0}'.format(ret['retcode']))
    return ret['stdout'] if not hide_output else ''


def run_stderr(cmd,
               cwd=None,
               stdin=None,
               runas=None,
               shell=DEFAULT_SHELL,
               python_shell=None,
               env=None,
               clean_env=False,
               template=None,
               rstrip=True,
               umask=None,
               output_loglevel='debug',
               log_callback=None,
               hide_output=False,
               timeout=None,
               reset_system_locale=True,
               ignore_retcode=False,
               saltenv='base',
               use_vt=False,
               password=None,
               prepend_path=None,
               **kwargs):
    '''
    Execute a command and only return the standard error

    :param str cmd: The command to run. ex: 'ls -lart /home'

    :param str cwd: The current working directory to execute the command in.
      Defaults to the home directory of the user specified by ``runas``.

    :param str stdin: A string of standard input can be specified for the
      command to be run using the ``stdin`` parameter. This can be useful in cases
      where sensitive information must be read from standard input.:

    :param str runas: User to run command as. If running on a Windows minion you
      must also pass a password. The target user account must be in the
      Administrators group.

    :param str password: Windows only. Required when specifying ``runas``. This
      parameter will be ignored on non-Windows platforms.

      .. versionadded:: 2016.3.0

    :param str shell: Shell to execute under. Defaults to the system default
      shell.

    :param bool python_shell: If False, let python handle the positional
      arguments. Set to True to use shell features, such as pipes or redirection

    :param list env: A list of environment variables to be set prior to
      execution.

        Example:

        .. code-block:: yaml

            salt://scripts/foo.sh:
              cmd.script:
                - env:
                  - BATCH: 'yes'

        .. warning::

            The above illustrates a common PyYAML pitfall, that **yes**,
            **no**, **on**, **off**, **true**, and **false** are all loaded as
            boolean ``True`` and ``False`` values, and must be enclosed in
            quotes to be used as strings. More info on this (and other) PyYAML
            idiosyncrasies can be found :ref:`here <yaml-idiosyncrasies>`.

        Variables as values are not evaluated. So $PATH in the following
        example is a literal '$PATH':

        .. code-block:: yaml

            salt://scripts/bar.sh:
              cmd.script:
                - env: "PATH=/some/path:$PATH"

        One can still use the existing $PATH by using a bit of Jinja:

        .. code-block:: jinja

            {% set current_path = salt['environ.get']('PATH', '/bin:/usr/bin') %}

            mycommand:
              cmd.run:
                - name: ls -l /
                - env:
                  - PATH: {{ [current_path, '/my/special/bin']|join(':') }}

    :param bool clean_env: Attempt to clean out all other shell environment
      variables and set only those provided in the 'env' argument to this
      function.

    :param str prepend_path: $PATH segment to prepend (trailing ':' not necessary)
      to $PATH

      .. versionadded:: Oxygen

    :param str template: If this setting is applied then the named templating
      engine will be used to render the downloaded file. Currently jinja, mako,
      and wempy are supported

    :param bool rstrip: Strip all whitespace off the end of output before it is
      returned.

    :param str umask: The umask (in octal) to use when running the command.

    :param str output_loglevel: Control the loglevel at which the output from
    the command is logged to the minion log.

    .. note::
        The command being run will still be logged at the ``debug``
        loglevel regardless, unless ``quiet`` is used for this value.

    :param bool hide_output: If ``True``, suppress stdout and stderr in the
    return data.

    .. note::
        This is separate from ``output_loglevel``, which only handles how
        Salt logs to the minion log.

    .. versionadded:: Oxygen

    :param int timeout: A timeout in seconds for the executed process to return.

    :param bool use_vt: Use VT utils (saltstack) to stream the command output
      more interactively to the console and the logs. This is experimental.

    .. note::
      ``env`` represents the environment variables for the command, and
      should be formatted as a dict, or a YAML string which resolves to a dict.

    CLI Example:

    .. code-block:: bash

        salt '*' cmd.run_stderr "ls -l | awk '/foo/{print \\$2}'"

    The template arg can be set to 'jinja' or another supported template
    engine to render the command arguments before execution.
    For example:

    .. code-block:: bash

        salt '*' cmd.run_stderr template=jinja "ls -l /tmp/{{grains.id}} | awk '/foo/{print \\$2}'"

    A string of standard input can be specified for the command to be run using
    the ``stdin`` parameter. This can be useful in cases where sensitive
    information must be read from standard input.:

    .. code-block:: bash

        salt '*' cmd.run_stderr "grep f" stdin='one\\ntwo\\nthree\\nfour\\nfive\\n'
    '''
    python_shell = _python_shell_default(python_shell,
                                         kwargs.get('__pub_jid', ''))
    ret = _run(cmd,
               runas=runas,
               cwd=cwd,
               stdin=stdin,
               shell=shell,
               python_shell=python_shell,
               env=env,
               clean_env=clean_env,
               prepend_path=prepend_path,
               template=template,
               rstrip=rstrip,
               umask=umask,
               output_loglevel=output_loglevel,
               log_callback=log_callback,
               timeout=timeout,
               reset_system_locale=reset_system_locale,
               ignore_retcode=ignore_retcode,
               use_vt=use_vt,
               saltenv=saltenv,
               password=password,
               **kwargs)

    log_callback = _check_cb(log_callback)

    lvl = _check_loglevel(output_loglevel)
    if lvl is not None:
        if not ignore_retcode and ret['retcode'] != 0:
            if lvl < LOG_LEVELS['error']:
                lvl = LOG_LEVELS['error']
            msg = (
                'Command \'{0}\' failed with return code: {1}'.format(
                    cmd,
                    ret['retcode']
                )
            )
            log.error(log_callback(msg))
        if ret['stdout']:
            log.log(lvl, 'stdout: {0}'.format(log_callback(ret['stdout'])))
        if ret['stderr']:
            log.log(lvl, 'stderr: {0}'.format(log_callback(ret['stderr'])))
        if ret['retcode']:
            log.log(lvl, 'retcode: {0}'.format(ret['retcode']))
    return ret['stderr'] if not hide_output else ''


def run_all(cmd,
            cwd=None,
            stdin=None,
            runas=None,
            shell=DEFAULT_SHELL,
            python_shell=None,
            env=None,
            clean_env=False,
            template=None,
            rstrip=True,
            umask=None,
            output_loglevel='debug',
            log_callback=None,
            hide_output=False,
            timeout=None,
            reset_system_locale=True,
            ignore_retcode=False,
            saltenv='base',
            use_vt=False,
            redirect_stderr=False,
            password=None,
            encoded_cmd=False,
            prepend_path=None,
            **kwargs):
    '''
    Execute the passed command and return a dict of return data

    :param str cmd: The command to run. ex: 'ls -lart /home'

    :param str cwd: The current working directory to execute the command in.
      Defaults to the home directory of the user specified by ``runas``.

    :param str stdin: A string of standard input can be specified for the
      command to be run using the ``stdin`` parameter. This can be useful in cases
      where sensitive information must be read from standard input.:

    :param str runas: User to run command as. If running on a Windows minion you
      must also pass a password. The target user account must be in the
      Administrators group.

    :param str password: Windows only. Required when specifying ``runas``. This
      parameter will be ignored on non-Windows platforms.

      .. versionadded:: 2016.3.0

    :param str shell: Shell to execute under. Defaults to the system default
      shell.

    :param bool python_shell: If False, let python handle the positional
      arguments. Set to True to use shell features, such as pipes or redirection

    :param list env: A list of environment variables to be set prior to
      execution.

        Example:

        .. code-block:: yaml

            salt://scripts/foo.sh:
              cmd.script:
                - env:
                  - BATCH: 'yes'

        .. warning::

            The above illustrates a common PyYAML pitfall, that **yes**,
            **no**, **on**, **off**, **true**, and **false** are all loaded as
            boolean ``True`` and ``False`` values, and must be enclosed in
            quotes to be used as strings. More info on this (and other) PyYAML
            idiosyncrasies can be found :ref:`here <yaml-idiosyncrasies>`.

        Variables as values are not evaluated. So $PATH in the following
        example is a literal '$PATH':

        .. code-block:: yaml

            salt://scripts/bar.sh:
              cmd.script:
                - env: "PATH=/some/path:$PATH"

        One can still use the existing $PATH by using a bit of Jinja:

        .. code-block:: jinja

            {% set current_path = salt['environ.get']('PATH', '/bin:/usr/bin') %}

            mycommand:
              cmd.run:
                - name: ls -l /
                - env:
                  - PATH: {{ [current_path, '/my/special/bin']|join(':') }}

    :param bool clean_env: Attempt to clean out all other shell environment
      variables and set only those provided in the 'env' argument to this
      function.

    :param str prepend_path: $PATH segment to prepend (trailing ':' not necessary)
      to $PATH

      .. versionadded:: Oxygen

    :param str template: If this setting is applied then the named templating
      engine will be used to render the downloaded file. Currently jinja, mako,
      and wempy are supported

    :param bool rstrip: Strip all whitespace off the end of output before it is
      returned.

    :param str umask: The umask (in octal) to use when running the command.

    :param str output_loglevel: Control the loglevel at which the output from
    the command is logged to the minion log.

    .. note::
        The command being run will still be logged at the ``debug``
        loglevel regardless, unless ``quiet`` is used for this value.

    :param bool hide_output: If ``True``, suppress stdout and stderr in the
    return data.

    .. note::
        This is separate from ``output_loglevel``, which only handles how
        Salt logs to the minion log.

    .. versionadded:: Oxygen

    :param int timeout: A timeout in seconds for the executed process to return.

    :param bool use_vt: Use VT utils (saltstack) to stream the command output
      more interactively to the console and the logs. This is experimental.

    .. note::
      ``env`` represents the environment variables for the command, and
      should be formatted as a dict, or a YAML string which resolves to a dict.

    :param bool encoded_cmd: Specify if the supplied command is encoded.
      Only applies to shell 'powershell'.

      .. versionadded:: Oxygen

    :param bool redirect_stderr: If set to ``True``, then stderr will be
      redirected to stdout. This is helpful for cases where obtaining both the
      retcode and output is desired, but it is not desired to have the output
      separated into both stdout and stderr.

        .. versionadded:: 2015.8.2

    :param str password: Windows only. Required when specifying ``runas``. This
      parameter will be ignored on non-Windows platforms.

      .. versionadded:: 2016.3.0

    :param bool bg: If ``True``, run command in background and do not await or
      deliver it's results

      .. versionadded:: 2016.3.6

    CLI Example:

    .. code-block:: bash

        salt '*' cmd.run_all "ls -l | awk '/foo/{print \\$2}'"

    The template arg can be set to 'jinja' or another supported template
    engine to render the command arguments before execution.
    For example:

    .. code-block:: bash

        salt '*' cmd.run_all template=jinja "ls -l /tmp/{{grains.id}} | awk '/foo/{print \\$2}'"

    A string of standard input can be specified for the command to be run using
    the ``stdin`` parameter. This can be useful in cases where sensitive
    information must be read from standard input.:

    .. code-block:: bash

        salt '*' cmd.run_all "grep f" stdin='one\\ntwo\\nthree\\nfour\\nfive\\n'
    '''
    python_shell = _python_shell_default(python_shell,
                                         kwargs.get('__pub_jid', ''))
    stderr = subprocess.STDOUT if redirect_stderr else subprocess.PIPE
    ret = _run(cmd,
               runas=runas,
               cwd=cwd,
               stdin=stdin,
               stderr=stderr,
               shell=shell,
               python_shell=python_shell,
               env=env,
               clean_env=clean_env,
               prepend_path=prepend_path,
               template=template,
               rstrip=rstrip,
               umask=umask,
               output_loglevel=output_loglevel,
               log_callback=log_callback,
               timeout=timeout,
               reset_system_locale=reset_system_locale,
               ignore_retcode=ignore_retcode,
               saltenv=saltenv,
               use_vt=use_vt,
               password=password,
               encoded_cmd=encoded_cmd,
               **kwargs)

    log_callback = _check_cb(log_callback)

    lvl = _check_loglevel(output_loglevel)
    if lvl is not None:
        if not ignore_retcode and ret['retcode'] != 0:
            if lvl < LOG_LEVELS['error']:
                lvl = LOG_LEVELS['error']
            msg = (
                'Command \'{0}\' failed with return code: {1}'.format(
                    cmd,
                    ret['retcode']
                )
            )
            log.error(log_callback(msg))
        if ret['stdout']:
            log.log(lvl, 'stdout: {0}'.format(log_callback(ret['stdout'])))
        if ret['stderr']:
            log.log(lvl, 'stderr: {0}'.format(log_callback(ret['stderr'])))
        if ret['retcode']:
            log.log(lvl, 'retcode: {0}'.format(ret['retcode']))

    if hide_output:
        ret['stdout'] = ret['stderr'] = ''
    return ret


def retcode(cmd,
            cwd=None,
            stdin=None,
            runas=None,
            shell=DEFAULT_SHELL,
            python_shell=None,
            env=None,
            clean_env=False,
            template=None,
            umask=None,
            output_loglevel='debug',
            log_callback=None,
            timeout=None,
            reset_system_locale=True,
            ignore_retcode=False,
            saltenv='base',
            use_vt=False,
            password=None,
            **kwargs):
    '''
    Execute a shell command and return the command's return code.

    :param str cmd: The command to run. ex: 'ls -lart /home'

    :param str cwd: The current working directory to execute the command in.
      Defaults to the home directory of the user specified by ``runas``.

    :param str stdin: A string of standard input can be specified for the
      command to be run using the ``stdin`` parameter. This can be useful in cases
      where sensitive information must be read from standard input.:

    :param str runas: User to run command as. If running on a Windows minion you
      must also pass a password. The target user account must be in the
      Administrators group.

    :param str password: Windows only. Required when specifying ``runas``. This
      parameter will be ignored on non-Windows platforms.

      .. versionadded:: 2016.3.0

    :param str shell: Shell to execute under. Defaults to the system default
      shell.

    :param bool python_shell: If False, let python handle the positional
      arguments. Set to True to use shell features, such as pipes or redirection

    :param list env: A list of environment variables to be set prior to
      execution.

        Example:

        .. code-block:: yaml

            salt://scripts/foo.sh:
              cmd.script:
                - env:
                  - BATCH: 'yes'

        .. warning::

            The above illustrates a common PyYAML pitfall, that **yes**,
            **no**, **on**, **off**, **true**, and **false** are all loaded as
            boolean ``True`` and ``False`` values, and must be enclosed in
            quotes to be used as strings. More info on this (and other) PyYAML
            idiosyncrasies can be found :ref:`here <yaml-idiosyncrasies>`.

        Variables as values are not evaluated. So $PATH in the following
        example is a literal '$PATH':

        .. code-block:: yaml

            salt://scripts/bar.sh:
              cmd.script:
                - env: "PATH=/some/path:$PATH"

        One can still use the existing $PATH by using a bit of Jinja:

        .. code-block:: jinja

            {% set current_path = salt['environ.get']('PATH', '/bin:/usr/bin') %}

            mycommand:
              cmd.run:
                - name: ls -l /
                - env:
                  - PATH: {{ [current_path, '/my/special/bin']|join(':') }}

    :param bool clean_env: Attempt to clean out all other shell environment
      variables and set only those provided in the 'env' argument to this
      function.

    :param str template: If this setting is applied then the named templating
      engine will be used to render the downloaded file. Currently jinja, mako,
      and wempy are supported

    :param bool rstrip: Strip all whitespace off the end of output before it is
      returned.

    :param str umask: The umask (in octal) to use when running the command.

    :param str output_loglevel: Control the loglevel at which the output from
      the command is logged. Note that the command being run will still be logged
      (loglevel: DEBUG) regardless, unless ``quiet`` is used for this value.

    :param int timeout: A timeout in seconds for the executed process to return.

    :param bool use_vt: Use VT utils (saltstack) to stream the command output
      more interactively to the console and the logs. This is experimental.

    .. note::
      ``env`` represents the environment variables for the command, and
      should be formatted as a dict, or a YAML string which resolves to a dict.

    :rtype: int
    :rtype: None
    :returns: Return Code as an int or None if there was an exception.

    CLI Example:

    .. code-block:: bash

        salt '*' cmd.retcode "file /bin/bash"

    The template arg can be set to 'jinja' or another supported template
    engine to render the command arguments before execution.
    For example:

    .. code-block:: bash

        salt '*' cmd.retcode template=jinja "file {{grains.pythonpath[0]}}/python"

    A string of standard input can be specified for the command to be run using
    the ``stdin`` parameter. This can be useful in cases where sensitive
    information must be read from standard input.:

    .. code-block:: bash

        salt '*' cmd.retcode "grep f" stdin='one\\ntwo\\nthree\\nfour\\nfive\\n'
    '''
    ret = _run(cmd,
               runas=runas,
               cwd=cwd,
               stdin=stdin,
               stderr=subprocess.STDOUT,
               shell=shell,
               python_shell=python_shell,
               env=env,
               clean_env=clean_env,
               template=template,
               umask=umask,
               output_loglevel=output_loglevel,
               log_callback=log_callback,
               timeout=timeout,
               reset_system_locale=reset_system_locale,
               ignore_retcode=ignore_retcode,
               saltenv=saltenv,
               use_vt=use_vt,
               password=password,
               **kwargs)

    log_callback = _check_cb(log_callback)

    lvl = _check_loglevel(output_loglevel)
    if lvl is not None:
        if not ignore_retcode and ret['retcode'] != 0:
            if lvl < LOG_LEVELS['error']:
                lvl = LOG_LEVELS['error']
            msg = (
                'Command \'{0}\' failed with return code: {1}'.format(
                    cmd,
                    ret['retcode']
                )
            )
            log.error(log_callback(msg))
        log.log(lvl, 'output: {0}'.format(log_callback(ret['stdout'])))
    return ret['retcode']


def _retcode_quiet(cmd,
                   cwd=None,
                   stdin=None,
                   runas=None,
                   shell=DEFAULT_SHELL,
                   python_shell=False,
                   env=None,
                   clean_env=False,
                   template=None,
                   umask=None,
                   output_loglevel='quiet',
                   log_callback=None,
                   timeout=None,
                   reset_system_locale=True,
                   ignore_retcode=False,
                   saltenv='base',
                   use_vt=False,
                   password=None,
                   **kwargs):
    '''
    Helper for running commands quietly for minion startup.
    Returns same as retcode
    '''
    return retcode(cmd,
                   cwd=cwd,
                   stdin=stdin,
                   runas=runas,
                   shell=shell,
                   python_shell=python_shell,
                   env=env,
                   clean_env=clean_env,
                   template=template,
                   umask=umask,
                   output_loglevel=output_loglevel,
                   log_callback=log_callback,
                   timeout=timeout,
                   reset_system_locale=reset_system_locale,
                   ignore_retcode=ignore_retcode,
                   saltenv=saltenv,
                   use_vt=use_vt,
                   password=password,
                   **kwargs)


def script(source,
           args=None,
           cwd=None,
           stdin=None,
           runas=None,
           shell=DEFAULT_SHELL,
           python_shell=None,
           env=None,
           template=None,
           umask=None,
           output_loglevel='debug',
           log_callback=None,
           hide_output=False,
           timeout=None,
           reset_system_locale=True,
           saltenv='base',
           use_vt=False,
           bg=False,
           password=None,
           **kwargs):
    '''
    Download a script from a remote location and execute the script locally.
    The script can be located on the salt master file server or on an HTTP/FTP
    server.

    The script will be executed directly, so it can be written in any available
    programming language.

    :param str source: The location of the script to download. If the file is
      located on the master in the directory named spam, and is called eggs, the
      source string is salt://spam/eggs

    :param str args: String of command line args to pass to the script.  Only
      used if no args are specified as part of the `name` argument. To pass a
      string containing spaces in YAML, you will need to doubly-quote it:
      "arg1 'arg two' arg3"

    :param str cwd: The current working directory to execute the command in.
      Defaults to the home directory of the user specified by ``runas``.

    :param str stdin: A string of standard input can be specified for the
      command to be run using the ``stdin`` parameter. This can be useful in cases
      where sensitive information must be read from standard input.:

    :param str runas: User to run script as. If running on a Windows minion you
      must also pass a password. The target user account must be in the
      Administrators group.

    :param str password: Windows only. Required when specifying ``runas``. This
      parameter will be ignored on non-Windows platforms.

      .. versionadded:: 2016.3.0

    :param str shell: Shell to execute under. Defaults to the system default
      shell.

    :param bool python_shell: If False, let python handle the positional
      arguments. Set to True to use shell features, such as pipes or redirection

    :param bool bg: If True, run script in background and do not await or deliver it's results

    :param list env: A list of environment variables to be set prior to
      execution.

        Example:

        .. code-block:: yaml

            salt://scripts/foo.sh:
              cmd.script:
                - env:
                  - BATCH: 'yes'

        .. warning::

            The above illustrates a common PyYAML pitfall, that **yes**,
            **no**, **on**, **off**, **true**, and **false** are all loaded as
            boolean ``True`` and ``False`` values, and must be enclosed in
            quotes to be used as strings. More info on this (and other) PyYAML
            idiosyncrasies can be found :ref:`here <yaml-idiosyncrasies>`.

        Variables as values are not evaluated. So $PATH in the following
        example is a literal '$PATH':

        .. code-block:: yaml

            salt://scripts/bar.sh:
              cmd.script:
                - env: "PATH=/some/path:$PATH"

        One can still use the existing $PATH by using a bit of Jinja:

        .. code-block:: jinja

            {% set current_path = salt['environ.get']('PATH', '/bin:/usr/bin') %}

            mycommand:
              cmd.run:
                - name: ls -l /
                - env:
                  - PATH: {{ [current_path, '/my/special/bin']|join(':') }}

    :param str template: If this setting is applied then the named templating
      engine will be used to render the downloaded file. Currently jinja, mako,
      and wempy are supported

    :param str umask: The umask (in octal) to use when running the command.

    :param str output_loglevel: Control the loglevel at which the output from
    the command is logged to the minion log.

    .. note::
        The command being run will still be logged at the ``debug``
        loglevel regardless, unless ``quiet`` is used for this value.

    :param bool hide_output: If ``True``, suppress stdout and stderr in the
    return data.

    .. note::
        This is separate from ``output_loglevel``, which only handles how
        Salt logs to the minion log.

    .. versionadded:: Oxygen

    :param int timeout: If the command has not terminated after timeout seconds,
      send the subprocess sigterm, and if sigterm is ignored, follow up with
      sigkill

    :param bool use_vt: Use VT utils (saltstack) to stream the command output
      more interactively to the console and the logs. This is experimental.

    CLI Example:

    .. code-block:: bash

        salt '*' cmd.script salt://scripts/runme.sh
        salt '*' cmd.script salt://scripts/runme.sh 'arg1 arg2 "arg 3"'
        salt '*' cmd.script salt://scripts/windows_task.ps1 args=' -Input c:\\tmp\\infile.txt' shell='powershell'


    .. code-block:: bash

        salt '*' cmd.script salt://scripts/runme.sh stdin='one\\ntwo\\nthree\\nfour\\nfive\\n'
    '''
    python_shell = _python_shell_default(python_shell,
                                         kwargs.get('__pub_jid', ''))

    def _cleanup_tempfile(path):
        try:
            __salt__['file.remove'](path)
        except (SaltInvocationError, CommandExecutionError) as exc:
            log.error(
                'cmd.script: Unable to clean tempfile \'{0}\': {1}'.format(
                    path,
                    exc
                )
            )

    if '__env__' in kwargs:
        # "env" is not supported; Use "saltenv".
        kwargs.pop('__env__')

    if salt.utils.platform.is_windows() and runas and cwd is None:
        cwd = tempfile.mkdtemp(dir=__opts__['cachedir'])
        __salt__['win_dacl.add_ace'](
            cwd, 'File', runas, 'READ&EXECUTE', 'ALLOW',
            'FOLDER&SUBFOLDERS&FILES')

    path = salt.utils.files.mkstemp(dir=cwd, suffix=os.path.splitext(source)[1])

    if template:
        if 'pillarenv' in kwargs or 'pillar' in kwargs:
            pillarenv = kwargs.get('pillarenv', __opts__.get('pillarenv'))
            kwargs['pillar'] = _gather_pillar(pillarenv, kwargs.get('pillar'))
        fn_ = __salt__['cp.get_template'](source,
                                          path,
                                          template,
                                          saltenv,
                                          **kwargs)
        if not fn_:
            if salt.utils.platform.is_windows() and runas:
                _cleanup_tempfile(cwd)
            else:
                _cleanup_tempfile(path)
            return {'pid': 0,
                    'retcode': 1,
                    'stdout': '',
                    'stderr': '',
                    'cache_error': True}
    else:
        fn_ = __salt__['cp.cache_file'](source, saltenv)
        if not fn_:
            if salt.utils.platform.is_windows() and runas:
                _cleanup_tempfile(cwd)
            else:
                _cleanup_tempfile(path)
            return {'pid': 0,
                    'retcode': 1,
                    'stdout': '',
                    'stderr': '',
                    'cache_error': True}
        shutil.copyfile(fn_, path)
    if not salt.utils.platform.is_windows():
        os.chmod(path, 320)
        os.chown(path, __salt__['file.user_to_uid'](runas), -1)
<<<<<<< HEAD
    ret = _run(path + ' ' + six.text_type(args) if args else path,
=======

    path = _cmd_quote(path)

    ret = _run(path + ' ' + str(args) if args else path,
>>>>>>> abed3789
               cwd=cwd,
               stdin=stdin,
               output_loglevel=output_loglevel,
               log_callback=log_callback,
               runas=runas,
               shell=shell,
               python_shell=python_shell,
               env=env,
               umask=umask,
               timeout=timeout,
               reset_system_locale=reset_system_locale,
               saltenv=saltenv,
               use_vt=use_vt,
               bg=bg,
               password=password,
               **kwargs)
    if salt.utils.platform.is_windows() and runas:
        _cleanup_tempfile(cwd)
    else:
        _cleanup_tempfile(path)

    if hide_output:
        ret['stdout'] = ret['stderr'] = ''
    return ret


def script_retcode(source,
                   args=None,
                   cwd=None,
                   stdin=None,
                   runas=None,
                   shell=DEFAULT_SHELL,
                   python_shell=None,
                   env=None,
                   template='jinja',
                   umask=None,
                   timeout=None,
                   reset_system_locale=True,
                   saltenv='base',
                   output_loglevel='debug',
                   log_callback=None,
                   use_vt=False,
                   password=None,
                   **kwargs):
    '''
    Download a script from a remote location and execute the script locally.
    The script can be located on the salt master file server or on an HTTP/FTP
    server.

    The script will be executed directly, so it can be written in any available
    programming language.

    The script can also be formatted as a template, the default is jinja.

    Only evaluate the script return code and do not block for terminal output

    :param str source: The location of the script to download. If the file is
      located on the master in the directory named spam, and is called eggs, the
      source string is salt://spam/eggs

    :param str args: String of command line args to pass to the script. Only
      used if no args are specified as part of the `name` argument. To pass a
      string containing spaces in YAML, you will need to doubly-quote it:  "arg1
      'arg two' arg3"

    :param str cwd: The current working directory to execute the command in.
      Defaults to the home directory of the user specified by ``runas``.

    :param str stdin: A string of standard input can be specified for the
      command to be run using the ``stdin`` parameter. This can be useful in cases
      where sensitive information must be read from standard input.:

    :param str runas: User to run script as. If running on a Windows minion you
      must also pass a password. The target user account must be in the
      Administrators group.

    :param str password: Windows only. Required when specifying ``runas``. This
      parameter will be ignored on non-Windows platforms.

      .. versionadded:: 2016.3.0

    :param str shell: Shell to execute under. Defaults to the system default
      shell.

    :param bool python_shell: If False, let python handle the positional
      arguments. Set to True to use shell features, such as pipes or redirection

    :param list env: A list of environment variables to be set prior to
      execution.

        Example:

        .. code-block:: yaml

            salt://scripts/foo.sh:
              cmd.script:
                - env:
                  - BATCH: 'yes'

        .. warning::

            The above illustrates a common PyYAML pitfall, that **yes**,
            **no**, **on**, **off**, **true**, and **false** are all loaded as
            boolean ``True`` and ``False`` values, and must be enclosed in
            quotes to be used as strings. More info on this (and other) PyYAML
            idiosyncrasies can be found :ref:`here <yaml-idiosyncrasies>`.

        Variables as values are not evaluated. So $PATH in the following
        example is a literal '$PATH':

        .. code-block:: yaml

            salt://scripts/bar.sh:
              cmd.script:
                - env: "PATH=/some/path:$PATH"

        One can still use the existing $PATH by using a bit of Jinja:

        .. code-block:: jinja

            {% set current_path = salt['environ.get']('PATH', '/bin:/usr/bin') %}

            mycommand:
              cmd.run:
                - name: ls -l /
                - env:
                  - PATH: {{ [current_path, '/my/special/bin']|join(':') }}

    :param str template: If this setting is applied then the named templating
      engine will be used to render the downloaded file. Currently jinja, mako,
      and wempy are supported

    :param str umask: The umask (in octal) to use when running the command.

    :param str output_loglevel: Control the loglevel at which the output from
    the command is logged to the minion log.

    .. note::
        The command being run will still be logged at the ``debug``
        loglevel regardless, unless ``quiet`` is used for this value.

    :param bool quiet: The command will be executed quietly, meaning no log
      entries of the actual command or its return data. This is deprecated as of
      the **2014.1.0** release, and is being replaced with ``output_loglevel:
      quiet``.

    :param int timeout: If the command has not terminated after timeout seconds,
      send the subprocess sigterm, and if sigterm is ignored, follow up with
      sigkill

    :param bool use_vt: Use VT utils (saltstack) to stream the command output
      more interactively to the console and the logs. This is experimental.

    CLI Example:

    .. code-block:: bash

        salt '*' cmd.script_retcode salt://scripts/runme.sh
        salt '*' cmd.script_retcode salt://scripts/runme.sh 'arg1 arg2 "arg 3"'
        salt '*' cmd.script_retcode salt://scripts/windows_task.ps1 args=' -Input c:\\tmp\\infile.txt' shell='powershell'

    A string of standard input can be specified for the command to be run using
    the ``stdin`` parameter. This can be useful in cases where sensitive
    information must be read from standard input.:

    .. code-block:: bash

        salt '*' cmd.script_retcode salt://scripts/runme.sh stdin='one\\ntwo\\nthree\\nfour\\nfive\\n'
    '''
    if '__env__' in kwargs:
        # "env" is not supported; Use "saltenv".
        kwargs.pop('__env__')

    return script(source=source,
                  args=args,
                  cwd=cwd,
                  stdin=stdin,
                  runas=runas,
                  shell=shell,
                  python_shell=python_shell,
                  env=env,
                  template=template,
                  umask=umask,
                  timeout=timeout,
                  reset_system_locale=reset_system_locale,
                  saltenv=saltenv,
                  output_loglevel=output_loglevel,
                  log_callback=log_callback,
                  use_vt=use_vt,
                  password=password,
                  **kwargs)['retcode']


def which(cmd):
    '''
    Returns the path of an executable available on the minion, None otherwise

    CLI Example:

    .. code-block:: bash

        salt '*' cmd.which cat
    '''
    return salt.utils.path.which(cmd)


def which_bin(cmds):
    '''
    Returns the first command found in a list of commands

    CLI Example:

    .. code-block:: bash

        salt '*' cmd.which_bin '[pip2, pip, pip-python]'
    '''
    return salt.utils.path.which_bin(cmds)


def has_exec(cmd):
    '''
    Returns true if the executable is available on the minion, false otherwise

    CLI Example:

    .. code-block:: bash

        salt '*' cmd.has_exec cat
    '''
    return which(cmd) is not None


def exec_code(lang, code, cwd=None, args=None, **kwargs):
    '''
    Pass in two strings, the first naming the executable language, aka -
    python2, python3, ruby, perl, lua, etc. the second string containing
    the code you wish to execute. The stdout will be returned.

    All parameters from :mod:`cmd.run_all <salt.modules.cmdmod.run_all>` except python_shell can be used.

    CLI Example:

    .. code-block:: bash

        salt '*' cmd.exec_code ruby 'puts "cheese"'
        salt '*' cmd.exec_code ruby 'puts "cheese"' args='["arg1", "arg2"]' env='{"FOO": "bar"}'
    '''
    return exec_code_all(lang, code, cwd, args, **kwargs)['stdout']


def exec_code_all(lang, code, cwd=None, args=None, **kwargs):
    '''
    Pass in two strings, the first naming the executable language, aka -
    python2, python3, ruby, perl, lua, etc. the second string containing
    the code you wish to execute. All cmd artifacts (stdout, stderr, retcode, pid)
    will be returned.

    All parameters from :mod:`cmd.run_all <salt.modules.cmdmod.run_all>` except python_shell can be used.

    CLI Example:

    .. code-block:: bash

        salt '*' cmd.exec_code_all ruby 'puts "cheese"'
        salt '*' cmd.exec_code_all ruby 'puts "cheese"' args='["arg1", "arg2"]' env='{"FOO": "bar"}'
    '''
    powershell = lang.lower().startswith("powershell")

    if powershell:
        codefile = salt.utils.files.mkstemp(suffix=".ps1")
    else:
        codefile = salt.utils.files.mkstemp()

    with salt.utils.files.fopen(codefile, 'w+t', binary=False) as fp_:
        fp_.write(salt.utils.stringutils.to_str(code))

    if powershell:
        cmd = [lang, "-File", codefile]
    else:
        cmd = [lang, codefile]

    if isinstance(args, six.string_types):
        cmd.append(args)
    elif isinstance(args, list):
        cmd += args

    ret = run_all(cmd, cwd=cwd, python_shell=False, **kwargs)
    os.remove(codefile)
    return ret


def tty(device, echo=''):
    '''
    Echo a string to a specific tty

    CLI Example:

    .. code-block:: bash

        salt '*' cmd.tty tty0 'This is a test'
        salt '*' cmd.tty pts3 'This is a test'
    '''
    if device.startswith('tty'):
        teletype = '/dev/{0}'.format(device)
    elif device.startswith('pts'):
        teletype = '/dev/{0}'.format(device.replace('pts', 'pts/'))
    else:
        return {'Error': 'The specified device is not a valid TTY'}
    try:
        with salt.utils.files.fopen(teletype, 'wb') as tty_device:
            tty_device.write(salt.utils.stringutils.to_bytes(echo))
        return {
            'Success': 'Message was successfully echoed to {0}'.format(teletype)
        }
    except IOError:
        return {
            'Error': 'Echoing to {0} returned error'.format(teletype)
        }


def run_chroot(root,
               cmd,
               cwd=None,
               stdin=None,
               runas=None,
               shell=DEFAULT_SHELL,
               python_shell=True,
               env=None,
               clean_env=False,
               template=None,
               rstrip=True,
               umask=None,
               output_loglevel='quiet',
               log_callback=None,
               hide_output=False,
               timeout=None,
               reset_system_locale=True,
               ignore_retcode=False,
               saltenv='base',
               use_vt=False,
               bg=False,
               **kwargs):
    '''
    .. versionadded:: 2014.7.0

    This function runs :mod:`cmd.run_all <salt.modules.cmdmod.run_all>` wrapped
    within a chroot, with dev and proc mounted in the chroot

    root
        Path to the root of the jail to use.

    cmd
        The command to run. ex: 'ls -lart /home'

    cwd
        The current working directory to execute the command in. defaults to
        /root

    stdin
        A string of standard input can be specified for the command to be run using
        the ``stdin`` parameter. This can be useful in cases where sensitive
        information must be read from standard input.:

    runas
        User to run script as.

    shell
        Shell to execute under. Defaults to the system default shell.

    python_shell
        If False, let python handle the positional arguments. Set to True
        to use shell features, such as pipes or redirection

    env
        A list of environment variables to be set prior to execution.
        Example:

        .. code-block:: yaml

            salt://scripts/foo.sh:
              cmd.script:
                - env:
                  - BATCH: 'yes'

        .. warning::

            The above illustrates a common PyYAML pitfall, that **yes**,
            **no**, **on**, **off**, **true**, and **false** are all loaded as
            boolean ``True`` and ``False`` values, and must be enclosed in
            quotes to be used as strings. More info on this (and other) PyYAML
            idiosyncrasies can be found :ref:`here <yaml-idiosyncrasies>`.

        Variables as values are not evaluated. So $PATH in the following
        example is a literal '$PATH':

        .. code-block:: yaml

            salt://scripts/bar.sh:
              cmd.script:
                - env: "PATH=/some/path:$PATH"

        One can still use the existing $PATH by using a bit of Jinja:

        .. code-block:: jinja

            {% set current_path = salt['environ.get']('PATH', '/bin:/usr/bin') %}

            mycommand:
              cmd.run:
                - name: ls -l /
                - env:
                  - PATH: {{ [current_path, '/my/special/bin']|join(':') }}

    clean_env:
        Attempt to clean out all other shell environment variables and set
        only those provided in the 'env' argument to this function.

    template
        If this setting is applied then the named templating engine will be
        used to render the downloaded file. Currently jinja, mako, and wempy
        are supported

    rstrip
        Strip all whitespace off the end of output before it is returned.

    umask
         The umask (in octal) to use when running the command.

    output_loglevel : quiet
        Control the loglevel at which the output from the command is logged to
        the minion log.

        .. note::
            The command being run will still be logged at the ``debug``
            loglevel regardless, unless ``quiet`` is used for this value.

    hide_output : False
        If ``True``, suppress stdout and stderr in the return data.

        .. note::
            This is separate from ``output_loglevel``, which only handles how
            Salt logs to the minion log.

        .. versionadded:: Oxygen

    timeout
        A timeout in seconds for the executed process to return.

    use_vt
        Use VT utils (saltstack) to stream the command output more
        interactively to the console and the logs.
        This is experimental.


    CLI Example:

    .. code-block:: bash

        salt '*' cmd.run_chroot /var/lib/lxc/container_name/rootfs 'sh /tmp/bootstrap.sh'
    '''
    __salt__['mount.mount'](
        os.path.join(root, 'dev'),
        'udev',
        fstype='devtmpfs')
    __salt__['mount.mount'](
        os.path.join(root, 'proc'),
        'proc',
        fstype='proc')

    # Execute chroot routine
    sh_ = '/bin/sh'
    if os.path.isfile(os.path.join(root, 'bin/bash')):
        sh_ = '/bin/bash'

    if isinstance(cmd, (list, tuple)):
        cmd = ' '.join([six.text_type(i) for i in cmd])
    cmd = 'chroot {0} {1} -c {2}'.format(root, sh_, _cmd_quote(cmd))

    run_func = __context__.pop('cmd.run_chroot.func', run_all)

    ret = run_func(cmd,
                   runas=runas,
                   cwd=cwd,
                   stdin=stdin,
                   shell=shell,
                   python_shell=python_shell,
                   env=env,
                   clean_env=clean_env,
                   template=template,
                   rstrip=rstrip,
                   umask=umask,
                   output_loglevel=output_loglevel,
                   log_callback=log_callback,
                   timeout=timeout,
                   reset_system_locale=reset_system_locale,
                   ignore_retcode=ignore_retcode,
                   saltenv=saltenv,
                   pillarenv=kwargs.get('pillarenv'),
                   pillar=kwargs.get('pillar'),
                   use_vt=use_vt,
                   bg=bg)

    # Kill processes running in the chroot
    for i in range(6):
        pids = _chroot_pids(root)
        if not pids:
            break
        for pid in pids:
            # use sig 15 (TERM) for first 3 attempts, then 9 (KILL)
            sig = 15 if i < 3 else 9
            os.kill(pid, sig)

    if _chroot_pids(root):
        log.error('Processes running in chroot could not be killed, '
                  'filesystem will remain mounted')

    __salt__['mount.umount'](os.path.join(root, 'proc'))
    __salt__['mount.umount'](os.path.join(root, 'dev'))
    if hide_output:
        ret['stdout'] = ret['stderr'] = ''
    return ret


def _is_valid_shell(shell):
    '''
    Attempts to search for valid shells on a system and
    see if a given shell is in the list
    '''
    if salt.utils.platform.is_windows():
        return True  # Don't even try this for Windows
    shells = '/etc/shells'
    available_shells = []
    if os.path.exists(shells):
        try:
            with salt.utils.files.fopen(shells, 'r') as shell_fp:
                lines = [salt.utils.stringutils.to_unicode(x)
                         for x in shell_fp.read().splitlines()]
            for line in lines:
                if line.startswith('#'):
                    continue
                else:
                    available_shells.append(line)
        except OSError:
            return True
    else:
        # No known method of determining available shells
        return None
    if shell in available_shells:
        return True
    else:
        return False


def shells():
    '''
    Lists the valid shells on this system via the /etc/shells file

    .. versionadded:: 2015.5.0

    CLI Example::

        salt '*' cmd.shells
    '''
    shells_fn = '/etc/shells'
    ret = []
    if os.path.exists(shells_fn):
        try:
            with salt.utils.files.fopen(shells_fn, 'r') as shell_fp:
                lines = [salt.utils.stringutils.to_unicode(x)
                         for x in shell_fp.read().splitlines()]
            for line in lines:
                line = line.strip()
                if line.startswith('#'):
                    continue
                elif not line:
                    continue
                else:
                    ret.append(line)
        except OSError:
            log.error("File '{0}' was not found".format(shells_fn))
    return ret


def shell_info(shell, list_modules=False):
    '''
    .. versionadded:: 2016.11.0

    Provides information about a shell or script languages which often use
    ``#!``. The values returned are dependent on the shell or scripting
    languages all return the ``installed``, ``path``, ``version``,
    ``version_raw``

    Args:
        shell (str): Name of the shell. Support shells/script languages include
        bash, cmd, perl, php, powershell, python, ruby and zsh

        list_modules (bool): True to list modules available to the shell.
        Currently only lists powershell modules.

    Returns:
        dict: A dictionary of information about the shell

    .. code-block:: python

        {'version': '<2 or 3 numeric components dot-separated>',
         'version_raw': '<full version string>',
         'path': '<full path to binary>',
         'installed': <True, False or None>,
         '<attribute>': '<attribute value>'}

    .. note::
        - ``installed`` is always returned, if ``None`` or ``False`` also
          returns error and may also return ``stdout`` for diagnostics.
        - ``version`` is for use in determine if a shell/script language has a
          particular feature set, not for package management.
        - The shell must be within the executable search path.

    CLI Example:

    .. code-block:: bash

        salt '*' cmd.shell_info bash
        salt '*' cmd.shell_info powershell

    :codeauthor: Damon Atkins <https://github.com/damon-atkins>
    '''
    regex_shells = {
        'bash': [r'version (\d\S*)', 'bash', '--version'],
        'bash-test-error': [r'versioZ ([-\w.]+)', 'bash', '--version'],  # used to test an error result
        'bash-test-env': [r'(HOME=.*)', 'bash', '-c', 'declare'],  # used to test an error result
        'zsh': [r'^zsh (\d\S*)', 'zsh', '--version'],
        'tcsh': [r'^tcsh (\d\S*)', 'tcsh', '--version'],
        'cmd': [r'Version ([\d.]+)', 'cmd.exe', '/C', 'ver'],
        'powershell': [r'PSVersion\s+(\d\S*)', 'powershell', '-NonInteractive', '$PSVersionTable'],
        'perl': [r'^(\d\S*)', 'perl', '-e', 'printf "%vd\n", $^V;'],
        'python': [r'^Python (\d\S*)', 'python', '-V'],
        'ruby': [r'^ruby (\d\S*)', 'ruby', '-v'],
        'php': [r'^PHP (\d\S*)', 'php', '-v']
    }
    # Ensure ret['installed'] always as a value of True, False or None (not sure)
    ret = {'installed': False}
    if salt.utils.platform.is_windows() and shell == 'powershell':
        pw_keys = __salt__['reg.list_keys'](
            'HKEY_LOCAL_MACHINE',
            'Software\\Microsoft\\PowerShell')
        pw_keys.sort(key=int)
        if len(pw_keys) == 0:
            return {
                'error': 'Unable to locate \'powershell\' Reason: Cannot be '
                         'found in registry.',
                'installed': False,
            }
        for reg_ver in pw_keys:
            install_data = __salt__['reg.read_value'](
                'HKEY_LOCAL_MACHINE',
                'Software\\Microsoft\\PowerShell\\{0}'.format(reg_ver),
                'Install')
            if 'vtype' in install_data and \
                    install_data['vtype'] == 'REG_DWORD' and \
                    install_data['vdata'] == 1:
                details = __salt__['reg.list_values'](
                    'HKEY_LOCAL_MACHINE',
                    'Software\\Microsoft\\PowerShell\\{0}\\'
                    'PowerShellEngine'.format(reg_ver))

                # reset data, want the newest version details only as powershell
                # is backwards compatible
                ret = {}

                # if all goes well this will become True
                ret['installed'] = None
                ret['path'] = which('powershell.exe')
                for attribute in details:
                    if attribute['vname'].lower() == '(default)':
                        continue
                    elif attribute['vname'].lower() == 'powershellversion':
                        ret['psversion'] = attribute['vdata']
                        ret['version_raw'] = attribute['vdata']
                    elif attribute['vname'].lower() == 'runtimeversion':
                        ret['crlversion'] = attribute['vdata']
                        if ret['crlversion'][0].lower() == 'v':
                            ret['crlversion'] = ret['crlversion'][1::]
                    elif attribute['vname'].lower() == 'pscompatibleversion':
                        # reg attribute does not end in s, the powershell
                        # attribute does
                        ret['pscompatibleversions'] = \
                            attribute['vdata'].replace(' ', '').split(',')
                    else:
                        # keys are lower case as python is case sensitive the
                        # registry is not
                        ret[attribute['vname'].lower()] = attribute['vdata']
    else:
        if shell not in regex_shells:
            return {
                'error': 'Salt does not know how to get the version number for '
                         '{0}'.format(shell),
                'installed': None
            }
        shell_data = regex_shells[shell]
        pattern = shell_data.pop(0)
        # We need to make sure HOME set, so shells work correctly
        # salt-call will general have home set, the salt-minion service may not
        # We need to assume ports of unix shells to windows will look after
        # themselves in setting HOME as they do it in many different ways
        newenv = os.environ
        if ('HOME' not in newenv) and (not salt.utils.platform.is_windows()):
            newenv['HOME'] = os.path.expanduser('~')
            log.debug('HOME environment set to {0}'.format(newenv['HOME']))
        try:
            proc = salt.utils.timed_subprocess.TimedProc(
                shell_data,
                stdin=None,
                stdout=subprocess.PIPE,
                stderr=subprocess.STDOUT,
                timeout=10,
                env=newenv
                )
        except (OSError, IOError) as exc:
            return {
                'error': 'Unable to run command \'{0}\' Reason: {1}'.format(' '.join(shell_data), exc),
                'installed': False,
            }
        try:
            proc.run()
        except TimedProcTimeoutError as exc:
            return {
                'error': 'Unable to run command \'{0}\' Reason: Timed out.'.format(' '.join(shell_data)),
                'installed': False,
            }

        ret['path'] = which(shell_data[0])
        pattern_result = re.search(pattern, proc.stdout, flags=re.IGNORECASE)
        # only set version if we find it, so code later on can deal with it
        if pattern_result:
            ret['version_raw'] = pattern_result.group(1)

    if 'version_raw' in ret:
        version_results = re.match(r'(\d[\d.]*)', ret['version_raw'])
        if version_results:
            ret['installed'] = True
            ver_list = version_results.group(1).split('.')[:3]
            if len(ver_list) == 1:
                ver_list.append('0')
            ret['version'] = '.'.join(ver_list[:3])
    else:
        ret['installed'] = None  # Have an unexpected result

    # Get a list of the PowerShell modules which are potentially available
    # to be imported
    if shell == 'powershell' and ret['installed'] and list_modules:
        ret['modules'] = salt.utils.powershell.get_modules()

    if 'version' not in ret:
        ret['error'] = 'The version regex pattern for shell {0}, could not ' \
                       'find the version string'.format(shell)
        ret['stdout'] = proc.stdout  # include stdout so they can see the issue
        log.error(ret['error'])

    return ret


def powershell(cmd,
        cwd=None,
        stdin=None,
        runas=None,
        shell=DEFAULT_SHELL,
        env=None,
        clean_env=False,
        template=None,
        rstrip=True,
        umask=None,
        output_loglevel='debug',
        hide_output=False,
        timeout=None,
        reset_system_locale=True,
        ignore_retcode=False,
        saltenv='base',
        use_vt=False,
        password=None,
        depth=None,
        encode_cmd=False,
        **kwargs):
    '''
    Execute the passed PowerShell command and return the output as a dictionary.

    Other ``cmd.*`` functions (besides ``cmd.powershell_all``)
    return the raw text output of the command. This
    function appends ``| ConvertTo-JSON`` to the command and then parses the
    JSON into a Python dictionary. If you want the raw textual result of your
    PowerShell command you should use ``cmd.run`` with the ``shell=powershell``
    option.

    For example:

    .. code-block:: bash

        salt '*' cmd.run '$PSVersionTable.CLRVersion' shell=powershell
        salt '*' cmd.run 'Get-NetTCPConnection' shell=powershell

    .. versionadded:: 2016.3.0

    .. warning::

        This passes the cmd argument directly to PowerShell
        without any further processing! Be absolutely sure that you
        have properly sanitized the command passed to this function
        and do not use untrusted inputs.

    Note that ``env`` represents the environment variables for the command, and
    should be formatted as a dict, or a YAML string which resolves to a dict.

    In addition to the normal ``cmd.run`` parameters, this command offers the
    ``depth`` parameter to change the Windows default depth for the
    ``ConvertTo-JSON`` powershell command. The Windows default is 2. If you need
    more depth, set that here.

    .. note::
        For some commands, setting the depth to a value greater than 4 greatly
        increases the time it takes for the command to return and in many cases
        returns useless data.

    :param str cmd: The powershell command to run.

    :param str cwd: The current working directory to execute the command in.
      Defaults to the home directory of the user specified by ``runas``.

    :param str stdin: A string of standard input can be specified for the
      command to be run using the ``stdin`` parameter. This can be useful in cases
      where sensitive information must be read from standard input.:

    :param str runas: User to run command as. If running on a Windows minion you
      must also pass a password. The target user account must be in the
      Administrators group.

    :param str password: Windows only. Required when specifying ``runas``. This
      parameter will be ignored on non-Windows platforms.

      .. versionadded:: 2016.3.0

    :param str shell: Shell to execute under. Defaults to the system default
      shell.

    :param bool python_shell: If False, let python handle the positional
      arguments. Set to True to use shell features, such as pipes or redirection

    :param list env: A list of environment variables to be set prior to
      execution.

        Example:

        .. code-block:: yaml

            salt://scripts/foo.sh:
              cmd.script:
                - env:
                  - BATCH: 'yes'

        .. warning::

            The above illustrates a common PyYAML pitfall, that **yes**,
            **no**, **on**, **off**, **true**, and **false** are all loaded as
            boolean ``True`` and ``False`` values, and must be enclosed in
            quotes to be used as strings. More info on this (and other) PyYAML
            idiosyncrasies can be found :ref:`here <yaml-idiosyncrasies>`.

        Variables as values are not evaluated. So $PATH in the following
        example is a literal '$PATH':

        .. code-block:: yaml

            salt://scripts/bar.sh:
              cmd.script:
                - env: "PATH=/some/path:$PATH"

        One can still use the existing $PATH by using a bit of Jinja:

        .. code-block:: jinja

            {% set current_path = salt['environ.get']('PATH', '/bin:/usr/bin') %}

            mycommand:
              cmd.run:
                - name: ls -l /
                - env:
                  - PATH: {{ [current_path, '/my/special/bin']|join(':') }}

    :param bool clean_env: Attempt to clean out all other shell environment
      variables and set only those provided in the 'env' argument to this
      function.

    :param str template: If this setting is applied then the named templating
      engine will be used to render the downloaded file. Currently jinja, mako,
      and wempy are supported

    :param bool rstrip: Strip all whitespace off the end of output before it is
      returned.

    :param str umask: The umask (in octal) to use when running the command.

    :param str output_loglevel: Control the loglevel at which the output from
    the command is logged to the minion log.

    .. note::
        The command being run will still be logged at the ``debug``
        loglevel regardless, unless ``quiet`` is used for this value.

    :param bool hide_output: If ``True``, suppress stdout and stderr in the
    return data.

    .. note::
        This is separate from ``output_loglevel``, which only handles how
        Salt logs to the minion log.

    .. versionadded:: Oxygen

    :param int timeout: A timeout in seconds for the executed process to return.

    :param bool use_vt: Use VT utils (saltstack) to stream the command output
      more interactively to the console and the logs. This is experimental.

    :param bool reset_system_locale: Resets the system locale

    :param bool ignore_retcode: Ignore the return code

    :param str saltenv: The salt environment to use. Default is 'base'

    :param int depth: The number of levels of contained objects to be included.
        Default is 2. Values greater than 4 seem to greatly increase the time
        it takes for the command to complete for some commands. eg: ``dir``

        .. versionadded:: 2016.3.4

    :param bool encode_cmd: Encode the command before executing. Use in cases
      where characters may be dropped or incorrectly converted when executed.
      Default is False.

    :returns:
        :dict: A dictionary of data returned by the powershell command.

    CLI Example:

    .. code-block:: powershell

        salt '*' cmd.powershell "$PSVersionTable.CLRVersion"
    '''
    if 'python_shell' in kwargs:
        python_shell = kwargs.pop('python_shell')
    else:
        python_shell = True

    # Append PowerShell Object formatting
    cmd += ' | ConvertTo-JSON'
    if depth is not None:
        cmd += ' -Depth {0}'.format(depth)

    if encode_cmd:
        # Convert the cmd to UTF-16LE without a BOM and base64 encode.
        # Just base64 encoding UTF-8 or including a BOM is not valid.
        log.debug('Encoding PowerShell command \'{0}\''.format(cmd))
        cmd_utf16 = cmd.decode('utf-8').encode('utf-16le')
        cmd = base64.standard_b64encode(cmd_utf16)
        encoded_cmd = True
    else:
        encoded_cmd = False

    # Put the whole command inside a try / catch block
    # Some errors in PowerShell are not "Terminating Errors" and will not be
    # caught in a try/catch block. For example, the `Get-WmiObject` command will
    # often return a "Non Terminating Error". To fix this, make sure
    # `-ErrorAction Stop` is set in the powershell command
    cmd = 'try {' + cmd + '} catch { "{}" | ConvertTo-JSON}'

    # Retrieve the response, while overriding shell with 'powershell'
    response = run(cmd,
                   cwd=cwd,
                   stdin=stdin,
                   runas=runas,
                   shell='powershell',
                   env=env,
                   clean_env=clean_env,
                   template=template,
                   rstrip=rstrip,
                   umask=umask,
                   output_loglevel=output_loglevel,
                   hide_output=hide_output,
                   timeout=timeout,
                   reset_system_locale=reset_system_locale,
                   ignore_retcode=ignore_retcode,
                   saltenv=saltenv,
                   use_vt=use_vt,
                   python_shell=python_shell,
                   password=password,
                   encoded_cmd=encoded_cmd,
                   **kwargs)

    try:
        return salt.utils.json.loads(response)
    except Exception:
        log.error("Error converting PowerShell JSON return", exc_info=True)
        return {}


def powershell_all(cmd,
                   cwd=None,
                   stdin=None,
                   runas=None,
                   shell=DEFAULT_SHELL,
                   env=None,
                   clean_env=False,
                   template=None,
                   rstrip=True,
                   umask=None,
                   output_loglevel='debug',
                   quiet=False,
                   timeout=None,
                   reset_system_locale=True,
                   ignore_retcode=False,
                   saltenv='base',
                   use_vt=False,
                   password=None,
                   depth=None,
                   encode_cmd=False,
                   force_list=False,
                   **kwargs):
    '''
    Execute the passed PowerShell command and return a dictionary with a result field
    representing the output of the command, as well as other fields
    showing us what the PowerShell invocation wrote to ``stderr``, the process id,
    and the exit code of the invocation.

    This function appends ``| ConvertTo-JSON`` to the command before actually invoking powershell.

    An unquoted empty string is not valid JSON, but it's very normal for the Powershell
    output to be exactly that. Therefore, we do not attempt to
    parse empty Powershell output (which would
    result in an exception). Instead we treat this as a special case and one of two things
    will happen:
       * If the value of the ``force_list`` paramater
         is ``True`` then the ``result`` field of the return dictionary will be an empty list.
       * If the value of the ``force_list`` paramater is ``False``, then the return dictionary
         **will not have a result key added to it**. We aren't setting ``result`` to ``None`` in this
         case, because ``None`` is the Python representation of "null" in JSON. (We likewise can't use
         ``False`` for the equivalent reason.)

    If Powershell's output is not an empty string and Python cannot parse its content,
    then a ``CommandExecutionError`` exception will be raised.

    If Powershell's output is not an empty string, Python is able to parse its content,
    and the type of the resulting Python object is other than ``list`` then one of two things
    will happen:
        * If the value of the ``force_list`` paramater is ``True``, then the ``result`` field
          will be a singleton list
          with the Python object as its sole member.
        * If the value of the ``force_list`` paramater is ``False``, then the value of
          ``result`` will be
          the unmodified Python object.

    If Powershell's output is not an empty string, Python is able to parse its content,
    and the type of the resulting Python object is ``list``, then the value of ``result``
    will be the unmodified Python object. The ``force_list`` paramater has no effect in this case.

    .. Note::
         An example of why the ``force_list`` paramater is useful is as follows: The
         Powershell command
         ``dir x | Convert-ToJson`` results in

             * no output when x is an empty directory.
             * a dictionary object when x contains just one item.
             * a list of dictionary objects when x contains multiple items.

         By setting ``force_list`` to ``True`` we will always end up with a list of dictionary items,
         representing files,
         no matter how many files x contains.
         Conversely, if ``force_list`` is ``False``, we will end up with no ``result`` key in our
         return dictionary
         when x is an
         empty directory, and a dictionary object when x contains just one file.

    If you want a similar function but with a raw
    textual result instead of a Python dictionary,
    you should use ``cmd.run_all`` in combination with ``shell=powershell``.

    The remaining fields in the return dictionary are described in more detail
    in the ``Returns`` section.

    Example:

    .. code-block:: bash

        salt '*' cmd.run_all '$PSVersionTable.CLRVersion' shell=powershell
        salt '*' cmd.run_all 'Get-NetTCPConnection' shell=powershell

    .. versionadded:: Oxygen

    .. warning::

        This passes the cmd argument directly to PowerShell
        without any further processing! Be absolutely sure that you
        have properly sanitized the command passed to this function
        and do not use untrusted inputs.

    Note that ``env`` represents the environment variables for the command, and
    should be formatted as a dict, or a YAML string which resolves to a dict.

    In addition to the normal ``cmd.run`` parameters, this command offers the
    ``depth`` parameter to change the Windows default depth for the
    ``ConvertTo-JSON`` powershell command. The Windows default is 2. If you need
    more depth, set that here.

    .. note::
        For some commands, setting the depth to a value greater than 4 greatly
        increases the time it takes for the command to return and in many cases
        returns useless data.

    :param str cmd: The powershell command to run.

    :param str cwd: The current working directory to execute the command in.
      Defaults to the home directory of the user specified by ``runas``.

    :param str stdin: A string of standard input can be specified for the
      command to be run using the ``stdin`` parameter. This can be useful in cases
      where sensitive information must be read from standard input.:

    :param str runas: User to run command as. If running on a Windows minion you
      must also pass a password. The target user account must be in the
      Administrators group.

    :param str password: Windows only. Required when specifying ``runas``. This
      parameter will be ignored on non-Windows platforms.

    :param str shell: Shell to execute under. Defaults to the system default
      shell.

    :param bool python_shell: If False, let python handle the positional
      arguments. Set to True to use shell features, such as pipes or redirection

    :param list env: A list of environment variables to be set prior to
      execution.

        Example:

        .. code-block:: yaml

            salt://scripts/foo.sh:
              cmd.script:
                - env:
                  - BATCH: 'yes'

        .. warning::

            The above illustrates a common PyYAML pitfall, that **yes**,
            **no**, **on**, **off**, **true**, and **false** are all loaded as
            boolean ``True`` and ``False`` values, and must be enclosed in
            quotes to be used as strings. More info on this (and other) PyYAML
            idiosyncrasies can be found :ref:`here <yaml-idiosyncrasies>`.

        Variables as values are not evaluated. So $PATH in the following
        example is a literal '$PATH':

        .. code-block:: yaml

            salt://scripts/bar.sh:
              cmd.script:
                - env: "PATH=/some/path:$PATH"

        One can still use the existing $PATH by using a bit of Jinja:

        .. code-block:: jinja

            {% set current_path = salt['environ.get']('PATH', '/bin:/usr/bin') %}

            mycommand:
              cmd.run:
                - name: ls -l /
                - env:
                  - PATH: {{ [current_path, '/my/special/bin']|join(':') }}

    :param bool clean_env: Attempt to clean out all other shell environment
      variables and set only those provided in the 'env' argument to this
      function.

    :param str template: If this setting is applied then the named templating
      engine will be used to render the downloaded file. Currently jinja, mako,
      and wempy are supported

    :param bool rstrip: Strip all whitespace off the end of output before it is
      returned.

    :param str umask: The umask (in octal) to use when running the command.

    :param str output_loglevel: Control the loglevel at which the output from
      the command is logged. Note that the command being run will still be logged
      (loglevel: DEBUG) regardless, unless ``quiet`` is used for this value.

    :param int timeout: A timeout in seconds for the executed process to return.

    :param bool use_vt: Use VT utils (saltstack) to stream the command output
      more interactively to the console and the logs. This is experimental.

    :param bool reset_system_locale: Resets the system locale

    :param bool ignore_retcode: Ignore the return code

    :param str saltenv: The salt environment to use. Default is 'base'

    :param int depth: The number of levels of contained objects to be included.
        Default is 2. Values greater than 4 seem to greatly increase the time
        it takes for the command to complete for some commands. eg: ``dir``

    :param bool encode_cmd: Encode the command before executing. Use in cases
      where characters may be dropped or incorrectly converted when executed.
      Default is False.

    :param bool force_list: The purpose of this paramater is described in the preamble
      of this function's documentation. Default value is False.

    :return: A dictionary with the following entries:

        result
            For a complete description of this field, please refer to this
            function's preamble. **This key will not be added to the dictionary
            when force_list is False and Powershell's output
            is the empty string.**
        stderr
            What the PowerShell invocation wrote to ``stderr``.
        pid
            The process id of the PowerShell invocation
        retcode
            This is the exit code of the invocation of PowerShell.
            If the final execution status (in PowerShell) of our command
            (with ``| ConvertTo-JSON`` appended) is ``False`` this should be non-0.
            Likewise if PowerShell exited with ``$LASTEXITCODE`` set to some
            non-0 value, then ``retcode`` will end up with this value.

    :rtype: dict

    CLI Example:

    .. code-block:: bash

        salt '*' cmd.powershell_all "$PSVersionTable.CLRVersion"

    CLI Example:

    .. code-block:: bash

        salt '*' cmd.powershell_all "dir mydirectory" force_list=True
    '''
    if 'python_shell' in kwargs:
        python_shell = kwargs.pop('python_shell')
    else:
        python_shell = True

    # Append PowerShell Object formatting
    cmd += ' | ConvertTo-JSON'
    if depth is not None:
        cmd += ' -Depth {0}'.format(depth)

    if encode_cmd:
        # Convert the cmd to UTF-16LE without a BOM and base64 encode.
        # Just base64 encoding UTF-8 or including a BOM is not valid.
        log.debug('Encoding PowerShell command \'{0}\''.format(cmd))
        cmd_utf16 = cmd.decode('utf-8').encode('utf-16le')
        cmd = base64.standard_b64encode(cmd_utf16)
        encoded_cmd = True
    else:
        encoded_cmd = False

    # Retrieve the response, while overriding shell with 'powershell'
    response = run_all(cmd,
                   cwd=cwd,
                   stdin=stdin,
                   runas=runas,
                   shell='powershell',
                   env=env,
                   clean_env=clean_env,
                   template=template,
                   rstrip=rstrip,
                   umask=umask,
                   output_loglevel=output_loglevel,
                   quiet=quiet,
                   timeout=timeout,
                   reset_system_locale=reset_system_locale,
                   ignore_retcode=ignore_retcode,
                   saltenv=saltenv,
                   use_vt=use_vt,
                   python_shell=python_shell,
                   password=password,
                   encoded_cmd=encoded_cmd,
                   **kwargs)
    stdoutput = response['stdout']

    # if stdoutput is the empty string and force_list is True we return an empty list
    # Otherwise we return response with no result key
    if not stdoutput:
        response.pop('stdout')
        if force_list:
            response['result'] = []
        return response

    # If we fail to parse stdoutput we will raise an exception
    try:
        result = salt.utils.json.loads(stdoutput)
    except Exception:
        err_msg = "cmd.powershell_all " + \
                  "cannot parse the Powershell output."
        response["cmd"] = cmd
        raise CommandExecutionError(
            message=err_msg,
            info=response
        )

    response.pop("stdout")

    if type(result) is not list:
        if force_list:
            response['result'] = [result]
        else:
            response['result'] = result
    else:
        # result type is list so the force_list param has no effect
        response['result'] = result
    return response


def run_bg(cmd,
        cwd=None,
        runas=None,
        shell=DEFAULT_SHELL,
        python_shell=None,
        env=None,
        clean_env=False,
        template=None,
        umask=None,
        timeout=None,
        output_loglevel='debug',
        log_callback=None,
        reset_system_locale=True,
        ignore_retcode=False,
        saltenv='base',
        password=None,
        prepend_path=None,
        **kwargs):
    r'''
    .. versionadded: 2016.3.0

    Execute the passed command in the background and return it's PID

    Note that ``env`` represents the environment variables for the command, and
    should be formatted as a dict, or a YAML string which resolves to a dict.

    .. note::

        If the init system is systemd and the backgrounded task should run even if the salt-minion process
        is restarted, prepend ``systemd-run --scope`` to the command.  This will reparent the process in its
        own scope separate from salt-minion, and will not be affected by restarting the minion service.

    :param str cmd: The command to run. ex: 'ls -lart /home'

    :param str cwd: The current working directory to execute the command in.
      Defaults to the home directory of the user specified by ``runas``.

    :param str output_loglevel: Control the loglevel at which the output from
      the command is logged. Note that the command being run will still be logged
      (loglevel: DEBUG) regardless, unless ``quiet`` is used for this value.

    :param str runas: User to run command as. If running on a Windows minion you
      must also pass a password. The target user account must be in the
      Administrators group.

    :param str password: Windows only. Required when specifying ``runas``. This
      parameter will be ignored on non-Windows platforms.

      .. versionadded:: 2016.3.0

    :param str shell: Shell to execute under. Defaults to the system default
      shell.

    :param bool python_shell: If False, let python handle the positional
      arguments. Set to True to use shell features, such as pipes or redirection

    :param list env: A list of environment variables to be set prior to
      execution.

        Example:

        .. code-block:: yaml

            salt://scripts/foo.sh:
              cmd.script:
                - env:
                  - BATCH: 'yes'

        .. warning::

            The above illustrates a common PyYAML pitfall, that **yes**,
            **no**, **on**, **off**, **true**, and **false** are all loaded as
            boolean ``True`` and ``False`` values, and must be enclosed in
            quotes to be used as strings. More info on this (and other) PyYAML
            idiosyncrasies can be found :ref:`here <yaml-idiosyncrasies>`.

        Variables as values are not evaluated. So $PATH in the following
        example is a literal '$PATH':

        .. code-block:: yaml

            salt://scripts/bar.sh:
              cmd.script:
                - env: "PATH=/some/path:$PATH"

        One can still use the existing $PATH by using a bit of Jinja:

        .. code-block:: jinja

            {% set current_path = salt['environ.get']('PATH', '/bin:/usr/bin') %}

            mycommand:
              cmd.run:
                - name: ls -l /
                - env:
                  - PATH: {{ [current_path, '/my/special/bin']|join(':') }}

    :param bool clean_env: Attempt to clean out all other shell environment
      variables and set only those provided in the 'env' argument to this
      function.

    :param str prepend_path: $PATH segment to prepend (trailing ':' not necessary)
      to $PATH

      .. versionadded:: Oxygen

    :param str template: If this setting is applied then the named templating
      engine will be used to render the downloaded file. Currently jinja, mako,
      and wempy are supported

    :param str umask: The umask (in octal) to use when running the command.

    :param int timeout: A timeout in seconds for the executed process to return.

    .. warning::

        This function does not process commands through a shell
        unless the python_shell flag is set to True. This means that any
        shell-specific functionality such as 'echo' or the use of pipes,
        redirection or &&, should either be migrated to cmd.shell or
        have the python_shell=True flag set here.

        The use of python_shell=True means that the shell will accept _any_ input
        including potentially malicious commands such as 'good_command;rm -rf /'.
        Be absolutely certain that you have sanitized your input prior to using
        python_shell=True

    CLI Example:

    .. code-block:: bash

        salt '*' cmd.run_bg "fstrim-all"

    The template arg can be set to 'jinja' or another supported template
    engine to render the command arguments before execution.
    For example:

    .. code-block:: bash

        salt '*' cmd.run_bg template=jinja "ls -l /tmp/{{grains.id}} | awk '/foo/{print \\$2}'"

    Specify an alternate shell with the shell parameter:

    .. code-block:: bash

        salt '*' cmd.run_bg "Get-ChildItem C:\\ " shell='powershell'

    If an equal sign (``=``) appears in an argument to a Salt command it is
    interpreted as a keyword argument in the format ``key=val``. That
    processing can be bypassed in order to pass an equal sign through to the
    remote shell command by manually specifying the kwarg:

    .. code-block:: bash

        salt '*' cmd.run_bg cmd='ls -lR / | sed -e s/=/:/g > /tmp/dontwait'
    '''

    python_shell = _python_shell_default(python_shell,
                                         kwargs.get('__pub_jid', ''))
    res = _run(cmd,
               stdin=None,
               stderr=None,
               stdout=None,
               output_loglevel=output_loglevel,
               use_vt=None,
               bg=True,
               with_communicate=False,
               rstrip=False,
               runas=runas,
               shell=shell,
               python_shell=python_shell,
               cwd=cwd,
               env=env,
               clean_env=clean_env,
               prepend_path=prepend_path,
               template=template,
               umask=umask,
               log_callback=log_callback,
               timeout=timeout,
               reset_system_locale=reset_system_locale,
               ignore_retcode=ignore_retcode,
               saltenv=saltenv,
               password=password,
               **kwargs
               )

    return {
        'pid': res['pid']
    }<|MERGE_RESOLUTION|>--- conflicted
+++ resolved
@@ -2275,14 +2275,10 @@
     if not salt.utils.platform.is_windows():
         os.chmod(path, 320)
         os.chown(path, __salt__['file.user_to_uid'](runas), -1)
-<<<<<<< HEAD
+
+    path = _cmd_quote(path)
+
     ret = _run(path + ' ' + six.text_type(args) if args else path,
-=======
-
-    path = _cmd_quote(path)
-
-    ret = _run(path + ' ' + str(args) if args else path,
->>>>>>> abed3789
                cwd=cwd,
                stdin=stdin,
                output_loglevel=output_loglevel,
