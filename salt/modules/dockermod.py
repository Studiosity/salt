# -*- coding: utf-8 -*-
'''
Management of Docker Containers

.. versionadded:: 2015.8.0
.. versionchanged:: 2017.7.0
    This module has replaced the legacy docker execution module.

:depends: docker_ Python module

.. _`create_container()`: http://docker-py.readthedocs.io/en/stable/api.html#docker.api.container.ContainerApiMixin.create_container
.. _`create_host_config()`: http://docker-py.readthedocs.io/en/stable/api.html#docker.api.container.ContainerApiMixin.create_host_config
.. _`connect_container_to_network()`: http://docker-py.readthedocs.io/en/stable/api.html#docker.api.network.NetworkApiMixin.connect_container_to_network
.. _`create_network()`: http://docker-py.readthedocs.io/en/stable/api.html#docker.api.network.NetworkApiMixin.create_network
.. _`logs()`: http://docker-py.readthedocs.io/en/stable/api.html#docker.api.container.ContainerApiMixin.logs
.. _`IPAM pool`: http://docker-py.readthedocs.io/en/stable/api.html#docker.types.IPAMPool
.. _docker: https://pypi.python.org/pypi/docker
.. _docker-py: https://pypi.python.org/pypi/docker-py
.. _lxc-attach: https://linuxcontainers.org/lxc/manpages/man1/lxc-attach.1.html
.. _nsenter: http://man7.org/linux/man-pages/man1/nsenter.1.html
.. _docker-exec: http://docs.docker.com/reference/commandline/cli/#exec
.. _`low-level API`: http://docker-py.readthedocs.io/en/stable/api.html
.. _timelib: https://pypi.python.org/pypi/timelib
.. _`trusted builds`: https://blog.docker.com/2013/11/introducing-trusted-builds/
.. _`Docker Engine API`: https://docs.docker.com/engine/api/v1.33/#operation/ContainerCreate

.. note::
    Older releases of the Python bindings for Docker were called docker-py_ in
    PyPI. All releases of docker_, and releases of docker-py_ >= 1.6.0 are
    supported. These python bindings can easily be installed using
    :py:func:`pip.install <salt.modules.pip.install>`:

    .. code-block:: bash

        salt myminion pip.install docker

    To upgrade from docker-py_ to docker_, you must first uninstall docker-py_,
    and then install docker_:

    .. code-block:: bash

        salt myminion pip.uninstall docker-py
        salt myminion pip.install docker

.. _docker-authentication:

Authentication
--------------

If you have previously performed a ``docker login`` from the minion, then the
credentials saved in ``~/.docker/config.json`` will be used for any actions
which require authentication. If not, then credentials can be configured in
Pillar data. The configuration schema is as follows:

.. code-block:: yaml

    docker-registries:
      <registry_url>:
        username: <username>
        password: <password>

For example:

.. code-block:: yaml

    docker-registries:
      hub:
        username: foo
        password: s3cr3t

.. note::
    As of the 2016.3.7, 2016.11.4, and 2017.7.0 releases of Salt, credentials
    for the Docker Hub can be configured simply by specifying ``hub`` in place
    of the registry URL. In earlier releases, it is necessary to specify the
    actual registry URL for the Docker Hub (i.e.
    ``https://index.docker.io/v1/``).

More than one registry can be configured. Salt will look for Docker credentials
in the ``docker-registries`` Pillar key, as well as any key ending in
``-docker-registries``. For example:

.. code-block:: yaml

    docker-registries:
      'https://mydomain.tld/registry:5000':
        username: foo
        password: s3cr3t

    foo-docker-registries:
      https://index.foo.io/v1/:
        username: foo
        password: s3cr3t

    bar-docker-registries:
      https://index.bar.io/v1/:
        username: foo
        password: s3cr3t

To login to the configured registries, use the :py:func:`docker.login
<salt.modules.dockermod.login>` function. This only needs to be done once for a
given registry, and it will store/update the credentials in
``~/.docker/config.json``.

.. note::
    For Salt releases before 2016.3.7 and 2016.11.4, :py:func:`docker.login
    <salt.modules.dockermod.login>` is not available. Instead, Salt will try to
    authenticate using each of your configured registries for each push/pull,
    behavior which is not correct and has been resolved in newer releases.


Configuration Options
---------------------

The following configuration options can be set to fine-tune how Salt uses
Docker:

- ``docker.url``: URL to the docker service (default: local socket).
- ``docker.version``: API version to use (should not need to be set manually in
  the vast majority of cases)
- ``docker.exec_driver``: Execution driver to use, one of ``nsenter``,
  ``lxc-attach``, or ``docker-exec``. See the :ref:`Executing Commands Within a
  Running Container <docker-execution-driver>` section for more details on how
  this config parameter is used.

These configuration options are retrieved using :py:mod:`config.get
<salt.modules.config.get>` (click the link for further information).

.. _docker-execution-driver:

Executing Commands Within a Running Container
---------------------------------------------

.. note::
    With the release of Docker 1.13.1, the Execution Driver has been removed.
    Starting in versions 2016.3.6, 2016.11.4, and 2017.7.0, Salt defaults to
    using ``docker exec`` to run commands in containers, however for older Salt
    releases it will be necessary to set the ``docker.exec_driver`` config
    option to either ``docker-exec`` or ``nsenter`` for Docker versions 1.13.1
    and newer.

Multiple methods exist for executing commands within Docker containers:

- lxc-attach_: Default for older versions of docker
- nsenter_: Enters container namespace to run command
- docker-exec_: Native support for executing commands in Docker containers
  (added in Docker 1.3)

Adding a configuration option (see :py:func:`config.get
<salt.modules.config.get>`) called ``docker.exec_driver`` will tell Salt which
execution driver to use:

.. code-block:: yaml

    docker.exec_driver: docker-exec

If this configuration option is not found, Salt will use the appropriate
interface (either nsenter_ or lxc-attach_) based on the ``Execution Driver``
value returned from ``docker info``. docker-exec_ will not be used by default,
as it is presently (as of version 1.6.2) only able to execute commands as the
effective user of the container. Thus, if a ``USER`` directive was used to run
as a non-privileged user, docker-exec_ would be unable to perform the action as
root. Salt can still use docker-exec_ as an execution driver, but must be
explicitly configured (as in the example above) to do so at this time.

If possible, try to manually specify the execution driver, as it will save Salt
a little work.

This execution module provides functions that shadow those from the :mod:`cmd
<salt.modules.cmdmod>` module. They are as follows:

- :py:func:`docker.retcode <salt.modules.dockermod.retcode>`
- :py:func:`docker.run <salt.modules.dockermod.run>`
- :py:func:`docker.run_all <salt.modules.dockermod.run_all>`
- :py:func:`docker.run_stderr <salt.modules.dockermod.run_stderr>`
- :py:func:`docker.run_stdout <salt.modules.dockermod.run_stdout>`
- :py:func:`docker.script <salt.modules.dockermod.script>`
- :py:func:`docker.script_retcode <salt.modules.dockermod.script_retcode>`


Detailed Function Documentation
-------------------------------
'''

# Import Python Futures
from __future__ import absolute_import

__docformat__ = 'restructuredtext en'

# Import Python libs
import bz2
import copy
# Remove unused-import from disabled pylint checks when we uncomment the logic
# in _get_exec_driver() which checks the docker version
import fnmatch
import functools
import gzip
import json
import logging
import os
import pipes
import re
import shutil
import string
import time
import uuid
import subprocess

# Import Salt libs
from salt.exceptions import CommandExecutionError, SaltInvocationError
from salt.ext import six
from salt.ext.six.moves import map  # pylint: disable=import-error,redefined-builtin
import salt.utils.docker.translate.container
import salt.utils.docker.translate.network
import salt.utils.functools
import salt.utils.json
import salt.utils.path
import salt.pillar
import salt.exceptions
import salt.fileclient

from salt.state import HighState
import salt.client.ssh.state

# pylint: disable=import-error
try:
    import docker
    HAS_DOCKER_PY = True
except ImportError:
    HAS_DOCKER_PY = False

try:
    if six.PY2:
        import backports.lzma as lzma
    else:
        import lzma
    HAS_LZMA = True
except ImportError:
    HAS_LZMA = False

try:
    import timelib
    HAS_TIMELIB = True
except ImportError:
    HAS_TIMELIB = False
# pylint: enable=import-error

<<<<<<< HEAD
HAS_NSENTER = bool(salt.utils.which('nsenter'))
HUB_PREFIX = 'docker.io/'
=======
HAS_NSENTER = bool(salt.utils.path.which('nsenter'))
>>>>>>> 20be5b43

# Set up logging
log = logging.getLogger(__name__)

# Don't shadow built-in's.
__func_alias__ = {
    'import_': 'import',
    'ps_': 'ps',
    'rm_': 'rm',
    'signal_': 'signal',
    'start_': 'start',
    'tag_': 'tag',
}

# Minimum supported versions
MIN_DOCKER = (1, 9, 0)
MIN_DOCKER_PY = (1, 6, 0)

VERSION_RE = r'([\d.]+)'

NOTSET = object()

# Define the module's virtual name and alias
__virtualname__ = 'docker'
__virtual_aliases__ = ('dockerng', 'moby')


def __virtual__():
    '''
    Only load if docker libs are present
    '''
    if HAS_DOCKER_PY:
        try:
            docker_py_versioninfo = _get_docker_py_versioninfo()
        except Exception:
            # May fail if we try to connect to a docker daemon but can't
            return (False, 'Docker module found, but no version could be'
                    ' extracted')
        # Don't let a failure to interpret the version keep this module from
        # loading. Log a warning (log happens in _get_docker_py_versioninfo()).
        if docker_py_versioninfo is None:
            return (False, 'Docker module found, but no version could be'
                    ' extracted')
        if docker_py_versioninfo >= MIN_DOCKER_PY:
            try:
                docker_versioninfo = version().get('VersionInfo')
            except Exception:
                docker_versioninfo = None

            if docker_versioninfo is None or docker_versioninfo >= MIN_DOCKER:
                return __virtualname__
            else:
                return (False,
                        'Insufficient Docker version (required: {0}, '
                        'installed: {1})'.format(
                            '.'.join(map(str, MIN_DOCKER)),
                            '.'.join(map(str, docker_versioninfo))))
        return (False,
                'Insufficient docker-py version (required: {0}, '
                'installed: {1})'.format(
                    '.'.join(map(str, MIN_DOCKER_PY)),
                    '.'.join(map(str, docker_py_versioninfo))))
    return (False, 'Could not import docker module, is docker-py installed?')


class DockerJSONDecoder(json.JSONDecoder):
    def decode(self, s, _w=None):
        objs = []
        for line in s.splitlines():
            if not line:
                continue
            obj, _ = self.raw_decode(line)
            objs.append(obj)
        return objs


def _get_docker_py_versioninfo():
    '''
    Returns the version_info tuple from docker-py
    '''
    try:
        return docker.version_info
    except AttributeError:
        pass


def _get_client(timeout=NOTSET, **kwargs):
    client_kwargs = {}
    if timeout is not NOTSET:
        client_kwargs['timeout'] = timeout
    for key, val in (('base_url', 'docker.url'),
                     ('version', 'docker.version')):
        param = __salt__['config.get'](val, NOTSET)
        if param is not NOTSET:
            client_kwargs[key] = param

    if 'base_url' not in client_kwargs and 'DOCKER_HOST' in os.environ:
        # Check if the DOCKER_HOST environment variable has been set
        client_kwargs['base_url'] = os.environ.get('DOCKER_HOST')

    if 'version' not in client_kwargs:
        # Let docker-py auto detect docker version incase
        # it's not defined by user.
        client_kwargs['version'] = 'auto'

    docker_machine = __salt__['config.get']('docker.machine', NOTSET)

    if docker_machine is not NOTSET:
        docker_machine_json = __salt__['cmd.run'](
            ['docker-machine', 'inspect', docker_machine],
            python_shell=False)
        try:
            docker_machine_json = \
                salt.utils.json.loads(docker_machine_json)
            docker_machine_tls = \
                docker_machine_json['HostOptions']['AuthOptions']
            docker_machine_ip = docker_machine_json['Driver']['IPAddress']
            client_kwargs['base_url'] = \
                'https://' + docker_machine_ip + ':2376'
            client_kwargs['tls'] = docker.tls.TLSConfig(
                client_cert=(docker_machine_tls['ClientCertPath'],
                             docker_machine_tls['ClientKeyPath']),
                ca_cert=docker_machine_tls['CaCertPath'],
                assert_hostname=False,
                verify=True)
        except Exception as exc:
            raise CommandExecutionError(
                'Docker machine {0} failed: {1}'.format(docker_machine, exc))
    try:
        # docker-py 2.0 renamed this client attribute
        ret = docker.APIClient(**client_kwargs)
    except AttributeError:
        ret = docker.Client(**client_kwargs)

    log.debug('docker-py API version: %s', getattr(ret, 'api_version', None))
    return ret


def _get_state(inspect_results):
    '''
    Helper for deriving the current state of the container from the inspect
    results.
    '''
    if inspect_results.get('State', {}).get('Paused', False):
        return 'paused'
    elif inspect_results.get('State', {}).get('Running', False):
        return 'running'
    else:
        return 'stopped'


# Decorators
def _docker_client(wrapped):
    '''
    Decorator to run a function that requires the use of a docker.Client()
    instance.
    '''
    @functools.wraps(wrapped)
    def wrapper(*args, **kwargs):
        '''
        Ensure that the client is present
        '''
        kwargs = __utils__['args.clean_kwargs'](**kwargs)
        timeout = kwargs.pop('client_timeout', NOTSET)
        if 'docker.client' not in __context__ \
                or not hasattr(__context__['docker.client'], 'timeout'):
            __context__['docker.client'] = _get_client(timeout=timeout, **kwargs)
        orig_timeout = None
        if timeout is not NOTSET \
                and hasattr(__context__['docker.client'], 'timeout') \
                and __context__['docker.client'].timeout != timeout:
            # Temporarily override timeout
            orig_timeout = __context__['docker.client'].timeout
            __context__['docker.client'].timeout = timeout
        ret = wrapped(*args, **kwargs)
        if orig_timeout is not None:
            __context__['docker.client'].timeout = orig_timeout
        return ret
    return wrapper


def _refresh_mine_cache(wrapped):
    '''
    Decorator to trigger a refresh of salt mine data.
    '''
    @functools.wraps(wrapped)
    def wrapper(*args, **kwargs):
        '''
        refresh salt mine on exit.
        '''
        returned = wrapped(*args, **__utils__['args.clean_kwargs'](**kwargs))
        __salt__['mine.send']('docker.ps', verbose=True, all=True, host=True)
        return returned
    return wrapper


# Helper functions
def _change_state(name, action, expected, *args, **kwargs):
    '''
    Change the state of a container
    '''
    pre = state(name)
    if action != 'restart' and pre == expected:
        return {'result': False,
                'state': {'old': expected, 'new': expected},
                'comment': ('Container \'{0}\' already {1}'
                            .format(name, expected))}
    _client_wrapper(action, name, *args, **kwargs)
    _clear_context()
    try:
        post = state(name)
    except CommandExecutionError:
        # Container doesn't exist anymore
        post = None
    ret = {'result': post == expected,
           'state': {'old': pre, 'new': post}}
    return ret


def _clear_context():
    '''
    Clear the state/exists values stored in context
    '''
    # Can't use 'for key in __context__' or six.iterkeys(__context__) because
    # an exception will be raised if the size of the dict is modified during
    # iteration.
    keep_context = (
        'docker.client', 'docker.exec_driver', 'docker._pull_status',
        'docker.docker_version', 'docker.docker_py_version'
    )
    for key in list(__context__):
        try:
            if key.startswith('docker.') and key not in keep_context:
                __context__.pop(key)
        except AttributeError:
            pass


def _pull_if_needed(image, client_timeout):
    '''
    Pull the desired image if not present, and return the image ID or name
    '''
    image_id = resolve_image_id(image)
    if not image_id:
        pull(image, client_timeout=client_timeout)
        # Avoid another inspect and just use the passed image. docker-py
        # will do the right thing and resolve the tag for us if we pass it
        # a tagged image.
        image_id = image
    return image_id


def _get_md5(name, path):
    '''
    Get the MD5 checksum of a file from a container
    '''
    output = run_stdout(name,
                        'md5sum {0}'.format(pipes.quote(path)),
                        ignore_retcode=True)
    try:
        return output.split()[0]
    except IndexError:
        # Destination file does not exist or could not be accessed
        return None


def _get_exec_driver():
    '''
    Get the method to be used in shell commands
    '''
    contextkey = 'docker.exec_driver'
    if contextkey not in __context__:
        from_config = __salt__['config.get'](contextkey, None)
        # This if block can be removed once we make docker-exec a default
        # option, as it is part of the logic in the commented block above.
        if from_config is not None:
            __context__[contextkey] = from_config
            return from_config

        # The execution driver was removed in Docker 1.13.1, docker-exec is now
        # the default.
        driver = info().get('ExecutionDriver', 'docker-exec')
        if driver == 'docker-exec':
            __context__[contextkey] = driver
        elif driver.startswith('lxc-'):
            __context__[contextkey] = 'lxc-attach'
        elif driver.startswith('native-') and HAS_NSENTER:
            __context__[contextkey] = 'nsenter'
        elif not driver.strip() and HAS_NSENTER:
            log.warning(
                'ExecutionDriver from \'docker info\' is blank, falling '
                'back to using \'nsenter\'. To squelch this warning, set '
                'docker.exec_driver. See the Salt documentation for the '
                'docker module for more information.'
            )
            __context__[contextkey] = 'nsenter'
        else:
            raise NotImplementedError(
                'Unknown docker ExecutionDriver \'{0}\', or didn\'t find '
                'command to attach to the container'.format(driver)
            )
    return __context__[contextkey]


def _get_top_level_images(imagedata, subset=None):
    '''
    Returns a list of the top-level images (those which are not parents). If
    ``subset`` (an iterable) is passed, the top-level images in the subset will
    be returned, otherwise all top-level images will be returned.
    '''
    try:
        parents = [imagedata[x]['ParentId'] for x in imagedata]
        filter_ = subset if subset is not None else imagedata
        return [x for x in filter_ if x not in parents]
    except (KeyError, TypeError):
        raise CommandExecutionError(
            'Invalid image data passed to _get_top_level_images(). Please '
            'report this issue. Full image data: {0}'.format(imagedata)
        )


def _prep_pull():
    '''
    Populate __context__ with the current (pre-pull) image IDs (see the
    docstring for _pull_status for more information).
    '''
    __context__['docker._pull_status'] = [x[:12] for x in images(all=True)]


def _scrub_links(links, name):
    '''
    Remove container name from HostConfig:Links values to enable comparing
    container configurations correctly.
    '''
    if isinstance(links, list):
        ret = []
        for l in links:
            ret.append(l.replace('/{0}/'.format(name), '/', 1))
    else:
        ret = links

    return ret


def _size_fmt(num):
    '''
    Format bytes as human-readable file sizes
    '''
    try:
        num = int(num)
        if num < 1024:
            return '{0} bytes'.format(num)
        num /= 1024.0
        for unit in ('KiB', 'MiB', 'GiB', 'TiB', 'PiB'):
            if num < 1024.0:
                return '{0:3.1f} {1}'.format(num, unit)
            num /= 1024.0
    except Exception:
        log.error('Unable to format file size for \'%s\'', num)
        return 'unknown'


@_docker_client
def _client_wrapper(attr, *args, **kwargs):
    '''
    Common functionality for running low-level API calls
    '''
    catch_api_errors = kwargs.pop('catch_api_errors', True)
    func = getattr(__context__['docker.client'], attr, None)
    if func is None or not hasattr(func, '__call__'):
        raise SaltInvocationError('Invalid client action \'{0}\''.format(attr))
    if attr in ('push', 'pull'):
        try:
            # Refresh auth config from config.json
            __context__['docker.client'].reload_config()
        except AttributeError:
            pass
    err = ''
    try:
        log.debug(
            'Attempting to run docker-py\'s "%s" function '
            'with args=%s and kwargs=%s', attr, args, kwargs
        )
        ret = func(*args, **kwargs)
    except docker.errors.APIError as exc:
        log.exception('Encountered error running API function %s', attr)
        if catch_api_errors:
            # Generic handling of Docker API errors
            raise CommandExecutionError(
                'Error {0}: {1}'.format(exc.response.status_code,
                                        exc.explanation)
            )
        else:
            # Allow API errors to be caught further up the stack
            raise
    except docker.errors.DockerException as exc:
        # More general docker exception (catches InvalidVersion, etc.)
        raise CommandExecutionError(exc.__str__())
    except Exception as exc:
        err = exc.__str__()
    else:
        return ret

    # If we're here, it's because an exception was caught earlier, and the
    # API command failed.
    msg = 'Unable to perform {0}'.format(attr)
    if err:
        msg += ': {0}'.format(err)
    raise CommandExecutionError(msg)


def _build_status(data, item):
    '''
    Process a status update from a docker build, updating the data structure
    '''
    stream = item['stream']
    if 'Running in' in stream:
        data.setdefault('Intermediate_Containers', []).append(
            stream.rstrip().split()[-1])
    if 'Successfully built' in stream:
        data['Id'] = stream.rstrip().split()[-1]


def _import_status(data, item, repo_name, repo_tag):
    '''
    Process a status update from docker import, updating the data structure
    '''
    status = item['status']
    try:
        if 'Downloading from' in status:
            return
        elif all(x in string.hexdigits for x in status):
            # Status is an image ID
            data['Image'] = '{0}:{1}'.format(repo_name, repo_tag)
            data['Id'] = status
    except (AttributeError, TypeError):
        pass


def _pull_status(data, item):
    '''
    Process a status update from a docker pull, updating the data structure.

    For containers created with older versions of Docker, there is no
    distinction in the status updates between layers that were already present
    (and thus not necessary to download), and those which were actually
    downloaded. Because of this, any function that needs to invoke this
    function needs to pre-fetch the image IDs by running _prep_pull() in any
    function that calls _pull_status(). It is important to grab this
    information before anything is pulled so we aren't looking at the state of
    the images post-pull.

    We can't rely on the way that __context__ is utilized by the images()
    function, because by design we clear the relevant context variables once
    we've made changes to allow the next call to images() to pick up any
    changes that were made.
    '''
    def _already_exists(id_):
        '''
        Layer already exists
        '''
        already_pulled = data.setdefault('Layers', {}).setdefault(
            'Already_Pulled', [])
        if id_ not in already_pulled:
            already_pulled.append(id_)

    def _new_layer(id_):
        '''
        Pulled a new layer
        '''
        pulled = data.setdefault('Layers', {}).setdefault(
            'Pulled', [])
        if id_ not in pulled:
            pulled.append(id_)

    if 'docker._pull_status' not in __context__:
        log.warning(
            '_pull_status context variable was not populated, information on '
            'downloaded layers may be inaccurate. Please report this to the '
            'SaltStack development team, and if possible include the image '
            '(and tag) that was being pulled.'
        )
        __context__['docker._pull_status'] = NOTSET
    status = item['status']
    if status == 'Already exists':
        _already_exists(item['id'])
    elif status in 'Pull complete':
        _new_layer(item['id'])
    elif status.startswith('Status: '):
        data['Status'] = status[8:]
    elif status == 'Download complete':
        if __context__['docker._pull_status'] is not NOTSET:
            id_ = item['id']
            if id_ in __context__['docker._pull_status']:
                _already_exists(id_)
            else:
                _new_layer(id_)


def _push_status(data, item):
    '''
    Process a status update from a docker push, updating the data structure
    '''
    status = item['status'].lower()
    if 'id' in item:
        if 'already pushed' in status or 'already exists' in status:
            # Layer already exists
            already_pushed = data.setdefault('Layers', {}).setdefault(
                'Already_Pushed', [])
            already_pushed.append(item['id'])
        elif 'successfully pushed' in status or status == 'pushed':
            # Pushed a new layer
            pushed = data.setdefault('Layers', {}).setdefault(
                'Pushed', [])
            pushed.append(item['id'])


def _error_detail(data, item):
    '''
    Process an API error, updating the data structure
    '''
    err = item['errorDetail']
    if 'code' in err:
        try:
            msg = ': '.join((
                item['errorDetail']['code'],
                item['errorDetail']['message']
            ))
        except TypeError:
            msg = '{0}: {1}'.format(
                item['errorDetail']['code'],
                item['errorDetail']['message'],
            )
    else:
        msg = item['errorDetail']['message']
    data.append(msg)


# Functions to handle docker-py client args
def get_client_args(limit=None):
    '''
    .. versionadded:: 2016.3.6,2016.11.4,2017.7.0
    .. versionchanged:: 2017.7.0
        Replaced the container config args with the ones from the API's
        ``create_container`` function.
    .. versionchanged:: Oxygen
        Added ability to limit the input to specific client functions

    Many functions in Salt have been written to support the full list of
    arguments for a given function in docker-py's `low-level API`_. However,
    depending on the version of docker-py installed on the minion, the
    available arguments may differ. This function will get the arguments for
    various functions in the installed version of docker-py, to be used as a
    reference.

    limit
        An optional list of categories for which to limit the return. This is
        useful if only a specific set of arguments is desired, and also keeps
        other function's argspecs from needlessly being examined.

    **AVAILABLE LIMITS**

    - ``create_container`` - arguments accepted by `create_container()`_ (used
      by :py:func:`docker.create <salt.modules.dockermod.create>`)
    - ``host_config`` - arguments accepted by `create_host_config()`_ (used to
      build the host config for :py:func:`docker.create
      <salt.modules.dockermod.create>`)
    - ``connect_container_to_network`` - arguments used by
      `connect_container_to_network()`_ to construct an endpoint config when
      connecting to a network (used by
      :py:func:`docker.connect_container_to_network
      <salt.modules.dockermod.connect_container_to_network>`)
    - ``create_network`` - arguments accepted by `create_network()`_ (used by
      :py:func:`docker.create_network <salt.modules.dockermod.create_network>`)
    - ``ipam_config`` - arguments used to create an `IPAM pool`_ (used by
      :py:func:`docker.create_network <salt.modules.dockermod.create_network>`
      in the process of constructing an IPAM config dictionary)

    CLI Example:

    .. code-block:: bash

        salt myminion docker.get_client_args
        salt myminion docker.get_client_args logs
        salt myminion docker.get_client_args create_container,connect_container_to_network
    '''
    return __utils__['docker.get_client_args'](limit=limit)


def _get_create_kwargs(skip_translate=None,
                       ignore_collisions=False,
                       validate_ip_addrs=True,
                       client_args=None,
                       **kwargs):
    '''
    Take input kwargs and return a kwargs dict to pass to docker-py's
    create_container() function.
    '''
    kwargs = __utils__['docker.translate_input'](
        salt.utils.docker.translate.container,
        skip_translate=skip_translate,
        ignore_collisions=ignore_collisions,
        validate_ip_addrs=validate_ip_addrs,
        **__utils__['args.clean_kwargs'](**kwargs))

    if client_args is None:
        try:
            client_args = get_client_args(['create_container', 'host_config'])
        except CommandExecutionError as exc:
            log.error('docker.create: Error getting client args: \'%s\'',
                      exc.__str__(), exc_info=True)
            raise CommandExecutionError(
                'Failed to get client args: {0}'.format(exc))

    full_host_config = {}
    host_kwargs = {}
    create_kwargs = {}
    # Using list() becausee we'll be altering kwargs during iteration
    for arg in list(kwargs):
        if arg in client_args['host_config']:
            host_kwargs[arg] = kwargs.pop(arg)
            continue
        if arg in client_args['create_container']:
            if arg == 'host_config':
                full_host_config.update(kwargs.pop(arg))
            else:
                create_kwargs[arg] = kwargs.pop(arg)
            continue
    create_kwargs['host_config'] = \
            _client_wrapper('create_host_config', **host_kwargs)
    # In the event that a full host_config was passed, overlay it on top of the
    # one we just created.
    create_kwargs['host_config'].update(full_host_config)
    # The "kwargs" dict at this point will only contain unused args
    return create_kwargs, kwargs


def compare_containers(first, second, ignore=None):
    '''
    .. versionadded:: 2017.7.0
    .. versionchanged:: Oxygen
        Renamed from ``docker.compare_container`` to
        ``docker.compare_containers`` (old function name remains as an alias)

    Compare two containers' Config and and HostConfig and return any
    differences between the two.

    first
        Name or ID of first container

    second
        Name or ID of second container

    ignore
        A comma-separated list (or Python list) of keys to ignore when
        comparing. This is useful when comparing two otherwise identical
        containers which have different hostnames.


    CLI Examples:

    .. code-block:: bash

        salt myminion docker.compare_containers foo bar
        salt myminion docker.compare_containers foo bar ignore=Hostname
    '''
    ignore = __utils__['args.split_input'](ignore or [])
    result1 = inspect_container(first)
    result2 = inspect_container(second)
    ret = {}
    for conf_dict in ('Config', 'HostConfig'):
        for item in result1[conf_dict]:
            if item in ignore:
                continue
            val1 = result1[conf_dict][item]
            val2 = result2[conf_dict].get(item)
            if item in ('OomKillDisable',) or (val1 is None or val2 is None):
                if bool(val1) != bool(val2):
                    ret.setdefault(conf_dict, {})[item] = {'old': val1, 'new': val2}
            elif item == 'Image':
                image1 = inspect_image(val1)['Id']
                image2 = inspect_image(val2)['Id']
                if image1 != image2:
                    ret.setdefault(conf_dict, {})[item] = {'old': image1, 'new': image2}
            else:
                if item == 'Links':
                    val1 = sorted(_scrub_links(val1, first))
                    val2 = sorted(_scrub_links(val2, second))
                if val1 != val2:
                    ret.setdefault(conf_dict, {})[item] = {'old': val1, 'new': val2}
        # Check for optionally-present items that were in the second container
        # and not the first.
        for item in result2[conf_dict]:
            if item in ignore or item in ret.get(conf_dict, {}):
                # We're either ignoring this or we already processed this
                # when iterating through result1. Either way, skip it.
                continue
            val1 = result1[conf_dict].get(item)
            val2 = result2[conf_dict][item]
            if item in ('OomKillDisable',) or (val1 is None or val2 is None):
                if bool(val1) != bool(val2):
                    ret.setdefault(conf_dict, {})[item] = {'old': val1, 'new': val2}
            elif item == 'Image':
                image1 = inspect_image(val1)['Id']
                image2 = inspect_image(val2)['Id']
                if image1 != image2:
                    ret.setdefault(conf_dict, {})[item] = {'old': image1, 'new': image2}
            else:
                if item == 'Links':
                    val1 = sorted(_scrub_links(val1, first))
                    val2 = sorted(_scrub_links(val2, second))
                if val1 != val2:
                    ret.setdefault(conf_dict, {})[item] = {'old': val1, 'new': val2}
    return ret


compare_container = salt.utils.functools.alias_function(
    compare_containers,
    'compare_container')


def compare_container_networks(first, second):
    '''
    .. versionadded:: Oxygen

    Returns the differences between two containers' networks. When a network is
    only present one of the two containers, that network's diff will simply be
    represented with ``True`` for the side of the diff in which the network is
    present) and ``False`` for the side of the diff in which the network is
    absent.

    This function works by comparing the contents of both containers'
    ``Networks`` keys (under ``NetworkSettings``) in the return data from
    :py:func:`docker.inspect_container
    <salt.modules.dockermod.inspect_container>`. Because each network contains
    some items that either A) only set at runtime, B) naturally varying from
    container to container, or both, by default the following keys in each
    network are examined:

    - **Aliases**
    - **Links**
    - **IPAMConfig**

    The exception to this is if ``IPAMConfig`` is unset (i.e. null) in one
    container but not the other. This happens when no static IP configuration
    is set, and automatic IP configuration is in effect. So, in order to report
    on changes between automatic IP configuration in one container and static
    IP configuration in another container (as we need to do for the
    :py:func:`docker_container.running <salt.states.docker_container.running>`
    state), automatic IP configuration will also be checked in these cases.

    This function uses the :minion_opts:`docker.compare_container_networks`
    minion config option to determine which keys to examine. This provides
    flexibility in the event that features added in a future Docker release
    necessitate changes to how Salt compares networks. In these cases, rather
    than waiting for a new Salt release one can just set
    :minion_opts:`docker.compare_container_networks`.

    .. note::
        The checks for automatic IP configuration described above only apply if
        ``IPAMConfig`` is among the keys set for static IP checks in
        :minion_opts:`docker.compare_container_networks`.

    first
        Name or ID of first container (old)

    second
        Name or ID of second container (new)


    CLI Example:

    .. code-block:: bash

        salt myminion docker.compare_container_networks foo bar
    '''
    def _get_nets(data):
        return data.get('NetworkSettings', {}).get('Networks', {})

    compare_keys = __opts__['docker.compare_container_networks']
    result1 = inspect_container(first) \
        if not isinstance(first, dict) \
        else first
    result2 = inspect_container(second) \
        if not isinstance(second, dict) \
        else second
    nets1 = _get_nets(result1)
    nets2 = _get_nets(result2)
    state1 = state(first)
    state2 = state(second)

    # When you attempt and fail to set a static IP (for instance, because the
    # IP is not in the network's subnet), Docker will raise an exception but
    # will (incorrectly) leave the record for that network in the inspect
    # results for the container. Work around this behavior (bug?) by checking
    # which containers are actually connected.
    all_nets = set(nets1)
    all_nets.update(nets2)
    for net_name in all_nets:
        try:
            connected_containers = inspect_network(net_name).get('Containers', {})
        except Exception as exc:
            # Shouldn't happen unless a network was removed outside of Salt
            # between the time that a docker_container.running state started
            # and when this comparison took place.
            log.warning(
                'Failed to inspect Docker network %s: %s', net_name, exc)
            continue
        else:
            if state1 == 'running' \
                    and net_name in nets1 \
                    and result1['Id'] not in connected_containers:
                del nets1[net_name]
            if state2 == 'running' \
                    and net_name in nets2 \
                    and result2['Id'] not in connected_containers:
                del nets2[net_name]

    ret = {}

    def _check_ipconfig(ret, net_name, **kwargs):
        # Make some variables to make the logic below easier to understand
        nets1_missing = 'old' not in kwargs
        if nets1_missing:
            nets1_static = False
        else:
            nets1_static = bool(kwargs['old'])
        nets1_autoip = not nets1_static and not nets1_missing
        nets2_missing = 'new' not in kwargs
        if nets2_missing:
            nets2_static = False
        else:
            nets2_static = bool(kwargs['new'])
        nets2_autoip = not nets2_static and not nets2_missing

        autoip_keys = compare_keys.get('automatic', [])

        if nets1_autoip and (nets2_static or nets2_missing):
            for autoip_key in autoip_keys:
                autoip_val = nets1[net_name].get(autoip_key)
                if autoip_val:
                    ret.setdefault(net_name, {})[autoip_key] = {
                        'old': autoip_val, 'new': None
                    }
            if nets2_static:
                ret.setdefault(net_name, {})['IPAMConfig'] = {
                    'old': None, 'new': kwargs['new']
                }
            if not any(x in ret.get(net_name, {}) for x in autoip_keys):
                ret.setdefault(net_name, {})['IPConfiguration'] = {
                    'old': 'automatic',
                    'new': 'static' if nets2_static else 'not connected'
                }
        elif nets2_autoip and (nets1_static or nets1_missing):
            for autoip_key in autoip_keys:
                autoip_val = nets2[net_name].get(autoip_key)
                if autoip_val:
                    ret.setdefault(net_name, {})[autoip_key] = {
                        'old': None, 'new': autoip_val
                    }
            if not any(x in ret.get(net_name, {}) for x in autoip_keys):
                ret.setdefault(net_name, {})['IPConfiguration'] = {
                    'old': 'static' if nets1_static else 'not connected',
                    'new': 'automatic'
                }
            if nets1_static:
                ret.setdefault(net_name, {})['IPAMConfig'] = {
                    'old': kwargs['old'], 'new': None
                }
        else:
            old_val = kwargs.get('old')
            new_val = kwargs.get('new')
            if old_val != new_val:
                # Static IP configuration present in both containers and there
                # are differences, so report them
                ret.setdefault(net_name, {})['IPAMConfig'] = {
                    'old': old_val, 'new': new_val
                }

    for net_name in (x for x in nets1 if x not in nets2):
        # Network is not in the network_settings, but the container is attached
        # to the network
        for key in compare_keys.get('static', []):
            val = nets1[net_name].get(key)
            if key == 'IPAMConfig':
                _check_ipconfig(ret, net_name, old=val)
            if val:
                if key == 'Aliases':
                    try:
                        val.remove(result1['Config']['Hostname'])
                    except (ValueError, AttributeError):
                        pass
                    else:
                        if not val:
                            # The only alias was the default one for the
                            # hostname
                            continue
                ret.setdefault(net_name, {})[key] = {'old': val, 'new': None}

    for net_name in nets2:
        if net_name not in nets1:
            # Container is not attached to the network, but network is present
            # in the network_settings
            for key in compare_keys.get('static', []):
                val = nets2[net_name].get(key)
                if key == 'IPAMConfig':
                    _check_ipconfig(ret, net_name, new=val)
                    continue
                elif val:
                    if key == 'Aliases':
                        try:
                            val.remove(result2['Config']['Hostname'])
                        except (ValueError, AttributeError):
                            pass
                        else:
                            if not val:
                                # The only alias was the default one for the
                                # hostname
                                continue
                    ret.setdefault(net_name, {})[key] = {'old': None, 'new': val}
        else:
            for key in compare_keys.get('static', []):
                old_val = nets1[net_name][key]
                new_val = nets2[net_name][key]
                for item in (old_val, new_val):
                    # Normalize for list order
                    try:
                        item.sort()
                    except AttributeError:
                        pass
                if key == 'Aliases':
                    # Normalize for hostname alias
                    try:
                        old_val.remove(result1['Config']['Hostname'])
                    except (AttributeError, ValueError):
                        pass
                    if not old_val:
                        old_val = None
                    try:
                        new_val.remove(result2['Config']['Hostname'])
                    except (AttributeError, ValueError):
                        pass
                    if not new_val:
                        new_val = None
                elif key == 'IPAMConfig':
                    _check_ipconfig(ret, net_name, old=old_val, new=new_val)
                    # We don't need the final check since it's included in the
                    # _check_ipconfig helper
                    continue
                if bool(old_val) is bool(new_val) is False:
                    continue
                elif old_val != new_val:
                    ret.setdefault(net_name, {})[key] = {
                        'old': old_val, 'new': new_val
                    }
    return ret


def compare_networks(first, second, ignore='Name,Id,Created,Containers'):
    '''
    .. versionadded:: Oxygen

    Compare two networks and return any differences between the two

    first
        Name or ID of first container

    second
        Name or ID of second container

    ignore : Name,Id,Created,Containers
        A comma-separated list (or Python list) of keys to ignore when
        comparing.


    CLI Example:

    .. code-block:: bash

        salt myminion docker.compare_network foo bar
    '''
    ignore = __utils__['args.split_input'](ignore or [])
    net1 = inspect_network(first) if not isinstance(first, dict) else first
    net2 = inspect_network(second) if not isinstance(second, dict) else second
    ret = {}

    for item in net1:
        if item in ignore:
            continue
        else:
            # Don't re-examine this item when iterating through net2 below
            ignore.append(item)
        val1 = net1[item]
        val2 = net2.get(item)
        if bool(val1) is bool(val2) is False:
            continue
        elif item == 'IPAM':
            for subkey in val1:
                subval1 = val1[subkey]
                subval2 = val2.get(subkey)
                if bool(subval1) is bool(subval2) is False:
                    continue
                elif subkey == 'Config':
                    kvsort = lambda x: (list(six.iterkeys(x)),
                                        list(six.itervalues(x)))
                    config1 = sorted(val1['Config'], key=kvsort)
                    config2 = sorted(val2.get('Config', []), key=kvsort)
                    if config1 != config2:
                        ret.setdefault('IPAM', {})['Config'] = {
                            'old': config1, 'new': config2
                        }
                elif subval1 != subval2:
                    ret.setdefault('IPAM', {})[subkey] = {
                        'old': subval1, 'new': subval2
                    }
        elif val1 != val2:
            ret[item] = {'old': val1, 'new': val2}

    # Check for optionally-present items that were in the second network
    # and not the first.
    for item in (x for x in net2 if x not in ignore):
        val1 = net1.get(item)
        val2 = net2[item]
        if bool(val1) is bool(val2) is False:
            continue
        elif val1 != val2:
            ret[item] = {'old': val1, 'new': val2}

    return ret


def connected(name, verbose=False):
    '''
    .. versionadded:: Oxygen

    Return a list of running containers attached to the specified network

    name
        Network name

    verbose : False
        If ``True``, return extended info about each container (IP
        configuration, etc.)

    CLI Example:

    .. code-block:: bash

        salt myminion docker.connected net_name
    '''
    containers = inspect_network(name).get('Containers', {})
    ret = {}
    for cid, cinfo in six.iteritems(containers):
        # The Containers dict is keyed by container ID, but we want the results
        # to be keyed by container name, so we need to pop off the Name and
        # then add the Id key to the cinfo dict.
        try:
            name = cinfo.pop('Name')
        except (KeyError, AttributeError):
            # Should never happen
            log.warning(
                '\'Name\' key not present in container definition for '
                'container ID \'%s\' within inspect results for Docker '
                'network \'%s\'. Full container definition: %s',
                cid, name, cinfo
            )
            continue
        else:
            cinfo['Id'] = cid
            ret[name] = cinfo
    if not verbose:
        return list(ret)
    return ret


def login(*registries):
    '''
    .. versionadded:: 2016.3.7,2016.11.4,2017.7.0

    Performs a ``docker login`` to authenticate to one or more configured
    repositories. See the documentation at the top of this page to configure
    authentication credentials.

    Multiple registry URLs (matching those configured in Pillar) can be passed,
    and Salt will attempt to login to *just* those registries. If no registry
    URLs are provided, Salt will attempt to login to *all* configured
    registries.

    **RETURN DATA**

    A dictionary containing the following keys:

    - ``Results`` - A dictionary mapping registry URLs to the authentication
      result. ``True`` means a successful login, ``False`` means a failed
      login.
    - ``Errors`` - A list of errors encountered during the course of this
      function.

    CLI Example:

    .. code-block:: bash

        salt myminion docker.login
        salt myminion docker.login hub
        salt myminion docker.login hub https://mydomain.tld/registry/
    '''
    # NOTE: This function uses the "docker login" CLI command so that login
    # information is added to the config.json, since docker-py isn't designed
    # to do so.
    registry_auth = __pillar__.get('docker-registries', {})
    ret = {}
    errors = ret.setdefault('Errors', [])
    if not isinstance(registry_auth, dict):
        errors.append('\'docker-registries\' Pillar value must be a dictionary')
        registry_auth = {}
    for key, data in six.iteritems(__pillar__):
        try:
            if key.endswith('-docker-registries'):
                try:
                    registry_auth.update(data)
                except TypeError:
                    errors.append(
                        '\'{0}\' Pillar value must be a dictionary'.format(key)
                    )
        except AttributeError:
            pass

    # If no registries passed, we will auth to all of them
    if not registries:
        registries = list(registry_auth)

    results = ret.setdefault('Results', {})
    for registry in registries:
        if registry not in registry_auth:
            errors.append(
                'No match found for registry \'{0}\''.format(registry)
            )
            continue
        try:
            username = registry_auth[registry]['username']
            password = registry_auth[registry]['password']
        except TypeError:
            errors.append(
                'Invalid configuration for registry \'{0}\''.format(registry)
            )
        except KeyError as exc:
            errors.append(
                'Missing {0} for registry \'{1}\''.format(exc, registry)
            )
        else:
            cmd = ['docker', 'login', '-u', username, '-p', password]
            if registry.lower() != 'hub':
                cmd.append(registry)
            log.debug(
                'Attempting to login to docker registry \'%s\' as user \'%s\'',
                registry, username
            )
            login_cmd = __salt__['cmd.run_all'](
                cmd,
                python_shell=False,
                output_loglevel='quiet',
            )
            results[registry] = login_cmd['retcode'] == 0
            if not results[registry]:
                if login_cmd['stderr']:
                    errors.append(login_cmd['stderr'])
                elif login_cmd['stdout']:
                    errors.append(login_cmd['stdout'])
    return ret


# Functions for information gathering
def depends(name):
    '''
    Returns the containers and images, if any, which depend on the given image

    name
        Name or ID of image


    **RETURN DATA**

    A dictionary containing the following keys:

    - ``Containers`` - A list of containers which depend on the specified image
    - ``Images`` - A list of IDs of images which depend on the specified image


    CLI Example:

    .. code-block:: bash

        salt myminion docker.depends myimage
        salt myminion docker.depends 0123456789ab
    '''
    # Resolve tag or short-SHA to full SHA
    image_id = inspect_image(name)['Id']

    container_depends = []
    for container in six.itervalues(ps_(all=True, verbose=True)):
        if container['Info']['Image'] == image_id:
            container_depends.extend(
                [x.lstrip('/') for x in container['Names']]
            )

    return {
        'Containers': container_depends,
        'Images': [x[:12] for x, y in six.iteritems(images(all=True))
                   if y['ParentId'] == image_id]
    }


def diff(name):
    '''
    Get information on changes made to container's filesystem since it was
    created. Equivalent to running the ``docker diff`` Docker CLI command.

    name
        Container name or ID


    **RETURN DATA**

    A dictionary containing any of the following keys:

    - ``Added`` - A list of paths that were added.
    - ``Changed`` - A list of paths that were changed.
    - ``Deleted`` - A list of paths that were deleted.

    These keys will only be present if there were changes, so if the container
    has no differences the return dict will be empty.


    CLI Example:

    .. code-block:: bash

        salt myminion docker.diff mycontainer
    '''
    changes = _client_wrapper('diff', name)
    kind_map = {0: 'Changed', 1: 'Added', 2: 'Deleted'}
    ret = {}
    for change in changes:
        key = kind_map.get(change['Kind'], 'Unknown')
        ret.setdefault(key, []).append(change['Path'])
    if 'Unknown' in ret:
        log.error(
            'Unknown changes detected in docker.diff of container %s. '
            'This is probably due to a change in the Docker API. Please '
            'report this to the SaltStack developers', name
        )
    return ret


def exists(name):
    '''
    Check if a given container exists

    name
        Container name or ID


    **RETURN DATA**

    A boolean (``True`` if the container exists, otherwise ``False``)


    CLI Example:

    .. code-block:: bash

        salt myminion docker.exists mycontainer
    '''
    contextkey = 'docker.exists.{0}'.format(name)
    if contextkey in __context__:
        return __context__[contextkey]
    try:
        c_info = _client_wrapper('inspect_container',
                                 name,
                                 catch_api_errors=False)
    except docker.errors.APIError:
        __context__[contextkey] = False
    else:
        __context__[contextkey] = True
    return __context__[contextkey]


def history(name, quiet=False):
    '''
    Return the history for an image. Equivalent to running the ``docker
    history`` Docker CLI command.

    name
        Container name or ID

    quiet : False
        If ``True``, the return data will simply be a list of the commands run
        to build the container.

        .. code-block:: bash

            $ salt myminion docker.history nginx:latest quiet=True
            myminion:
                - FROM scratch
                - ADD file:ef063ed0ae9579362871b9f23d2bc0781ef7cd4de6ac822052cf6c9c5a12b1e2 in /
                - CMD [/bin/bash]
                - MAINTAINER NGINX Docker Maintainers "docker-maint@nginx.com"
                - apt-key adv --keyserver pgp.mit.edu --recv-keys 573BFD6B3D8FBC641079A6ABABF5BD827BD9BF62
                - echo "deb http://nginx.org/packages/mainline/debian/ wheezy nginx" >> /etc/apt/sources.list
                - ENV NGINX_VERSION=1.7.10-1~wheezy
                - apt-get update &&     apt-get install -y ca-certificates nginx=${NGINX_VERSION} &&     rm -rf /var/lib/apt/lists/*
                - ln -sf /dev/stdout /var/log/nginx/access.log
                - ln -sf /dev/stderr /var/log/nginx/error.log
                - VOLUME [/var/cache/nginx]
                - EXPOSE map[80/tcp:{} 443/tcp:{}]
                - CMD [nginx -g daemon off;]
                        https://github.com/saltstack/salt/pull/22421


    **RETURN DATA**

    If ``quiet=False``, the return value will be a list of dictionaries
    containing information about each step taken to build the image. The keys
    in each step include the following:

    - ``Command`` - The command executed in this build step
    - ``Id`` - Layer ID
    - ``Size`` - Cumulative image size, in bytes
    - ``Size_Human`` - Cumulative image size, in human-readable units
    - ``Tags`` - Tag(s) assigned to this layer
    - ``Time_Created_Epoch`` - Time this build step was completed (Epoch
      time)
    - ``Time_Created_Local`` - Time this build step was completed (Minion's
      local timezone)


    CLI Example:

    .. code-block:: bash

        salt myminion docker.exists mycontainer
    '''
    response = _client_wrapper('history', name)
    key_map = {
        'CreatedBy': 'Command',
        'Created': 'Time_Created_Epoch',
    }
    command_prefix = re.compile(r'^/bin/sh -c (?:#\(nop\) )?')
    ret = []
    # history is most-recent first, reverse this so it is ordered top-down
    for item in reversed(response):
        step = {}
        for key, val in six.iteritems(item):
            step_key = key_map.get(key, key)
            if step_key == 'Command':
                if not val:
                    # We assume that an empty build step is 'FROM scratch'
                    val = 'FROM scratch'
                else:
                    val = command_prefix.sub('', val)
            step[step_key] = val
        if 'Time_Created_Epoch' in step:
            step['Time_Created_Local'] = \
                time.strftime(
                    '%Y-%m-%d %H:%M:%S %Z',
                    time.localtime(step['Time_Created_Epoch'])
                )
        for param in ('Size',):
            if param in step:
                step['{0}_Human'.format(param)] = _size_fmt(step[param])
        ret.append(copy.deepcopy(step))
    if quiet:
        return [x.get('Command') for x in ret]
    return ret


def images(verbose=False, **kwargs):
    '''
    Returns information about the Docker images on the Minion. Equivalent to
    running the ``docker images`` Docker CLI command.

    all : False
        If ``True``, untagged images will also be returned

    verbose : False
        If ``True``, a ``docker inspect`` will be run on each image returned.


    **RETURN DATA**

    A dictionary with each key being an image ID, and each value some general
    info about that image (time created, size, tags associated with the image,
    etc.)


    CLI Example:

    .. code-block:: bash

        salt myminion docker.images
        salt myminion docker.images all=True
    '''
    if 'docker.images' not in __context__:
        response = _client_wrapper('images', all=kwargs.get('all', False))
        key_map = {
            'Created': 'Time_Created_Epoch',
        }
        for img in response:
            img_id = img.pop('Id', None)
            if img_id is None:
                continue
            for item in img:
                img_state = ('untagged' if
                             img['RepoTags'] in (
                               ['<none>:<none>'],  # docker API <1.24
                               None,  # docker API >=1.24
                             ) else 'tagged')
                bucket = __context__.setdefault('docker.images', {})
                bucket = bucket.setdefault(img_state, {})
                img_key = key_map.get(item, item)
                bucket.setdefault(img_id, {})[img_key] = img[item]
            if 'Time_Created_Epoch' in bucket.get(img_id, {}):
                bucket[img_id]['Time_Created_Local'] = \
                    time.strftime(
                        '%Y-%m-%d %H:%M:%S %Z',
                        time.localtime(bucket[img_id]['Time_Created_Epoch'])
                    )
            for param in ('Size', 'VirtualSize'):
                if param in bucket.get(img_id, {}):
                    bucket[img_id]['{0}_Human'.format(param)] = \
                        _size_fmt(bucket[img_id][param])

    context_data = __context__.get('docker.images', {})
    ret = copy.deepcopy(context_data.get('tagged', {}))
    if kwargs.get('all', False):
        ret.update(copy.deepcopy(context_data.get('untagged', {})))

    # If verbose info was requested, go get it
    if verbose:
        for img_id in ret:
            ret[img_id]['Info'] = inspect_image(img_id)

    return ret


def info():
    '''
    Returns a dictionary of system-wide information. Equivalent to running
    the ``docker info`` Docker CLI command.

    CLI Example:

    .. code-block:: bash

        salt myminion docker.info
    '''
    return _client_wrapper('info')


def inspect(name):
    '''
    .. versionchanged:: 2017.7.0
        Volumes and networks are now checked, in addition to containers and
        images.

    This is a generic container/image/volume/network inspecton function. It
    will run the following functions in order:

    - :py:func:`docker.inspect_container
      <salt.modules.dockermod.inspect_container>`
    - :py:func:`docker.inspect_image <salt.modules.dockermod.inspect_image>`
    - :py:func:`docker.inspect_volume <salt.modules.dockermod.inspect_volume>`
    - :py:func:`docker.inspect_network <salt.modules.dockermod.inspect_network>`

    The first of these to find a match will be returned.

    name
        Container/image/volume/network name or ID


    **RETURN DATA**

    A dictionary of container/image/volume/network information


    CLI Example:

    .. code-block:: bash

        salt myminion docker.inspect mycontainer
        salt myminion docker.inspect busybox
    '''
    try:
        return inspect_container(name)
    except CommandExecutionError as exc:
        if 'does not exist' not in exc.strerror:
            raise
    try:
        return inspect_image(name)
    except CommandExecutionError as exc:
        if not exc.strerror.startswith('Error 404'):
            raise
    try:
        return inspect_volume(name)
    except CommandExecutionError as exc:
        if not exc.strerror.startswith('Error 404'):
            raise
    try:
        return inspect_network(name)
    except CommandExecutionError as exc:
        if not exc.strerror.startswith('Error 404'):
            raise

    raise CommandExecutionError(
        'Error 404: No such image/container/volume/network: {0}'.format(name)
    )


def inspect_container(name):
    '''
    Retrieves container information. Equivalent to running the ``docker
    inspect`` Docker CLI command, but will only look for container information.

    name
        Container name or ID


    **RETURN DATA**

    A dictionary of container information


    CLI Example:

    .. code-block:: bash

        salt myminion docker.inspect_container mycontainer
        salt myminion docker.inspect_container 0123456789ab
    '''
    return _client_wrapper('inspect_container', name)


def inspect_image(name):
    '''
    Retrieves image information. Equivalent to running the ``docker inspect``
    Docker CLI command, but will only look for image information.

    .. note::
        To inspect an image, it must have been pulled from a registry or built
        locally. Images on a Docker registry which have not been pulled cannot
        be inspected.

    name
        Image name or ID


    **RETURN DATA**

    A dictionary of image information


    CLI Examples:

    .. code-block:: bash

        salt myminion docker.inspect_image busybox
        salt myminion docker.inspect_image centos:6
        salt myminion docker.inspect_image 0123456789ab
    '''
    ret = _client_wrapper('inspect_image', name)
    for param in ('Size', 'VirtualSize'):
        if param in ret:
            ret['{0}_Human'.format(param)] = _size_fmt(ret[param])
    return ret


def list_containers(**kwargs):
    '''
    Returns a list of containers by name. This is different from
    :py:func:`docker.ps <salt.modules.dockermod.ps_>` in that
    :py:func:`docker.ps <salt.modules.dockermod.ps_>` returns its results
    organized by container ID.

    all : False
        If ``True``, stopped containers will be included in return data

    CLI Example:

    .. code-block:: bash

        salt myminion docker.inspect_image <image>
    '''
    ret = set()
    for item in six.itervalues(ps_(all=kwargs.get('all', False))):
        names = item.get('Names')
        if not names:
            continue
        for c_name in [x.lstrip('/') for x in names or []]:
            ret.add(c_name)
    return sorted(ret)


def list_tags():
    '''
    Returns a list of tagged images

    CLI Example:

    .. code-block:: bash

        salt myminion docker.list_tags
    '''
    ret = set()
    for item in six.itervalues(images()):
        if not item.get('RepoTags'):
            continue
        ret.update(set(item['RepoTags']))
    return sorted(ret)


<<<<<<< HEAD
def resolve_tag(name, tags=None):
    '''
    .. versionadded:: 2017.7.2,Oxygen

    Given an image tag, check the locally-pulled tags (using
    :py:func:`docker.list_tags <salt.modules.dockermod.list_tags>`) and return
    the matching tag. This helps disambiguate differences on some platforms
    where images from the Docker Hub are prefixed with ``docker.io/``. If an
    image name with no tag is passed, a tag of ``latest`` is assumed.

    If the specified image is not pulled locally, this function will return
    ``False``.

    tags
        An optional Python list of tags to check against. If passed, then
        :py:func:`docker.list_tags <salt.modules.dockermod.list_tags>` will not
        be run to get a list of tags. This is useful when resolving a number of
        tags at the same time.
=======
def resolve_image_id(name):
    '''
    .. versionadded:: Oxygen

    Given an image name (or partial image ID), return the full image ID. If no
    match is found among the locally-pulled images, then ``False`` will be
    returned.

    CLI Examples:

    .. code-block:: bash

        salt myminion docker.resolve_image_id foo
        salt myminion docker.resolve_image_id foo:bar
        salt myminion docker.resolve_image_id 36540f359ca3
    '''
    try:
        inspect_result = inspect_image(name)
        return inspect_result['Id']
    except CommandExecutionError:
        # No matching image pulled locally, or inspect_image otherwise failed
        pass
    except KeyError:
        log.error(
            'Inspecting docker image \'%s\' returned an unexpected data '
            'structure: %s', name, inspect_result
        )
    return False


def resolve_tag(name, tags=None, **kwargs):
    '''
    .. versionadded:: 2017.7.2
    .. versionchanged:: Oxygen
        Instead of matching against pulled tags using
        :py:func:`docker.list_tags <salt.modules.dockermod.list_tags>`, this
        function now simply inspects the passed image name using
        :py:func:`docker.inspect_image <salt.modules.dockermod.inspect_image>`
        and returns the first matching tag. If no matching tags are found, it
        is assumed that the passed image is an untagged image ID, and the full
        ID is returned.

    Inspects the specified image name and returns the first matching tag in the
    inspect results. If the specified image is not pulled locally, this
    function will return ``False``.

    name
        Image name to resolve. If the image is found but there are no tags,
        this means that the image name passed was an untagged image. In this
        case the image ID will be returned.

    all : False
        If ``True``, a list of all matching tags will be returned. If the image
        is found but there are no tags, then a list will still be returned, but
        it will simply contain the image ID.

        .. versionadded:: Oxygen

    tags
        .. deprecated:: Oxygen
            Ignored if passed, will be removed in the Neon release.
>>>>>>> 20be5b43

    CLI Examples:

    .. code-block:: bash

        salt myminion docker.resolve_tag busybox
<<<<<<< HEAD
        salt myminion docker.resolve_tag busybox:latest
    '''
    tag_name = ':'.join(salt.utils.docker.get_repo_tag(name))
    if tags is None:
        tags = list_tags()
    if tag_name in tags:
        return tag_name
    full_name = HUB_PREFIX + tag_name
    if not name.startswith(HUB_PREFIX) and full_name in tags:
        return full_name
    return False


def logs(name):
=======
        salt myminion docker.resolve_tag centos:7 all=True
        salt myminion docker.resolve_tag c9f378ac27d9
    '''
    kwargs = __utils__['args.clean_kwargs'](**kwargs)
    all_ = kwargs.pop('all', False)
    if kwargs:
        __utils__['args.invalid_kwargs'](kwargs)

    if tags is not None:
        __utils__['versions.warn_until'](
            'Neon',
            'The \'tags\' argument to docker.resolve_tag is deprecated. It no '
            'longer is used, and will be removed in the Neon release.'
        )

    try:
        inspect_result = inspect_image(name)
        tags = inspect_result['RepoTags']
        if all_:
            if tags:
                return tags
                # If the image is untagged, don't return an empty list, return
                # back the resolved ID at he end of this function.
        else:
            return tags[0]
    except CommandExecutionError:
        # No matching image pulled locally, or inspect_image otherwise failed
        return False
    except KeyError:
        log.error(
            'Inspecting docker image \'%s\' returned an unexpected data '
            'structure: %s', name, inspect_result
        )
    except IndexError:
        # The image passed is an untagged image ID
        pass
    return [inspect_result['Id']] if all_ else inspect_result['Id']


def logs(name, **kwargs):
>>>>>>> 20be5b43
    '''
    .. versionchanged:: Oxygen
        Support for all of docker-py's `logs()`_ function's arguments, with the
        exception of ``stream``.

    Returns the logs for the container. An interface to docker-py's `logs()`_
    function.

    name
        Container name or ID

    stdout : True
        Return stdout lines

    stderr : True
        Return stdout lines

    timestamps : False
        Show timestamps

    tail : all
        Output specified number of lines at the end of logs. Either an integer
        number of lines or the string ``all``.

    since
        Show logs since the specified time, passed as a UNIX epoch timestamp.
        Optionally, if timelib_ is installed on the minion the timestamp can be
        passed as a string which will be resolved to a date using
        ``timelib.strtodatetime()``.

    follow : False
        If ``True``, this function will block until the container exits and
        return the logs when it does. The default behavior is to return what is
        in the log at the time this function is executed.

        .. note:
            Since it blocks, this option should be used with caution.


    CLI Examples:

    .. code-block:: bash

        # All logs
        salt myminion docker.logs mycontainer
        # Last 100 lines of log
        salt myminion docker.logs mycontainer tail=100
        # Just stderr
        salt myminion docker.logs mycontainer stdout=False
        # Logs since a specific UNIX timestamp
        salt myminion docker.logs mycontainer since=1511688459
        # Flexible format for "since" argument (requires timelib)
        salt myminion docker.logs mycontainer since='1 hour ago'
        salt myminion docker.logs mycontainer since='1 week ago'
        salt myminion docker.logs mycontainer since='1 fortnight ago'
    '''
    kwargs = __utils__['args.clean_kwargs'](**kwargs)
    if 'stream' in kwargs:
        raise SaltInvocationError('The \'stream\' argument is not supported')

    try:
        kwargs['since'] = int(kwargs['since'])
    except KeyError:
        pass
    except (ValueError, TypeError):
        # Try to resolve down to a datetime.datetime object using timelib. If
        # it's not installed, pass the value as-is and let docker-py throw an
        # APIError.
        if HAS_TIMELIB:
            try:
                kwargs['since'] = timelib.strtodatetime(kwargs['since'])
            except Exception as exc:
                log.warning(
                    'docker.logs: Failed to parse \'%s\' using timelib: %s',
                    kwargs['since'], exc
                )

    # logs() returns output as bytestrings
    return salt.utils.stringutils.to_unicode(
        _client_wrapper('logs', name, **kwargs)
    )


def pid(name):
    '''
    Returns the PID of a container

    name
        Container name or ID

    CLI Example:

    .. code-block:: bash

        salt myminion docker.pid mycontainer
        salt myminion docker.pid 0123456789ab
    '''
    return inspect_container(name)['State']['Pid']


def port(name, private_port=None):
    '''
    Returns port mapping information for a given container. Equivalent to
    running the ``docker port`` Docker CLI command.

    name
        Container name or ID

    private_port : None
        If specified, get information for that specific port. Can be specified
        either as a port number (i.e. ``5000``), or as a port number plus the
        protocol (i.e. ``5000/udp``).

        If this argument is omitted, all port mappings will be returned.


    **RETURN DATA**

    A dictionary of port mappings, with the keys being the port and the values
    being the mapping(s) for that port.


    CLI Examples:

    .. code-block:: bash

        salt myminion docker.port mycontainer
        salt myminion docker.port mycontainer 5000
        salt myminion docker.port mycontainer 5000/udp
    '''
    # docker.client.Client.port() doesn't do what we need, so just inspect the
    # container and get the information from there. It's what they're already
    # doing (poorly) anyway.
    mappings = inspect_container(name).get('NetworkSettings', {}).get('Ports', {})
    if not mappings:
        return {}

    if private_port is None:
        pattern = '*'
    else:
        # Sanity checks
        if isinstance(private_port, six.integer_types):
            pattern = '{0}/*'.format(private_port)
        else:
            err = (
                'Invalid private_port \'{0}\'. Must either be a port number, '
                'or be in port/protocol notation (e.g. 5000/tcp)'
                .format(private_port)
            )
            try:
                port_num, _, protocol = private_port.partition('/')
                protocol = protocol.lower()
                if not port_num.isdigit() or protocol not in ('tcp', 'udp'):
                    raise SaltInvocationError(err)
                pattern = port_num + '/' + protocol
            except AttributeError:
                raise SaltInvocationError(err)

    return dict((x, mappings[x]) for x in fnmatch.filter(mappings, pattern))


def ps_(filters=None, **kwargs):
    '''
    Returns information about the Docker containers on the Minion. Equivalent
    to running the ``docker ps`` Docker CLI command.

    all : False
        If ``True``, stopped containers will also be returned

    host: False
        If ``True``, local host's network topology will be included

    verbose : False
        If ``True``, a ``docker inspect`` will be run on each container
        returned.

    filters: None
        A dictionary of filters to be processed on the container list.
        Available filters:

          - exited (int): Only containers with specified exit code
          - status (str): One of restarting, running, paused, exited
          - label (str): format either "key" or "key=value"

    **RETURN DATA**

    A dictionary with each key being an container ID, and each value some
    general info about that container (time created, name, command, etc.)


    CLI Example:

    .. code-block:: bash

        salt myminion docker.ps
        salt myminion docker.ps all=True
        salt myminion docker.ps filters="{'label': 'role=web'}"
    '''
    response = _client_wrapper('containers', all=True, filters=filters)
    key_map = {
        'Created': 'Time_Created_Epoch',
    }
    context_data = {}
    for container in response:
        c_id = container.pop('Id', None)
        if c_id is None:
            continue
        for item in container:
            c_state = 'running' \
                if container.get('Status', '').lower().startswith('up ') \
                else 'stopped'
            bucket = context_data.setdefault(c_state, {})
            c_key = key_map.get(item, item)
            bucket.setdefault(c_id, {})[c_key] = container[item]
        if 'Time_Created_Epoch' in bucket.get(c_id, {}):
            bucket[c_id]['Time_Created_Local'] = \
                time.strftime(
                    '%Y-%m-%d %H:%M:%S %Z',
                    time.localtime(bucket[c_id]['Time_Created_Epoch'])
                )

    ret = copy.deepcopy(context_data.get('running', {}))
    if kwargs.get('all', False):
        ret.update(copy.deepcopy(context_data.get('stopped', {})))

    # If verbose info was requested, go get it
    if kwargs.get('verbose', False):
        for c_id in ret:
            ret[c_id]['Info'] = inspect_container(c_id)

    if kwargs.get('host', False):
        ret.setdefault(
            'host', {}).setdefault(
                'interfaces', {}).update(__salt__['network.interfaces']())
    return ret


def state(name):
    '''
    Returns the state of the container

    name
        Container name or ID


    **RETURN DATA**

    A string representing the current state of the container (either
    ``running``, ``paused``, or ``stopped``)


    CLI Example:

    .. code-block:: bash

        salt myminion docker.state mycontainer
    '''
    contextkey = 'docker.state.{0}'.format(name)
    if contextkey in __context__:
        return __context__[contextkey]
    __context__[contextkey] = _get_state(inspect_container(name))
    return __context__[contextkey]


def search(name, official=False, trusted=False):
    '''
    Searches the registry for an image

    name
        Search keyword

    official : False
        Limit results to official builds

    trusted : False
        Limit results to `trusted builds`_

    **RETURN DATA**

    A dictionary with each key being the name of an image, and the following
    information for each image:

    - ``Description`` - Image description
    - ``Official`` - A boolean (``True`` if an official build, ``False`` if
      not)
    - ``Stars`` - Number of stars the image has on the registry
    - ``Trusted`` - A boolean (``True`` if a trusted build, ``False`` if not)


    CLI Example:

    .. code-block:: bash

        salt myminion docker.search centos
        salt myminion docker.search centos official=True
    '''
    response = _client_wrapper('search', name)
    if not response:
        raise CommandExecutionError(
            'No images matched the search string \'{0}\''.format(name)
        )

    key_map = {
        'description': 'Description',
        'is_official': 'Official',
        'is_trusted': 'Trusted',
        'star_count': 'Stars'
    }
    limit = []
    if official:
        limit.append('Official')
    if trusted:
        limit.append('Trusted')

    results = {}
    for item in response:
        c_name = item.pop('name', None)
        if c_name is not None:
            for key in item:
                mapped_key = key_map.get(key, key)
                results.setdefault(c_name, {})[mapped_key] = item[key]

    if not limit:
        return results

    ret = {}
    for key, val in six.iteritems(results):
        for item in limit:
            if val.get(item, False):
                ret[key] = val
                break
    return ret


def top(name):
    '''
    Runs the `docker top` command on a specific container

    name
        Container name or ID

    CLI Example:


    **RETURN DATA**

    A list of dictionaries containing information about each process


    .. code-block:: bash

        salt myminion docker.top mycontainer
        salt myminion docker.top 0123456789ab
    '''
    response = _client_wrapper('top', name)

    # Read in column names
    columns = {}
    for idx, col_name in enumerate(response['Titles']):
        columns[idx] = col_name

    # Build return dict
    ret = []
    for process in response['Processes']:
        cur_proc = {}
        for idx, val in enumerate(process):
            cur_proc[columns[idx]] = val
        ret.append(cur_proc)
    return ret


def version():
    '''
    Returns a dictionary of Docker version information. Equivalent to running
    the ``docker version`` Docker CLI command.

    CLI Example:

    .. code-block:: bash

        salt myminion docker.version
    '''
    ret = _client_wrapper('version')
    version_re = re.compile(VERSION_RE)
    if 'Version' in ret:
        match = version_re.match(six.text_type(ret['Version']))
        if match:
            ret['VersionInfo'] = tuple(
                [int(x) for x in match.group(1).split('.')]
            )
    if 'ApiVersion' in ret:
        match = version_re.match(six.text_type(ret['ApiVersion']))
        if match:
            ret['ApiVersionInfo'] = tuple(
                [int(x) for x in match.group(1).split('.')]
            )
    return ret


# Functions to manage containers
@_refresh_mine_cache
def create(image,
           name=None,
           start=False,
           skip_translate=None,
           ignore_collisions=False,
           validate_ip_addrs=True,
           client_timeout=salt.utils.docker.CLIENT_TIMEOUT,
           **kwargs):
    '''
    Create a new container

    image
        Image from which to create the container

    name
        Name for the new container. If not provided, Docker will randomly
        generate one for you (it will be included in the return data).

    start : False
        If ``True``, start container after creating it

        .. versionadded:: Oxygen

    skip_translate
        This function translates Salt CLI or SLS input into the format which
        docker-py expects. However, in the event that Salt's translation logic
        fails (due to potential changes in the Docker Remote API, or to bugs in
        the translation code), this argument can be used to exert granular
        control over which arguments are translated and which are not.

        Pass this argument as a comma-separated list (or Python list) of
        arguments, and translation for each passed argument name will be
        skipped. Alternatively, pass ``True`` and *all* translation will be
        skipped.

        Skipping tranlsation allows for arguments to be formatted directly in
        the format which docker-py expects. This allows for API changes and
        other issues to be more easily worked around. An example of using this
        option to skip translation would be:

        .. code-block:: bash

            salt myminion docker.create image=centos:7.3.1611 skip_translate=environment environment="{'FOO': 'bar'}"

        See the following links for more information:

        - `docker-py Low-level API`_
        - `Docker Engine API`_

    ignore_collisions : False
        Since many of docker-py's arguments differ in name from their CLI
        counterparts (with which most Docker users are more familiar), Salt
        detects usage of these and aliases them to the docker-py version of
        that argument. However, if both the alias and the docker-py version of
        the same argument (e.g. ``env`` and ``environment``) are used, an error
        will be raised. Set this argument to ``True`` to suppress these errors
        and keep the docker-py version of the argument.

    validate_ip_addrs : True
        For parameters which accept IP addresses as input, IP address
        validation will be performed. To disable, set this to ``False``

    client_timeout : 60
        Timeout in seconds for the Docker client. This is not a timeout for
        this function, but for receiving a response from the API.

        .. note::

            This is only used if Salt needs to pull the requested image.

    **CONTAINER CONFIGURATION ARGUMENTS**

    auto_remove (or *rm*) : False
        Enable auto-removal of the container on daemon side when the
        container’s process exits (analogous to running a docker container with
        ``--rm`` on the CLI).

        Examples:

        - ``auto_remove=True``
        - ``rm=True``

    binds
        Files/directories to bind mount. Each bind mount should be passed in
        one of the following formats:

        - ``<host_path>:<container_path>`` - ``host_path`` is mounted within
          the container as ``container_path`` with read-write access.
        - ``<host_path>:<container_path>:<selinux_context>`` - ``host_path`` is
          mounted within the container as ``container_path`` with read-write
          access. Additionally, the specified selinux context will be set
          within the container.
        - ``<host_path>:<container_path>:<read_only>`` - ``host_path`` is
          mounted within the container as ``container_path``, with the
          read-only or read-write setting explicitly defined.
        - ``<host_path>:<container_path>:<read_only>,<selinux_context>`` -
          ``host_path`` is mounted within the container as ``container_path``,
          with the read-only or read-write setting explicitly defined.
          Additionally, the specified selinux context will be set within the
          container.

        ``<read_only>`` can be either ``ro`` for read-write access, or ``ro``
        for read-only access. When omitted, it is assumed to be read-write.

        ``<selinux_context>`` can be ``z`` if the volume is shared between
        multiple containers, or ``Z`` if the volume should be private.

        .. note::
            When both ``<read_only>`` and ``<selinux_context>`` are specified,
            there must be a comma before ``<selinux_context>``.

        Binds can be expressed as a comma-separated list or a Python list,
        however in cases where both ro/rw and an selinux context are specified,
        the binds *must* be specified as a Python list.

        Examples:

        - ``binds=/srv/www:/var/www:ro``
        - ``binds=/srv/www:/var/www:rw``
        - ``binds=/srv/www:/var/www``
        - ``binds="['/srv/www:/var/www:ro,Z']"``
        - ``binds="['/srv/www:/var/www:rw,Z']"``
        - ``binds=/srv/www:/var/www:Z``

        .. note::
            The second and third examples above are equivalent to each other,
            as are the last two examples.

    blkio_weight
        Block IO weight (relative weight), accepts a weight value between 10
        and 1000.

        Example: ``blkio_weight=100``

    blkio_weight_device
        Block IO weight (relative device weight), specified as a list of
        expressions in the format ``PATH:WEIGHT``

        Example: ``blkio_weight_device=/dev/sda:100``

    cap_add
        List of capabilities to add within the container. Can be passed as a
        comma-separated list or a Python list. Requires Docker 1.2.0 or
        newer.

        Examples:

        - ``cap_add=SYS_ADMIN,MKNOD``
        - ``cap_add="[SYS_ADMIN, MKNOD]"``

    cap_drop
        List of capabilities to drop within the container. Can be passed as a
        comma-separated string or a Python list. Requires Docker 1.2.0 or
        newer.

        Examples:

        - ``cap_drop=SYS_ADMIN,MKNOD``,
        - ``cap_drop="[SYS_ADMIN, MKNOD]"``

    command (or *cmd*)
        Command to run in the container

        Example: ``command=bash`` or ``cmd=bash``

        .. versionchanged:: 2015.8.1
            ``cmd`` is now also accepted

    cpuset_cpus (or *cpuset*)
        CPUs on which which to allow execution, specified as a string
        containing a range (e.g. ``0-3``) or a comma-separated list of CPUs
        (e.g. ``0,1``).

        Examples:

        - ``cpuset_cpus="0-3"``
        - ``cpuset="0,1"``

    cpuset_mems
        Memory nodes on which which to allow execution, specified as a string
        containing a range (e.g. ``0-3``) or a comma-separated list of MEMs
        (e.g. ``0,1``). Only effective on NUMA systems.

        Examples:

        - ``cpuset_mems="0-3"``
        - ``cpuset_mems="0,1"``

    cpu_group
        The length of a CPU period in microseconds

        Example: ``cpu_group=100000``

    cpu_period
        Microseconds of CPU time that the container can get in a CPU period

        Example: ``cpu_period=50000``

    cpu_shares
        CPU shares (relative weight), specified as an integer between 2 and 1024.

        Example: ``cpu_shares=512``

    detach : False
        If ``True``, run the container's command in the background (daemon
        mode)

        Example: ``detach=True``

    devices
        List of host devices to expose within the container

        Examples:

        - ``devices="/dev/net/tun,/dev/xvda1:/dev/xvda1,/dev/xvdb1:/dev/xvdb1:r"``
        - ``devices="['/dev/net/tun', '/dev/xvda1:/dev/xvda1', '/dev/xvdb1:/dev/xvdb1:r']"``

    device_read_bps
        Limit read rate (bytes per second) from a device, specified as a list
        of expressions in the format ``PATH:RATE``, where ``RATE`` is either an
        integer number of bytes, or a string ending in ``kb``, ``mb``, or
        ``gb``.

        Examples:

        - ``device_read_bps="/dev/sda:1mb,/dev/sdb:5mb"``
        - ``device_read_bps="['/dev/sda:100mb', '/dev/sdb:5mb']"``

    device_read_iops
        Limit read rate (I/O per second) from a device, specified as a list
        of expressions in the format ``PATH:RATE``, where ``RATE`` is a number
        of I/O operations.

        Examples:

        - ``device_read_iops="/dev/sda:1000,/dev/sdb:500"``
        - ``device_read_iops="['/dev/sda:1000', '/dev/sdb:500']"``

    device_write_bps
        Limit write rate (bytes per second) from a device, specified as a list
        of expressions in the format ``PATH:RATE``, where ``RATE`` is either an
        integer number of bytes, or a string ending in ``kb``, ``mb`` or
        ``gb``.


        Examples:

        - ``device_write_bps="/dev/sda:100mb,/dev/sdb:50mb"``
        - ``device_write_bps="['/dev/sda:100mb', '/dev/sdb:50mb']"``

    device_read_iops
        Limit write rate (I/O per second) from a device, specified as a list
        of expressions in the format ``PATH:RATE``, where ``RATE`` is a number
        of I/O operations.

        Examples:

        - ``device_read_iops="/dev/sda:1000,/dev/sdb:500"``
        - ``device_read_iops="['/dev/sda:1000', '/dev/sdb:500']"``

    dns
        List of DNS nameservers. Can be passed as a comma-separated list or a
        Python list.

        Examples:

        - ``dns=8.8.8.8,8.8.4.4``
        - ``dns="['8.8.8.8', '8.8.4.4']"``

        .. note::

            To skip IP address validation, use ``validate_ip_addrs=False``

    dns_opt
        Additional options to be added to the container’s ``resolv.conf`` file

        Example: ``dns_opt=ndots:9``

    dns_search
        List of DNS search domains. Can be passed as a comma-separated list
        or a Python list.

        Examples:

        - ``dns_search=foo1.domain.tld,foo2.domain.tld``
        - ``dns_search="[foo1.domain.tld, foo2.domain.tld]"``

    domainname
        The domain name to use for the container

        Example: ``domainname=domain.tld``

    entrypoint
        Entrypoint for the container. Either a string (e.g. ``"mycmd --arg1
        --arg2"``) or a Python list (e.g.  ``"['mycmd', '--arg1', '--arg2']"``)

        Examples:

        - ``entrypoint="cat access.log"``
        - ``entrypoint="['cat', 'access.log']"``

    environment (or *env*)
        Either a dictionary of environment variable names and their values, or
        a Python list of strings in the format ``VARNAME=value``.

        Examples:

        - ``environment='VAR1=value,VAR2=value'``
        - ``environment="['VAR1=value', 'VAR2=value']"``
        - ``environment="{'VAR1': 'value', 'VAR2': 'value'}"``

    extra_hosts
        Additional hosts to add to the container's /etc/hosts file. Can be
        passed as a comma-separated list or a Python list. Requires Docker
        1.3.0 or newer.

        Examples:

        - ``extra_hosts=web1:10.9.8.7,web2:10.9.8.8``
        - ``extra_hosts="['web1:10.9.8.7', 'web2:10.9.8.8']"``
        - ``extra_hosts="{'web1': '10.9.8.7', 'web2': '10.9.8.8'}"``

        .. note::

            To skip IP address validation, use ``validate_ip_addrs=False``

    group_add
        List of additional group names and/or IDs that the container process
        will run as

        Examples:

        - ``group_add=web,network``
        - ``group_add="['web', 'network']"``

    hostname
        Hostname of the container. If not provided, and if a ``name`` has been
        provided, the ``hostname`` will default to the ``name`` that was
        passed.

        Example: ``hostname=web1``

        .. warning::

            If the container is started with ``network_mode=host``, the
            hostname will be overridden by the hostname of the Minion.

    interactive (or *stdin_open*): False
        Leave stdin open, even if not attached

        Examples:

        - ``interactive=True``
        - ``stdin_open=True``

    ipc_mode (or *ipc*)
        Set the IPC mode for the container. The default behavior is to create a
        private IPC namespace for the container, but this option can be
        used to change that behavior:

        - ``container:<container_name_or_id>`` reuses another container shared
          memory, semaphores and message queues
        - ``host``: use the host's shared memory, semaphores and message queues

        Examples:

        - ``ipc_mode=container:foo``
        - ``ipc=host``

        .. warning::
            Using ``host`` gives the container full access to local shared
            memory and is therefore considered insecure.

    isolation
        Specifies the type of isolation technology used by containers

        Example: ``isolation=hyperv``

        .. note::
            The default value on Windows server is ``process``, while the
            default value on Windows client is ``hyperv``. On Linux, only
            ``default`` is supported.

    labels (or *label*)
        Add metadata to the container. Labels can be set both with and without
        values:

        Examples:

        - ``labels=foo,bar=baz``
        - ``labels="['foo', 'bar=baz']"``

        .. versionchanged:: Oxygen
            Labels both with and without values can now be mixed. Earlier
            releases only permitted one method or the other.

    links
        Link this container to another. Links should be specified in the format
        ``<container_name_or_id>:<link_alias>``. Multiple links can be passed,
        ether as a comma separated list or a Python list.

        Examples:

        - ``links=web1:link1,web2:link2``,
        - ``links="['web1:link1', 'web2:link2']"``
        - ``links="{'web1': 'link1', 'web2': 'link2'}"``

    log_driver
        Set container's logging driver. Requires Docker 1.6 or newer.

        Example:

        - ``log_driver=syslog``

        .. note::
            The logging driver feature was improved in Docker 1.13 introducing
            option name changes. Please see Docker's `Configure logging
            drivers`_ documentation for more information.

        .. _`Configure logging drivers`: https://docs.docker.com/engine/admin/logging/overview/

    log_opt
        Config options for the ``log_driver`` config option. Requires Docker
        1.6 or newer.

        Example:

        - ``log_opt="syslog-address=tcp://192.168.0.42,syslog-facility=daemon"
        - ``log_opt="['syslog-address=tcp://192.168.0.42', 'syslog-facility=daemon']"
        - ``log_opt="{'syslog-address': 'tcp://192.168.0.42', 'syslog-facility: daemon

    lxc_conf
        Additional LXC configuration parameters to set before starting the
        container.

        Examples:

        - ``lxc_conf="lxc.utsname=docker,lxc.arch=x86_64"``
        - ``lxc_conf="['lxc.utsname=docker', 'lxc.arch=x86_64']"``
        - ``lxc_conf="{'lxc.utsname': 'docker', 'lxc.arch': 'x86_64'}"``

        .. note::

            These LXC configuration parameters will only have the desired
            effect if the container is using the LXC execution driver, which
            has been deprecated for some time.

    mac_address
        MAC address to use for the container. If not specified, a random MAC
        address will be used.

        Example: ``mac_address=01:23:45:67:89:0a``

    mem_limit (or *memory*) : 0
        Memory limit. Can be specified in bytes or using single-letter units
        (i.e. ``512M``, ``2G``, etc.). A value of ``0`` (the default) means no
        memory limit.

        Examples:

        - ``mem_limit=512M``
        - ``memory=1073741824``

    mem_swappiness
        Tune a container's memory swappiness behavior. Accepts an integer
        between 0 and 100.

        Example: ``mem_swappiness=60``

    memswap_limit (or *memory_swap*) : -1
        Total memory limit (memory plus swap). Set to ``-1`` to disable swap. A
        value of ``0`` means no swap limit.

        Examples:

        - ``memswap_limit=1G``
        - ``memory_swap=2147483648``

    network_disabled : False
        If ``True``, networking will be disabled within the container

        Example: ``network_disabled=True``

    network_mode : bridge
        One of the following:

        - ``bridge`` - Creates a new network stack for the container on the
          docker bridge
        - ``none`` - No networking (equivalent of the Docker CLI argument
          ``--net=none``). Not to be confused with Python's ``None``.
        - ``container:<name_or_id>`` - Reuses another container's network stack
        - ``host`` - Use the host's network stack inside the container

          .. warning::
              Using ``host`` mode gives the container full access to the hosts
              system's services (such as D-Bus), and is therefore considered
              insecure.

        Examples:

        - ``network_mode=null``
        - ``network_mode=container:web1``

    oom_kill_disable
        Whether to disable OOM killer

        Example: ``oom_kill_disable=False``

    oom_score_adj
        An integer value containing the score given to the container in order
        to tune OOM killer preferences

        Example: ``oom_score_adj=500``

    pid_mode
        Set to ``host`` to use the host container's PID namespace within the
        container. Requires Docker 1.5.0 or newer.

        Example: ``pid_mode=host``

    pids_limit
        Set the container's PID limit. Set to ``-1`` for unlimited.

        Example: ``pids_limit=2000``

    port_bindings (or *publish*)
        Bind exposed ports which were exposed using the ``ports`` argument to
        :py:func:`docker.create <salt.modules.dockermod.create>`. These
        should be passed in the same way as the ``--publish`` argument to the
        ``docker run`` CLI command:

        - ``ip:hostPort:containerPort`` - Bind a specific IP and port on the
          host to a specific port within the container.
        - ``ip::containerPort`` - Bind a specific IP and an ephemeral port to a
          specific port within the container.
        - ``hostPort:containerPort`` - Bind a specific port on all of the
          host's interfaces to a specific port within the container.
        - ``containerPort`` - Bind an ephemeral port on all of the host's
          interfaces to a specific port within the container.

        Multiple bindings can be separated by commas, or passed as a Python
        list. The below two examples are equivalent:

        - ``port_bindings="5000:5000,2123:2123/udp,8080"``
        - ``port_bindings="['5000:5000', '2123:2123/udp', 8080]"``

        Port bindings can also include ranges:

        - ``port_bindings="14505-14506:4505-4506"``

        .. note::
            When specifying a protocol, it must be passed in the
            ``containerPort`` value, as seen in the examples above.

    ports
        A list of ports to expose on the container. Can be passed as
        comma-separated list or a Python list. If the protocol is omitted, the
        port will be assumed to be a TCP port.

        Examples:

        - ``ports=1111,2222/udp``
        - ``ports="[1111, '2222/udp']"``

    privileged : False
        If ``True``, runs the exec process with extended privileges

        Example: ``privileged=True``

    publish_all_ports (or *publish_all*): False
        Publish all ports to the host

        Example: ``publish_all_ports=True``

    read_only : False
        If ``True``, mount the container’s root filesystem as read only

        Example: ``read_only=True``

    restart_policy (or *restart*)
        Set a restart policy for the container. Must be passed as a string in
        the format ``policy[:retry_count]`` where ``policy`` is one of
        ``always``, ``unless-stopped``, or ``on-failure``, and ``retry_count``
        is an optional limit to the number of retries. The retry count is ignored
        when using the ``always`` or ``unless-stopped`` restart policy.

        Examples:

        - ``restart_policy=on-failure:5``
        - ``restart_policy=always``

    security_opt
        Security configuration for MLS systems such as SELinux and AppArmor.
        Can be passed as a comma-separated list or a Python list.

        Examples:

        - ``security_opt=apparmor:unconfined,param2:value2``
        - ``security_opt='["apparmor:unconfined", "param2:value2"]'``

        .. important::
            Some security options can contain commas. In these cases, this
            argument *must* be passed as a Python list, as splitting by comma
            will result in an invalid configuration.

        .. note::
            See the documentation for security_opt at
            https://docs.docker.com/engine/reference/run/#security-configuration

    shm_size
        Size of /dev/shm

        Example: ``shm_size=128M``

    stop_signal
        The signal used to stop the container. The default is ``SIGTERM``.

        Example: ``stop_signal=SIGRTMIN+3``

    stop_timeout
        Timeout to stop the container, in seconds

        Example: ``stop_timeout=5``

    storage_opt
        Storage driver options for the container

        Examples:

        - ``storage_opt='dm.basesize=40G'``
        - ``storage_opt="['dm.basesize=40G']"``
        - ``storage_opt="{'dm.basesize': '40G'}"``

    sysctls (or *sysctl*)
        Set sysctl options for the container

        Examples:

        - ``sysctl='fs.nr_open=1048576,kernel.pid_max=32768'``
        - ``sysctls="['fs.nr_open=1048576', 'kernel.pid_max=32768']"``
        - ``sysctls="{'fs.nr_open': '1048576', 'kernel.pid_max': '32768'}"``

    tmpfs
        A map of container directories which should be replaced by tmpfs
        mounts, and their corresponding mount options. Can be passed as Python
        list of PATH:VALUE mappings, or a Python dictionary. However, since
        commas usually appear in the values, this option *cannot* be passed as
        a comma-separated list.

        Examples:

        - ``tmpfs="['/run:rw,noexec,nosuid,size=65536k', '/var/lib/mysql:rw,noexec,nosuid,size=600m']"``
        - ``tmpfs="{'/run': 'rw,noexec,nosuid,size=65536k', '/var/lib/mysql': 'rw,noexec,nosuid,size=600m'}"``

    tty : False
        Attach TTYs

        Example: ``tty=True``

    ulimits (or *ulimit*)
        List of ulimits. These limits should be passed in the format
        ``<ulimit_name>:<soft_limit>:<hard_limit>``, with the hard limit being
        optional. Can be passed as a comma-separated list or a Python list.

        Examples:

        - ``ulimits="nofile=1024:1024,nproc=60"``
        - ``ulimits="['nofile=1024:1024', 'nproc=60']"``

    user
        User under which to run exec process

        Example: ``user=foo``

    userns_mode (or *user_ns_mode*)
        Sets the user namsepace mode, when the user namespace remapping option
        is enabled.

        Example: ``userns_mode=host``

    volumes (or *volume*)
        List of directories to expose as volumes. Can be passed as a
        comma-separated list or a Python list.

        Examples:

        - ``volumes=/mnt/vol1,/mnt/vol2``
        - ``volume="['/mnt/vol1', '/mnt/vol2']"``

    volumes_from
        Container names or IDs from which the container will get volumes. Can
        be passed as a comma-separated list or a Python list.

        Example: ``volumes_from=foo``, ``volumes_from=foo,bar``,
        ``volumes_from="[foo, bar]"``

    volume_driver
        Sets the container's volume driver

        Example: ``volume_driver=foobar``

    working_dir (or *workdir*)
        Working directory inside the container

        Examples:

        - ``working_dir=/var/log/nginx``
        - ``workdir=/var/www/myapp``

    **RETURN DATA**

    A dictionary containing the following keys:

    - ``Id`` - ID of the newly-created container
    - ``Name`` - Name of the newly-created container


    CLI Example:

    .. code-block:: bash

        # Create a data-only container
        salt myminion docker.create myuser/mycontainer volumes="/mnt/vol1,/mnt/vol2"
        # Create a CentOS 7 container that will stay running once started
        salt myminion docker.create centos:7 name=mycent7 interactive=True tty=True command=bash
    '''
    image_id = image if not kwargs.pop('inspect', True) \
        else _pull_if_needed(image, client_timeout)

    kwargs, unused_kwargs = _get_create_kwargs(
        skip_translate=skip_translate,
        ignore_collisions=ignore_collisions,
        validate_ip_addrs=validate_ip_addrs,
        **kwargs)

    if unused_kwargs:
        log.warning(
            'The following arguments were ignored because they are not '
            'recognized by docker-py: %s', sorted(unused_kwargs)
        )

    log.debug(
        'docker.create: creating container %susing the following '
        'arguments: %s',
        'with name \'{0}\' '.format(name) if name is not None else '',
        kwargs
    )
    time_started = time.time()
    response = _client_wrapper('create_container',
                               image_id,
                               name=name,
                               **kwargs)
    response['Time_Elapsed'] = time.time() - time_started
    _clear_context()

    if name is None:
        name = inspect_container(response['Id'])['Name'].lstrip('/')
    response['Name'] = name

    if start:
        try:
            start_(name)
        except CommandExecutionError as exc:
            raise CommandExecutionError(
                'Failed to start container after creation',
                info={'response': response, 'error': exc.__str__()}
            )
        else:
            response['Started'] = True

    return response


@_refresh_mine_cache
def run_container(image,
                  name=None,
                  skip_translate=None,
                  ignore_collisions=False,
                  validate_ip_addrs=True,
                  client_timeout=salt.utils.docker.CLIENT_TIMEOUT,
                  bg=False,
                  replace=False,
                  force=False,
                  networks=None,
                  **kwargs):
    '''
    .. versionadded:: Oxygen

    Equivalent to ``docker run`` on the Docker CLI. Runs the container, waits
    for it to exit, and returns the container's logs when complete.

    .. note::
        Not to be confused with :py:func:`docker.run
        <salt.modules.dockermod.run>`, which provides a :py:func:`cmd.run
        <salt.modules.cmdmod.run>`-like interface for executing commands in a
        running container.

    This function accepts the same arguments as :py:func:`docker.create
    <salt.modules.dockermod.create>`, with the exception of ``start``. In
    addition, it accepts the arguments from :py:func:`docker.logs
    <salt.modules.dockermod.logs>`, with the exception of ``follow``, to
    control how logs are returned. Finally, the ``bg`` argument described below
    can be used to optionally run the container in the background (the default
    behavior is to block until the container exits).

    bg : False
        If ``True``, this function will not wait for the container to exit and
        will not return its logs. It will however return the container's name
        and ID, allowing for :py:func:`docker.logs
        <salt.modules.dockermod.logs>` to be used to view the logs.

        .. note::
            The logs will be inaccessible once the container exits if
            ``auto_remove`` is set to ``True``, so keep this in mind.

    replace : False
        If ``True``, and if the named container already exists, this will
        remove the existing container. The default behavior is to return a
        ``False`` result when the container already exists.

    force : False
        If ``True``, and the named container already exists, *and* ``replace``
        is also set to ``True``, then the container will be forcibly removed.
        Otherwise, the state will not proceed and will return a ``False``
        result.

    networks
        Networks to which the container should be connected. If automatic IP
        configuration is being used, the networks can be a simple list of
        network names. If custom IP configuration is being used, then this
        argument must be passed as a dictionary.

    CLI Examples:

    .. code-block:: bash
        salt myminion docker.run_container myuser/myimage command=/usr/local/bin/myscript.sh
        # Run container in the background
        salt myminion docker.run_container myuser/myimage command=/usr/local/bin/myscript.sh bg=True
        # Connecting to two networks using automatic IP configuration
        salt myminion docker.run_container myuser/myimage command='perl /scripts/sync.py' networks=net1,net2
        # net1 using automatic IP, net2 using static IPv4 address
        salt myminion docker.run_container myuser/myimage command='perl /scripts/sync.py' networks='{"net1": {}, "net2": {"ipv4_address": "192.168.27.12"}}'
    '''
    image_id = image if not kwargs.pop('inspect', True) \
        else _pull_if_needed(image, client_timeout)

    removed_ids = None
    if name is not None:
        try:
            pre_state = __salt__['docker.state'](name)
        except CommandExecutionError:
            pass
        else:
            if pre_state == 'running' and not (replace and force):
                raise CommandExecutionError(
                    'Container \'{0}\' exists and is running. Run with '
                    'replace=True and force=True to force removal of the '
                    'existing container.'.format(name)
                )
            elif not replace:
                raise CommandExecutionError(
                    'Container \'{0}\' exists. Run with replace=True to '
                    'remove the existing container'.format(name)
                )
            else:
                # We don't have to try/except this, we want it to raise a
                # CommandExecutionError if we fail to remove the existing
                # container so that we gracefully abort before attempting to go
                # any further.
                removed_ids = rm_(name, force=force)

    log_kwargs = {}
    for argname in get_client_args('logs')['logs']:
        try:
            log_kwargs[argname] = kwargs.pop(argname)
        except KeyError:
            pass
    # Ignore the stream argument if passed
    log_kwargs.pop('stream', None)

    kwargs, unused_kwargs = _get_create_kwargs(
        skip_translate=skip_translate,
        ignore_collisions=ignore_collisions,
        validate_ip_addrs=validate_ip_addrs,
        **kwargs)

    # _get_create_kwargs() will have processed auto_remove and put it into the
    # host_config, so check the host_config to see whether or not auto_remove
    # was enabled.
    auto_remove = kwargs.get('host_config', {}).get('AutoRemove', False)

    if unused_kwargs:
        log.warning(
            'The following arguments were ignored because they are not '
            'recognized by docker-py: %s', sorted(unused_kwargs)
        )

    if networks:
        if isinstance(networks, six.string_types):
            networks = {x: {} for x in networks.split(',')}
        if not isinstance(networks, dict) \
                or not all(isinstance(x, dict)
                           for x in six.itervalues(networks)):
            raise SaltInvocationError('Invalid format for networks argument')

    log.debug(
        'docker.create: creating container %susing the following '
        'arguments: %s',
        'with name \'{0}\' '.format(name) if name is not None else '',
        kwargs
    )

    time_started = time.time()
    # Create the container
    ret = _client_wrapper('create_container', image_id, name=name, **kwargs)

    if removed_ids:
        ret['Replaces'] = removed_ids

    if name is None:
        name = inspect_container(ret['Id'])['Name'].lstrip('/')
    ret['Name'] = name

    def _append_warning(ret, msg):
        warnings = ret.pop('Warnings', None)
        if warnings is None:
            warnings = [msg]
        elif isinstance(ret, list):
            warnings.append(msg)
        else:
            warnings = [warnings, msg]
        ret['Warnings'] = warnings

    exc_info = {'return': ret}
    try:
        if networks:
            try:
                for net_name, net_conf in six.iteritems(networks):
                    __salt__['docker.connect_container_to_network'](
                        ret['Id'],
                        net_name,
                        **net_conf)
            except CommandExecutionError as exc:
                # Make an effort to remove the container if auto_remove was enabled
                if auto_remove:
                    try:
                        rm_(name)
                    except CommandExecutionError as rm_exc:
                        exc_info.setdefault('other_errors', []).append(
                            'Failed to auto_remove container: {0}'.format(rm_exc)
                        )
                # Raise original exception with additonal info
                raise CommandExecutionError(exc.__str__(), info=exc_info)

        # Start the container
        output = []
        start_(ret['Id'])
        if not bg:
            # Can't use logs() here because we've disabled "stream" in that
            # function.  Also, note that if you want to troubleshoot this for loop
            # in a debugger like pdb or pudb, you'll want to use auto_remove=False
            # when running the function, since the container will likely exit
            # before you finish stepping through with a debugger. If the container
            # exits during iteration, the next iteration of the generator will
            # raise an exception since the container will no longer exist.
            try:
                for line in _client_wrapper('logs',
                                            ret['Id'],
                                            stream=True,
                                            timestamps=False):
                    output.append(salt.utils.stringutils.to_unicode(line))
            except CommandExecutionError:
                msg = (
                    'Failed to get logs from container. This may be because '
                    'the container exited before Salt was able to attach to '
                    'it to retrieve the logs. Consider setting auto_remove '
                    'to False.'
                )
                _append_warning(ret, msg)
        # Container has exited, note the elapsed time
        ret['Time_Elapsed'] = time.time() - time_started
        _clear_context()

        if not bg:
            ret['Logs'] = ''.join(output)
            if not auto_remove:
                try:
                    cinfo = inspect_container(ret['Id'])
                except CommandExecutionError:
                    _append_warning(
                        ret, 'Failed to inspect container after running')
                else:
                    cstate = cinfo.get('State', {})
                    cstatus = cstate.get('Status')
                    if cstatus != 'exited':
                        _append_warning(ret, 'Container state is not \'exited\'')
                    ret['ExitCode'] = cstate.get('ExitCode')

    except CommandExecutionError as exc:
        try:
            exc_info.update(exc.info)
        except (TypeError, ValueError):
            # In the event exc.info wasn't a dict (extremely unlikely), append
            # it to other_errors as a fallback.
            exc_info.setdefault('other_errors', []).append(exc.info)
        # Re-raise with all of the available additional info
        raise CommandExecutionError(exc.__str__(), info=exc_info)

    return ret


def copy_from(name, source, dest, overwrite=False, makedirs=False):
    '''
    Copy a file from inside a container to the Minion

    name
        Container name

    source
        Path of the file on the container's filesystem

    dest
        Destination on the Minion. Must be an absolute path. If the destination
        is a directory, the file will be copied into that directory.

    overwrite : False
        Unless this option is set to ``True``, then if a file exists at the
        location specified by the ``dest`` argument, an error will be raised.

    makedirs : False
        Create the parent directory on the container if it does not already
        exist.


    **RETURN DATA**

    A boolean (``True`` if successful, otherwise ``False``)


    CLI Example:

    .. code-block:: bash

        salt myminion docker.copy_from mycontainer /var/log/nginx/access.log /home/myuser
    '''
    c_state = state(name)
    if c_state != 'running':
        raise CommandExecutionError(
            'Container \'{0}\' is not running'.format(name)
        )

    # Destination file sanity checks
    if not os.path.isabs(dest):
        raise SaltInvocationError('Destination path must be absolute')
    if os.path.isdir(dest):
        # Destination is a directory, full path to dest file will include the
        # basename of the source file.
        dest = os.path.join(dest, os.path.basename(source))
        dest_dir = dest
    else:
        # Destination was not a directory. We will check to see if the parent
        # dir is a directory, and then (if makedirs=True) attempt to create the
        # parent directory.
        dest_dir = os.path.split(dest)[0]
        if not os.path.isdir(dest_dir):
            if makedirs:
                try:
                    os.makedirs(dest_dir)
                except OSError as exc:
                    raise CommandExecutionError(
                        'Unable to make destination directory {0}: {1}'
                        .format(dest_dir, exc)
                    )
            else:
                raise SaltInvocationError(
                    'Directory {0} does not exist'.format(dest_dir)
                )
    if not overwrite and os.path.exists(dest):
        raise CommandExecutionError(
            'Destination path {0} already exists. Use overwrite=True to '
            'overwrite it'.format(dest)
        )

    # Source file sanity checks
    if not os.path.isabs(source):
        raise SaltInvocationError('Source path must be absolute')
    else:
        if retcode(name,
                   'test -e {0}'.format(pipes.quote(source)),
                   ignore_retcode=True) == 0:
            if retcode(name,
                       'test -f {0}'.format(pipes.quote(source)),
                       ignore_retcode=True) != 0:
                raise SaltInvocationError('Source must be a regular file')
        else:
            raise SaltInvocationError(
                'Source file {0} does not exist'.format(source)
            )

    # Before we try to replace the file, compare checksums.
    source_md5 = _get_md5(name, source)
    if source_md5 == __salt__['file.get_sum'](dest, 'md5'):
        log.debug(
            '%s:%s and %s are the same file, skipping copy',
            name, source, dest
        )
        return True

    log.debug(
        'Copying %s from container \'%s\' to local path %s',
        source, name, dest
    )

    try:
        src_path = ':'.join((name, source))
    except TypeError:
        src_path = '{0}:{1}'.format(name, source)
    cmd = ['docker', 'cp', src_path, dest_dir]
    __salt__['cmd.run'](cmd, python_shell=False)
    return source_md5 == __salt__['file.get_sum'](dest, 'md5')


# Docker cp gets a file from the container, alias this to copy_from
cp = salt.utils.functools.alias_function(copy_from, 'cp')


def copy_to(name,
            source,
            dest,
            exec_driver=None,
            overwrite=False,
            makedirs=False):
    '''
    Copy a file from the host into a container

    name
        Container name

    source
        File to be copied to the container. Can be a local path on the Minion
        or a remote file from the Salt fileserver.

    dest
        Destination on the container. Must be an absolute path. If the
        destination is a directory, the file will be copied into that
        directory.

    exec_driver : None
        If not passed, the execution driver will be detected as described
        :ref:`above <docker-execution-driver>`.

    overwrite : False
        Unless this option is set to ``True``, then if a file exists at the
        location specified by the ``dest`` argument, an error will be raised.

    makedirs : False
        Create the parent directory on the container if it does not already
        exist.


    **RETURN DATA**

    A boolean (``True`` if successful, otherwise ``False``)


    CLI Example:

    .. code-block:: bash

        salt myminion docker.copy_to mycontainer /tmp/foo /root/foo
    '''
    if exec_driver is None:
        exec_driver = _get_exec_driver()
    return __salt__['container_resource.copy_to'](
        name,
        __salt__['container_resource.cache_file'](source),
        dest,
        container_type=__virtualname__,
        exec_driver=exec_driver,
        overwrite=overwrite,
        makedirs=makedirs)


def export(name,
           path,
           overwrite=False,
           makedirs=False,
           compression=None,
           **kwargs):
    '''
    Exports a container to a tar archive. It can also optionally compress that
    tar archive, and push it up to the Master.

    name
        Container name or ID

    path
        Absolute path on the Minion where the container will be exported

    overwrite : False
        Unless this option is set to ``True``, then if a file exists at the
        location specified by the ``path`` argument, an error will be raised.

    makedirs : False
        If ``True``, then if the parent directory of the file specified by the
        ``path`` argument does not exist, Salt will attempt to create it.

    compression : None
        Can be set to any of the following:

        - ``gzip`` or ``gz`` for gzip compression
        - ``bzip2`` or ``bz2`` for bzip2 compression
        - ``xz`` or ``lzma`` for XZ compression (requires `xz-utils`_, as well
          as the ``lzma`` module from Python 3.3, available in Python 2 and
          Python 3.0-3.2 as `backports.lzma`_)

        This parameter can be omitted and Salt will attempt to determine the
        compression type by examining the filename passed in the ``path``
        parameter.

        .. _`xz-utils`: http://tukaani.org/xz/
        .. _`backports.lzma`: https://pypi.python.org/pypi/backports.lzma

    push : False
        If ``True``, the container will be pushed to the master using
        :py:func:`cp.push <salt.modules.cp.push>`.

        .. note::

            This requires :conf_master:`file_recv` to be set to ``True`` on the
            Master.


    **RETURN DATA**

    A dictionary will containing the following keys:

    - ``Path`` - Path of the file that was exported
    - ``Push`` - Reports whether or not the file was successfully pushed to the
      Master

      *(Only present if push=True)*
    - ``Size`` - Size of the file, in bytes
    - ``Size_Human`` - Size of the file, in human-readable units
    - ``Time_Elapsed`` - Time in seconds taken to perform the export


    CLI Examples:

    .. code-block:: bash

        salt myminion docker.export mycontainer /tmp/mycontainer.tar
        salt myminion docker.export mycontainer /tmp/mycontainer.tar.xz push=True
    '''
    err = 'Path \'{0}\' is not absolute'.format(path)
    try:
        if not os.path.isabs(path):
            raise SaltInvocationError(err)
    except AttributeError:
        raise SaltInvocationError(err)

    if os.path.exists(path) and not overwrite:
        raise CommandExecutionError('{0} already exists'.format(path))

    if compression is None:
        if path.endswith('.tar.gz') or path.endswith('.tgz'):
            compression = 'gzip'
        elif path.endswith('.tar.bz2') or path.endswith('.tbz2'):
            compression = 'bzip2'
        elif path.endswith('.tar.xz') or path.endswith('.txz'):
            if HAS_LZMA:
                compression = 'xz'
            else:
                raise CommandExecutionError(
                    'XZ compression unavailable. Install the backports.lzma '
                    'module and xz-utils to enable XZ compression.'
                )
    elif compression == 'gz':
        compression = 'gzip'
    elif compression == 'bz2':
        compression = 'bzip2'
    elif compression == 'lzma':
        compression = 'xz'

    if compression and compression not in ('gzip', 'bzip2', 'xz'):
        raise SaltInvocationError(
            'Invalid compression type \'{0}\''.format(compression)
        )

    parent_dir = os.path.dirname(path)
    if not os.path.isdir(parent_dir):
        if not makedirs:
            raise CommandExecutionError(
                'Parent dir {0} of destination path does not exist. Use '
                'makedirs=True to create it.'.format(parent_dir)
            )
        try:
            os.makedirs(parent_dir)
        except OSError as exc:
            raise CommandExecutionError(
                'Unable to make parent dir {0}: {1}'
                .format(parent_dir, exc)
            )

    if compression == 'gzip':
        try:
            out = gzip.open(path, 'wb')
        except OSError as exc:
            raise CommandExecutionError(
                'Unable to open {0} for writing: {1}'.format(path, exc)
            )
    elif compression == 'bzip2':
        compressor = bz2.BZ2Compressor()
    elif compression == 'xz':
        compressor = lzma.LZMACompressor()

    time_started = time.time()
    try:
        if compression != 'gzip':
            # gzip doesn't use a Compressor object, it uses a .open() method to
            # open the filehandle. If not using gzip, we need to open the
            # filehandle here. We make sure to close it in the "finally" block
            # below.
            out = __utils__['files.fopen'](path, 'wb')  # pylint: disable=resource-leakage
        response = _client_wrapper('export', name)
        buf = None
        while buf != '':
            buf = response.read(4096)
            if buf:
                if compression in ('bzip2', 'xz'):
                    data = compressor.compress(buf)
                    if data:
                        out.write(data)
                else:
                    out.write(buf)
        if compression in ('bzip2', 'xz'):
            # Flush any remaining data out of the compressor
            data = compressor.flush()
            if data:
                out.write(data)
        out.flush()
    except Exception as exc:
        try:
            os.remove(path)
        except OSError:
            pass
        raise CommandExecutionError(
            'Error occurred during container export: {0}'.format(exc)
        )
    finally:
        out.close()
    ret = {'Time_Elapsed': time.time() - time_started}

    ret['Path'] = path
    ret['Size'] = os.stat(path).st_size
    ret['Size_Human'] = _size_fmt(ret['Size'])

    # Process push
    if kwargs.get(push, False):
        ret['Push'] = __salt__['cp.push'](path)

    return ret


@_refresh_mine_cache
def rm_(name, force=False, volumes=False, **kwargs):
    '''
    Removes a container

    name
        Container name or ID

    force : False
        If ``True``, the container will be killed first before removal, as the
        Docker API will not permit a running container to be removed. This
        option is set to ``False`` by default to prevent accidental removal of
        a running container.

    stop : False
        If ``True``, the container will be stopped first before removal, as the
        Docker API will not permit a running container to be removed. This
        option is set to ``False`` by default to prevent accidental removal of
        a running container.

        .. versionadded:: 2017.7.0

    timeout
        Optional timeout to be passed to :py:func:`docker.stop
        <salt.modules.dockermod.stop>` if stopping the container.

        .. versionadded:: Oxygen

    volumes : False
        Also remove volumes associated with container


    **RETURN DATA**

    A list of the IDs of containers which were removed


    CLI Example:

    .. code-block:: bash

        salt myminion docker.rm mycontainer
        salt myminion docker.rm mycontainer force=True
    '''
    kwargs = __utils__['args.clean_kwargs'](**kwargs)
    stop_ = kwargs.pop('stop', False)
    timeout = kwargs.pop('timeout', None)
    if kwargs:
        __utils__['args.invalid_kwargs'](kwargs)

    if state(name) == 'running' and not (force or stop_):
        raise CommandExecutionError(
            'Container \'{0}\' is running, use force=True to forcibly '
            'remove this container'.format(name)
        )
    if stop_ and not force:
        stop(name, timeout=timeout)
    pre = ps_(all=True)
    _client_wrapper('remove_container', name, v=volumes, force=force)
    _clear_context()
    return [x for x in pre if x not in ps_(all=True)]


def rename(name, new_name):
    '''
    .. versionadded:: 2017.7.0

    Renames a container. Returns ``True`` if successful, and raises an error if
    the API returns one. If unsuccessful and the API returns no error (should
    not happen), then ``False`` will be returned.

    name
        Name or ID of existing container

    new_name
        New name to assign to container

    CLI Example:

    .. code-block:: bash

        salt myminion docker.rename foo bar
    '''
    id_ = inspect_container(name)['Id']
    log.debug('Renaming container \'%s\' (ID: %s) to \'%s\'', name, id_, new_name)
    _client_wrapper('rename', id_, new_name)
    # Confirm that the ID of the container corresponding to the new name is the
    # same as it was before.
    return inspect_container(new_name)['Id'] == id_


# Functions to manage images
def build(path=None,
          repository=None,
          tag=None,
          cache=True,
          rm=True,
          api_response=False,
          fileobj=None,
          dockerfile=None,
          buildargs=None,
          image=None):
    '''
    .. versionchanged:: Oxygen
        If the built image should be tagged, then the repository and tag must
        now be passed separately using the ``repository`` and ``tag``
        arguments, rather than together in the (now deprecated) ``image``
        argument.

    Builds a docker image from a Dockerfile or a URL

    path
        Path to directory on the Minion containing a Dockerfile

    repository
        Optional repository name for the image being built

        .. versionadded:: Oxygen

    tag : latest
        Tag name for the image (required if ``repository`` is passed)

        .. versionadded:: Oxygen

    image
        .. deprecated:: Oxygen
            Use both ``repository`` and ``tag`` instead

    cache : True
        Set to ``False`` to force the build process not to use the Docker image
        cache, and pull all required intermediate image layers

    rm : True
        Remove intermediate containers created during build

    api_response : False
        If ``True``: an ``API_Response`` key will be present in the return
        data, containing the raw output from the Docker API.

    fileobj
        Allows for a file-like object containing the contents of the Dockerfile
        to be passed in place of a file ``path`` argument. This argument should
        not be used from the CLI, only from other Salt code.

    dockerfile
        Allows for an alternative Dockerfile to be specified. Path to
        alternative Dockefile is relative to the build path for the Docker
        container.

        .. versionadded:: 2016.11.0

    buildargs
        A dictionary of build arguments provided to the docker build process.


    **RETURN DATA**

    A dictionary containing one or more of the following keys:

    - ``Id`` - ID of the newly-built image
    - ``Time_Elapsed`` - Time in seconds taken to perform the build
    - ``Intermediate_Containers`` - IDs of containers created during the course
      of the build process

      *(Only present if rm=False)*
    - ``Images`` - A dictionary containing one or more of the following keys:
        - ``Already_Pulled`` - Layers that that were already present on the
          Minion
        - ``Pulled`` - Layers that that were pulled

      *(Only present if the image specified by the "repository" and "tag"
      arguments was not present on the Minion, or if cache=False)*
    - ``Status`` - A string containing a summary of the pull action (usually a
      message saying that an image was downloaded, or that it was up to date).

      *(Only present if the image specified by the "repository" and "tag"
      arguments was not present on the Minion, or if cache=False)*


    CLI Example:

    .. code-block:: bash

        salt myminion docker.build /path/to/docker/build/dir
        salt myminion docker.build https://github.com/myuser/myrepo.git repository=myimage tag=latest
        salt myminion docker.build /path/to/docker/build/dir dockerfile=Dockefile.different repository=myimage tag=dev
    '''
    _prep_pull()

    if image is not None:
        __utils__['versions.warn_until'](
            'Neon',
            'The \'image\' argument to docker.build has been deprecated, '
            'please use \'repository\' instead.'
        )
        respository = image

    if repository or tag:
        if not repository and tag:
            # Have to have both or neither
            raise SaltInvocationError(
                'If tagging, both a repository and tag are required'
            )
        else:
            if not isinstance(repository, six.string_types):
                repository = six.text_type(repository)
            if not isinstance(tag, six.string_types):
                tag = six.text_type(tag)

    # For the build function in the low-level API, the "tag" refers to the full
    # tag (e.g. myuser/myimage:mytag). This is different than in other
    # functions, where the repo and tag are passed separately.
    image_tag = '{0}:{1}'.format(repository, tag) if repository and tag else None

    time_started = time.time()
    response = _client_wrapper('build',
                               path=path,
                               tag=image_tag,
                               quiet=False,
                               fileobj=fileobj,
                               rm=rm,
                               nocache=not cache,
                               dockerfile=dockerfile,
                               buildargs=buildargs)
    ret = {'Time_Elapsed': time.time() - time_started}
    _clear_context()

    if not response:
        raise CommandExecutionError(
            'Build failed for {0}, no response returned from Docker API'
            .format(path)
        )

    stream_data = []
    for line in response:
        stream_data.extend(salt.utils.json.loads(line, cls=DockerJSONDecoder))
    errors = []
    # Iterate through API response and collect information
    for item in stream_data:
        try:
            item_type = next(iter(item))
        except StopIteration:
            continue
        if item_type == 'status':
            _pull_status(ret, item)
        if item_type == 'stream':
            _build_status(ret, item)
        elif item_type == 'errorDetail':
            _error_detail(errors, item)

    if 'Id' not in ret:
        # API returned information, but there was no confirmation of a
        # successful build.
        msg = 'Build failed for {0}'.format(path)
        log.error(msg)
        log.error(stream_data)
        if errors:
            msg += '. Error(s) follow:\n\n{0}'.format(
                '\n\n'.join(errors)
            )
        raise CommandExecutionError(msg)

    resolved_tag = resolve_tag(ret['Id'], all=True)
    if resolved_tag:
        ret['Image'] = resolved_tag
    else:
        ret['Warning'] = \
            'Failed to tag image as {0}'.format(image_tag)

    if api_response:
        ret['API_Response'] = stream_data

    if rm:
        ret.pop('Intermediate_Containers', None)
    return ret


def commit(name,
           repository,
           tag='latest',
           message=None,
           author=None,
           image=None):
    '''
    .. versionchanged:: Oxygen
        The repository and tag must now be passed separately using the
        ``repository`` and ``tag`` arguments, rather than together in the (now
        deprecated) ``image`` argument.

    Commits a container, thereby promoting it to an image. Equivalent to
    running the ``docker commit`` Docker CLI command.

    name
        Container name or ID to commit

    repository
        Repository name for the image being committed

        .. versionadded:: Oxygen

    tag : latest
        Tag name for the image

        .. versionadded:: Oxygen

    image
        .. deprecated:: Oxygen
            Use both ``repository`` and ``tag`` instead

    message
        Commit message (Optional)

    author
        Author name (Optional)


    **RETURN DATA**

    A dictionary containing the following keys:

    - ``Id`` - ID of the newly-created image
    - ``Image`` - Name of the newly-created image
    - ``Time_Elapsed`` - Time in seconds taken to perform the commit


    CLI Example:

    .. code-block:: bash

        salt myminion docker.commit mycontainer myuser/myimage mytag
    '''
    if image is not None:
        __utils__['versions.warn_until'](
            'Neon',
            'The \'image\' argument to docker.commit has been deprecated, '
            'please use \'repository\' instead.'
        )
        respository = image

    if not isinstance(repository, six.string_types):
        repository = six.text_type(repository)
    if not isinstance(tag, six.string_types):
        tag = six.text_type(tag)

    time_started = time.time()
    response = _client_wrapper(
        'commit',
        name,
        repository=repository,
        tag=tag,
        message=message,
        author=author)
    ret = {'Time_Elapsed': time.time() - time_started}
    _clear_context()

    image_id = None
    for id_ in ('Id', 'id', 'ID'):
        if id_ in response:
            image_id = response[id_]
            break

    if image_id is None:
        raise CommandExecutionError('No image ID was returned in API response')

    ret['Image'] = image
    ret['Id'] = image_id
    return ret


def dangling(prune=False, force=False):
    '''
    Return top-level images (those on which no other images depend) which do
    not have a tag assigned to them. These include:

    - Images which were once tagged but were later untagged, such as those
      which were superseded by committing a new copy of an existing tagged
      image.
    - Images which were loaded using :py:func:`docker.load
      <salt.modules.dockermod.load>` (or the ``docker load`` Docker CLI
      command), but not tagged.

    prune : False
        Remove these images

    force : False
        If ``True``, and if ``prune=True``, then forcibly remove these images.

    **RETURN DATA**

    If ``prune=False``, the return data will be a list of dangling image IDs.

    If ``prune=True``, the return data will be a dictionary with each key being
    the ID of the dangling image, and the following information for each image:

    - ``Comment`` - Any error encountered when trying to prune a dangling image

      *(Only present if prune failed)*
    - ``Removed`` - A boolean (``True`` if prune was successful, ``False`` if
      not)


    CLI Example:

    .. code-block:: bash

        salt myminion docker.dangling
        salt myminion docker.dangling prune=True
    '''
    all_images = images(all=True)
    dangling_images = [x[:12] for x in _get_top_level_images(all_images)
                       if all_images[x]['RepoTags'] is None]
    if not prune:
        return dangling_images

    ret = {}
    for image in dangling_images:
        try:
            ret.setdefault(image, {})['Removed'] = rmi(image, force=force)
        except Exception as exc:
            err = exc.__str__()
            log.error(err)
            ret.setdefault(image, {})['Comment'] = err
            ret[image]['Removed'] = False
    return ret


def import_(source,
            repository,
            tag='latest',
            api_response=False,
            image=None):
    '''
    .. versionchanged:: Oxygen
        The repository and tag must now be passed separately using the
        ``repository`` and ``tag`` arguments, rather than together in the (now
        deprecated) ``image`` argument.

    Imports content from a local tarball or a URL as a new docker image

    source
        Content to import (URL or absolute path to a tarball).  URL can be a
        file on the Salt fileserver (i.e.
        ``salt://path/to/rootfs/tarball.tar.xz``. To import a file from a
        saltenv other than ``base`` (e.g. ``dev``), pass it at the end of the
        URL (ex. ``salt://path/to/rootfs/tarball.tar.xz?saltenv=dev``).

    repository
        Repository name for the image being imported

        .. versionadded:: Oxygen

    tag : latest
        Tag name for the image

        .. versionadded:: Oxygen

    image
        .. deprecated:: Oxygen
            Use both ``repository`` and ``tag`` instead

    api_response : False
        If ``True`` an ``api_response`` key will be present in the return data,
        containing the raw output from the Docker API.


    **RETURN DATA**

    A dictionary containing the following keys:

    - ``Id`` - ID of the newly-created image
    - ``Image`` - Name of the newly-created image
    - ``Time_Elapsed`` - Time in seconds taken to perform the commit


    CLI Example:

    .. code-block:: bash

        salt myminion docker.import /tmp/cent7-minimal.tar.xz myuser/centos
        salt myminion docker.import /tmp/cent7-minimal.tar.xz myuser/centos:7
        salt myminion docker.import salt://dockerimages/cent7-minimal.tar.xz myuser/centos:7
    '''
    if image is not None:
        __utils__['versions.warn_until'](
            'Neon',
            'The \'image\' argument to docker.import has been deprecated, '
            'please use \'repository\' instead.'
        )
        respository = image

    if not isinstance(repository, six.string_types):
        repository = six.text_type(repository)
    if not isinstance(tag, six.string_types):
        tag = six.text_type(tag)

    path = __salt__['container_resource.cache_file'](source)

    time_started = time.time()
    response = _client_wrapper('import_image',
                               path,
                               repository=repository,
                               tag=tag)
    ret = {'Time_Elapsed': time.time() - time_started}
    _clear_context()

    if not response:
        raise CommandExecutionError(
            'Import failed for {0}, no response returned from Docker API'
            .format(source)
        )
    elif api_response:
        ret['API_Response'] = response

    errors = []
    # Iterate through API response and collect information
    for item in response:
        try:
            item_type = next(iter(item))
        except StopIteration:
            continue
        if item_type == 'status':
            _import_status(ret, item, repository, tag)
        elif item_type == 'errorDetail':
            _error_detail(errors, item)

    if 'Id' not in ret:
        # API returned information, but there was no confirmation of a
        # successful push.
        msg = 'Import failed for {0}'.format(source)
        if errors:
            msg += '. Error(s) follow:\n\n{0}'.format(
                '\n\n'.join(errors)
            )
        raise CommandExecutionError(msg)

    return ret


def load(path, repository=None, tag=None, image=None):
    '''
    .. versionchanged:: Oxygen
        If the loaded image should be tagged, then the repository and tag must
        now be passed separately using the ``repository`` and ``tag``
        arguments, rather than together in the (now deprecated) ``image``
        argument.

    Load a tar archive that was created using :py:func:`docker.save
    <salt.modules.dockermod.save>` (or via the Docker CLI using ``docker save``).

    path
        Path to docker tar archive. Path can be a file on the Minion, or the
        URL of a file on the Salt fileserver (i.e.
        ``salt://path/to/docker/saved/image.tar``). To load a file from a
        saltenv other than ``base`` (e.g. ``dev``), pass it at the end of the
        URL (ex. ``salt://path/to/rootfs/tarball.tar.xz?saltenv=dev``).

    repository
        If specified, the topmost layer of the newly-loaded image will be
        tagged with the specified repo using :py:func:`docker.tag
        <salt.modules.dockermod.tag_>`. If a repository name is provided, then
        the ``tag`` argument is also required.

        .. versionadded:: Oxygen

    tag
        Tag name to go along with the repository name, if the loaded image is
        to be tagged.

        .. versionadded:: Oxygen

    image
        .. deprecated:: Oxygen
            Use both ``repository`` and ``tag`` instead


    **RETURN DATA**

    A dictionary will be returned, containing the following keys:

    - ``Path`` - Path of the file that was saved
    - ``Layers`` - A list containing the IDs of the layers which were loaded.
      Any layers in the file that was loaded, which were already present on the
      Minion, will not be included.
    - ``Image`` - Name of tag applied to topmost layer

      *(Only present if tag was specified and tagging was successful)*
    - ``Time_Elapsed`` - Time in seconds taken to load the file
    - ``Warning`` - Message describing any problems encountered in attemp to
      tag the topmost layer

      *(Only present if tag was specified and tagging failed)*


    CLI Example:

    .. code-block:: bash

        salt myminion docker.load /path/to/image.tar
        salt myminion docker.load salt://path/to/docker/saved/image.tar repository=myuser/myimage tag=mytag
    '''
    if image is not None:
        __utils__['versions.warn_until'](
            'Neon',
            'The \'image\' argument to docker.load has been deprecated, '
            'please use \'repository\' instead.'
        )
        respository = image

    if (repository or tag) and not (repository and tag):
        # Have to have both or neither
        raise SaltInvocationError(
            'If tagging, both a repository and tag are required'
        )

    local_path = __salt__['container_resource.cache_file'](path)
    if not os.path.isfile(local_path):
        raise CommandExecutionError(
            'Source file {0} does not exist'.format(path)
        )

    pre = images(all=True)
    cmd = ['docker', 'load', '-i', local_path]
    time_started = time.time()
    result = __salt__['cmd.run_all'](cmd)
    ret = {'Time_Elapsed': time.time() - time_started}
    _clear_context()
    post = images(all=True)
    if result['retcode'] != 0:
        msg = 'Failed to load image(s) from {0}'.format(path)
        if result['stderr']:
            msg += ': {0}'.format(result['stderr'])
        raise CommandExecutionError(msg)
    ret['Path'] = path

    new_layers = [x for x in post if x not in pre]
    ret['Layers'] = [x[:12] for x in new_layers]
    top_level_images = _get_top_level_images(post, subset=new_layers)
    if repository or tag:
        if len(top_level_images) > 1:
            ret['Warning'] = (
                'More than one top-level image layer was loaded ({0}), no '
                'image was tagged'.format(', '.join(top_level_images))
            )
        else:
            # Normally just joining the two would be quicker than a str.format,
            # but since we can't be positive the repo and tag will both be
            # strings when passed (e.g. a numeric tag would be loaded as an int
            # or float), and because the tag_ function will stringify them if
            # need be, a str.format is the correct thing to do here.
            tagged_image = '{0}:{1}'.format(repository, tag)
            try:
                result = tag_(top_level_images[0],
                              repository=repository,
                              tag=tag)
                ret['Image'] = tagged_image
            except IndexError:
                ret['Warning'] = ('No top-level image layers were loaded, no '
                                  'image was tagged')
            except Exception as exc:
                ret['Warning'] = (
                    'Failed to tag {0} as {1}: {2}'.format(
                        top_level_images[0], tagged_image, exc
                    )
                )
    return ret


def layers(name):
    '''
    Returns a list of the IDs of layers belonging to the specified image, with
    the top-most layer (the one correspnding to the passed name) appearing
    last.

    name
        Image name or ID

    CLI Example:

    .. code-block:: bash

        salt myminion docker.layers centos:7
    '''
    ret = []
    cmd = ['docker', 'history', '-q', name]
    for line in reversed(
            __salt__['cmd.run_stdout'](cmd, python_shell=False).splitlines()):
        ret.append(line)
    if not ret:
        raise CommandExecutionError('Image \'{0}\' not found'.format(name))
    return ret


def pull(image,
         insecure_registry=False,
         api_response=False,
         client_timeout=salt.utils.docker.CLIENT_TIMEOUT):
    '''
    .. versionchanged:: Oxygen
        If no tag is specified in the ``image`` argument, all tags for the
        image will be pulled. For this reason is it recommended to pass
        ``image`` using the ``repo:tag`` notation.

    Pulls an image from a Docker registry

    image
        Image to be pulled

    insecure_registry : False
        If ``True``, the Docker client will permit the use of insecure
        (non-HTTPS) registries.

    api_response : False
        If ``True``, an ``API_Response`` key will be present in the return
        data, containing the raw output from the Docker API.

        .. note::

            This may result in a **lot** of additional return data, especially
            for larger images.

    client_timeout
        Timeout in seconds for the Docker client. This is not a timeout for
        this function, but for receiving a response from the API.


    **RETURN DATA**

    A dictionary will be returned, containing the following keys:

    - ``Layers`` - A dictionary containing one or more of the following keys:
        - ``Already_Pulled`` - Layers that that were already present on the
          Minion
        - ``Pulled`` - Layers that that were pulled
    - ``Status`` - A string containing a summary of the pull action (usually a
      message saying that an image was downloaded, or that it was up to date).
    - ``Time_Elapsed`` - Time in seconds taken to perform the pull


    CLI Example:

    .. code-block:: bash

        salt myminion docker.pull centos
        salt myminion docker.pull centos:6
    '''
    _prep_pull()

    kwargs = {'stream': True,
              'client_timeout': client_timeout}
    if insecure_registry:
        kwargs['insecure_registry'] = insecure_registry

    time_started = time.time()
    response = _client_wrapper('pull', image, **kwargs)
    ret = {'Time_Elapsed': time.time() - time_started}
    _clear_context()

    if not response:
        raise CommandExecutionError(
            'Pull failed for {0}, no response returned from Docker API'
            .format(image)
        )
    elif api_response:
        ret['API_Response'] = response

    errors = []
    # Iterate through API response and collect information
    for event in response:
        log.debug('pull event: %s', event)
        try:
            event = salt.utils.json.loads(event)
        except Exception as exc:
            raise CommandExecutionError(
                'Unable to interpret API event: \'{0}\''.format(event),
                info={'Error': exc.__str__()}
            )
        try:
            event_type = next(iter(event))
        except StopIteration:
            continue
        if event_type == 'status':
            _pull_status(ret, event)
        elif event_type == 'errorDetail':
            _error_detail(errors, event)

    if errors:
        ret['Errors'] = errors
    return ret


def push(image,
         insecure_registry=False,
         api_response=False,
         client_timeout=salt.utils.docker.CLIENT_TIMEOUT):
    '''
    .. versionchanged:: 2015.8.4
        The ``Id`` and ``Image`` keys are no longer present in the return data.
        This is due to changes in the Docker Remote API.

    Pushes an image to a Docker registry. See the documentation at top of this
    page to configure authentication credentials.

    image
        Image to be pushed. If just the repository name is passed, then all
        tagged images for the specified repo will be pushed. If the image name
        is passed in ``repo:tag`` notation, only the specified image will be
        pushed.

    insecure_registry : False
        If ``True``, the Docker client will permit the use of insecure
        (non-HTTPS) registries.

    api_response : False
        If ``True``, an ``API_Response`` key will be present in the return
        data, containing the raw output from the Docker API.

    client_timeout
        Timeout in seconds for the Docker client. This is not a timeout for
        this function, but for receiving a response from the API.


    **RETURN DATA**

    A dictionary will be returned, containing the following keys:

    - ``Layers`` - A dictionary containing one or more of the following keys:
        - ``Already_Pushed`` - Layers that that were already present on the
          Minion
        - ``Pushed`` - Layers that that were pushed
    - ``Time_Elapsed`` - Time in seconds taken to perform the push


    CLI Example:

    .. code-block:: bash

        salt myminion docker.push myuser/mycontainer
        salt myminion docker.push myuser/mycontainer:mytag
    '''
    if not isinstance(image, six.string_types):
        image = six.text_type(image)

    kwargs = {'stream': True,
              'client_timeout': client_timeout}
    if insecure_registry:
        kwargs['insecure_registry'] = insecure_registry

    time_started = time.time()
    response = _client_wrapper('push', image, **kwargs)
    ret = {'Time_Elapsed': time.time() - time_started}
    _clear_context()

    if not response:
        raise CommandExecutionError(
            'Push failed for {0}, no response returned from Docker API'
            .format(image)
        )
    elif api_response:
        ret['API_Response'] = response

    errors = []
    # Iterate through API response and collect information
    for event in response:
        try:
            event = salt.utils.json.loads(event)
        except Exception as exc:
            raise CommandExecutionError(
                'Unable to interpret API event: \'{0}\''.format(event),
                info={'Error': exc.__str__()}
            )
        try:
            event_type = next(iter(event))
        except StopIteration:
            continue
        if event_type == 'status':
            _push_status(ret, event)
        elif event_type == 'errorDetail':
            _error_detail(errors, event)

    if errors:
        ret['Errors'] = errors
    return ret


def rmi(*names, **kwargs):
    '''
    Removes an image

    name
        Name (in ``repo:tag`` notation) or ID of image.

    force : False
        If ``True``, the image will be removed even if the Minion has
        containers created from that image

    prune : True
        If ``True``, untagged parent image layers will be removed as well, set
        this to ``False`` to keep them.


    **RETURN DATA**

    A dictionary will be returned, containing the following two keys:

    - ``Layers`` - A list of the IDs of image layers that were removed
    - ``Tags`` - A list of the tags that were removed
    - ``Errors`` - A list of any errors that were encountered


    CLI Examples:

    .. code-block:: bash

        salt myminion docker.rmi busybox
        salt myminion docker.rmi busybox force=True
        salt myminion docker.rmi foo bar baz
    '''
    pre_images = images(all=True)
    pre_tags = list_tags()
    force = kwargs.get('force', False)
    noprune = not kwargs.get('prune', True)

    errors = []
    for name in names:
        image_id = inspect_image(name)['Id']
        try:
            _client_wrapper('remove_image',
                            image_id,
                            force=force,
                            noprune=noprune,
                            catch_api_errors=False)
        except docker.errors.APIError as exc:
            if exc.response.status_code == 409:
                errors.append(exc.explanation)
                deps = depends(name)
                if deps['Containers'] or deps['Images']:
                    err = 'Image is in use by '
                    if deps['Containers']:
                        err += 'container(s): {0}'.format(
                            ', '.join(deps['Containers'])
                        )
                    if deps['Images']:
                        if deps['Containers']:
                            err += ' and '
                        err += 'image(s): {0}'.format(', '.join(deps['Images']))
                    errors.append(err)
            else:
                errors.append('Error {0}: {1}'.format(exc.response.status_code,
                                                      exc.explanation))

    _clear_context()
    ret = {'Layers': [x for x in pre_images if x not in images(all=True)],
           'Tags': [x for x in pre_tags if x not in list_tags()]}
    if errors:
        ret['Errors'] = errors
    return ret


def save(name,
         path,
         overwrite=False,
         makedirs=False,
         compression=None,
         **kwargs):
    '''
    Saves an image and to a file on the minion. Equivalent to running the
    ``docker save`` Docker CLI command, but unlike ``docker save`` this will
    also work on named images instead of just images IDs.

    name
        Name or ID of image. Specify a specific tag by using the ``repo:tag``
        notation.

    path
        Absolute path on the Minion where the image will be exported

    overwrite : False
        Unless this option is set to ``True``, then if the destination file
        exists an error will be raised.

    makedirs : False
        If ``True``, then if the parent directory of the file specified by the
        ``path`` argument does not exist, Salt will attempt to create it.

    compression : None
        Can be set to any of the following:

        - ``gzip`` or ``gz`` for gzip compression
        - ``bzip2`` or ``bz2`` for bzip2 compression
        - ``xz`` or ``lzma`` for XZ compression (requires `xz-utils`_, as well
          as the ``lzma`` module from Python 3.3, available in Python 2 and
          Python 3.0-3.2 as `backports.lzma`_)

        This parameter can be omitted and Salt will attempt to determine the
        compression type by examining the filename passed in the ``path``
        parameter.

        .. note::
            Since the Docker API does not support ``docker save``, compression
            will be a bit slower with this function than with
            :py:func:`docker.export <salt.modules.dockermod.export>` since the
            image(s) will first be saved and then the compression done
            afterwards.

        .. _`xz-utils`: http://tukaani.org/xz/
        .. _`backports.lzma`: https://pypi.python.org/pypi/backports.lzma

    push : False
        If ``True``, the container will be pushed to the master using
        :py:func:`cp.push <salt.modules.cp.push>`.

        .. note::

            This requires :conf_master:`file_recv` to be set to ``True`` on the
            Master.


    **RETURN DATA**

    A dictionary will be returned, containing the following keys:

    - ``Path`` - Path of the file that was saved
    - ``Push`` - Reports whether or not the file was successfully pushed to the
      Master

      *(Only present if push=True)*
    - ``Size`` - Size of the file, in bytes
    - ``Size_Human`` - Size of the file, in human-readable units
    - ``Time_Elapsed`` - Time in seconds taken to perform the save


    CLI Examples:

    .. code-block:: bash

        salt myminion docker.save centos:7 /tmp/cent7.tar
        salt myminion docker.save 0123456789ab cdef01234567 /tmp/saved.tar
    '''
    err = 'Path \'{0}\' is not absolute'.format(path)
    try:
        if not os.path.isabs(path):
            raise SaltInvocationError(err)
    except AttributeError:
        raise SaltInvocationError(err)

    if os.path.exists(path) and not overwrite:
        raise CommandExecutionError('{0} already exists'.format(path))

    if compression is None:
        if path.endswith('.tar.gz') or path.endswith('.tgz'):
            compression = 'gzip'
        elif path.endswith('.tar.bz2') or path.endswith('.tbz2'):
            compression = 'bzip2'
        elif path.endswith('.tar.xz') or path.endswith('.txz'):
            if HAS_LZMA:
                compression = 'xz'
            else:
                raise CommandExecutionError(
                    'XZ compression unavailable. Install the backports.lzma '
                    'module and xz-utils to enable XZ compression.'
                )
    elif compression == 'gz':
        compression = 'gzip'
    elif compression == 'bz2':
        compression = 'bzip2'
    elif compression == 'lzma':
        compression = 'xz'

    if compression and compression not in ('gzip', 'bzip2', 'xz'):
        raise SaltInvocationError(
            'Invalid compression type \'{0}\''.format(compression)
        )

    parent_dir = os.path.dirname(path)
    if not os.path.isdir(parent_dir):
        if not makedirs:
            raise CommandExecutionError(
                'Parent dir \'{0}\' of destination path does not exist. Use '
                'makedirs=True to create it.'.format(parent_dir)
            )

    if compression:
        saved_path = __utils__['files.mkstemp']()
    else:
        saved_path = path
    # use the image name if its valid if not use the image id
    image_to_save = name if name in inspect_image(name)['RepoTags'] else inspect_image(name)['Id']
    cmd = ['docker', 'save', '-o', saved_path, image_to_save]
    time_started = time.time()
    result = __salt__['cmd.run_all'](cmd, python_shell=False)
    if result['retcode'] != 0:
        err = 'Failed to save image(s) to {0}'.format(path)
        if result['stderr']:
            err += ': {0}'.format(result['stderr'])
        raise CommandExecutionError(err)

    if compression:
        if compression == 'gzip':
            try:
                out = gzip.open(path, 'wb')
            except OSError as exc:
                raise CommandExecutionError(
                    'Unable to open {0} for writing: {1}'.format(path, exc)
                )
        elif compression == 'bzip2':
            compressor = bz2.BZ2Compressor()
        elif compression == 'xz':
            compressor = lzma.LZMACompressor()

        try:
            with __utils__['files.fopen'](saved_path, 'rb') as uncompressed:
                # No need to decode on read and encode on on write, since we're
                # reading and immediately writing out bytes.
                if compression != 'gzip':
                    # gzip doesn't use a Compressor object, it uses a .open()
                    # method to open the filehandle. If not using gzip, we need
                    # to open the filehandle here.
                    out = __utils__['files.fopen'](path, 'wb')
                buf = None
                while buf != '':
                    buf = uncompressed.read(4096)
                    if buf:
                        if compression in ('bzip2', 'xz'):
                            data = compressor.compress(buf)
                            if data:
                                out.write(data)
                        else:
                            out.write(buf)
                if compression in ('bzip2', 'xz'):
                    # Flush any remaining data out of the compressor
                    data = compressor.flush()
                    if data:
                        out.write(data)
                out.flush()
        except Exception as exc:
            try:
                os.remove(path)
            except OSError:
                pass
            raise CommandExecutionError(
                'Error occurred during image save: {0}'.format(exc)
            )
        finally:
            try:
                # Clean up temp file
                os.remove(saved_path)
            except OSError:
                pass
            out.close()
    ret = {'Time_Elapsed': time.time() - time_started}

    ret['Path'] = path
    ret['Size'] = os.stat(path).st_size
    ret['Size_Human'] = _size_fmt(ret['Size'])

    # Process push
    if kwargs.get('push', False):
        ret['Push'] = __salt__['cp.push'](path)

    return ret


def tag_(name, repository, tag='latest', force=False, image=None):
    '''
    .. versionchanged:: Oxygen
        The repository and tag must now be passed separately using the
        ``repository`` and ``tag`` arguments, rather than together in the (now
        deprecated) ``image`` argument.

    Tag an image into a repository and return ``True``. If the tag was
    unsuccessful, an error will be raised.

    name
        ID of image

    repository
        Repository name for the image to be built

        .. versionadded:: Oxygen

    tag : latest
        Tag name for the image to be built

        .. versionadded:: Oxygen

    image
        .. deprecated:: Oxygen
            Use both ``repository`` and ``tag`` instead

    force : False
        Force apply tag

    CLI Example:

    .. code-block:: bash

        salt myminion docker.tag 0123456789ab myrepo/mycontainer mytag
    '''
    if image is not None:
        __utils__['versions.warn_until'](
            'Neon',
            'The \'image\' argument to docker.tag has been deprecated, '
            'please use \'repository\' instead.'
        )
        respository = image

    if not isinstance(repository, six.string_types):
        repository = six.text_type(repository)
    if not isinstance(tag, six.string_types):
        tag = six.text_type(tag)

    image_id = inspect_image(name)['Id']
    response = _client_wrapper('tag',
                               image_id,
                               repository=repository,
                               tag=tag,
                               force=force)
    _clear_context()
    # Only non-error return case is a True return, so just return the response
    return response


# Network Management
def networks(names=None, ids=None):
    '''
    .. versionchanged:: 2017.7.0
        The ``names`` and ``ids`` can be passed as a comma-separated list now,
        as well as a Python list.
    .. versionchanged:: Oxygen
        The ``Containers`` key for each network is no longer always empty.

    List existing networks

    names
        Filter by name

    ids
        Filter by id

    CLI Example:

    .. code-block:: bash

        salt myminion docker.networks names=network-web
        salt myminion docker.networks ids=1f9d2454d0872b68dd9e8744c6e7a4c66b86f10abaccc21e14f7f014f729b2bc
    '''
    if names is not None:
        names = __utils__['args.split_input'](names)
    if ids is not None:
        ids = __utils__['args.split_input'](ids)

    response = _client_wrapper('networks', names=names, ids=ids)
    # Work around https://github.com/docker/docker-py/issues/1775
    for idx, netinfo in enumerate(response):
        try:
            containers = inspect_network(netinfo['Id'])['Containers']
        except Exception:
            continue
        else:
            if containers:
                response[idx]['Containers'] = containers

    return response


def create_network(name,
                   skip_translate=None,
                   ignore_collisions=False,
                   validate_ip_addrs=True,
                   client_timeout=salt.utils.docker.CLIENT_TIMEOUT,
                   **kwargs):
    '''
    .. versionchanged:: Oxygen
        Support added for network configuration options other than ``driver``
        and ``driver_opts``, as well as IPAM configuration.

    Create a new network

    .. note::
        This function supports all arguments for network and IPAM pool
        configuration which are available for the release of docker-py
        installed on the minion. For that reason, the arguments described below
        in the :ref:`NETWORK CONFIGURATION ARGUMENTS
        <salt-modules-dockermod-create-network-netconf>` and :ref:`IP ADDRESS
        MANAGEMENT (IPAM) <salt-modules-dockermod-create-network-ipam>`
        sections may not accurately reflect what is available on the minion.
        The :py:func:`docker.get_client_args
        <salt.modules.dockermod.get_client_args>` function can be used to check
        the available arguments for the installed version of docker-py (they
        are found in the ``network_config`` and ``ipam_config`` sections of the
        return data), but Salt will not prevent a user from attempting to use
        an argument which is unsupported in the release of Docker which is
        installed. In those cases, network creation be attempted but will fail.

    name
        Network name

    skip_translate
        This function translates Salt CLI or SLS input into the format which
        docker-py expects. However, in the event that Salt's translation logic
        fails (due to potential changes in the Docker Remote API, or to bugs in
        the translation code), this argument can be used to exert granular
        control over which arguments are translated and which are not.

        Pass this argument as a comma-separated list (or Python list) of
        arguments, and translation for each passed argument name will be
        skipped. Alternatively, pass ``True`` and *all* translation will be
        skipped.

        Skipping tranlsation allows for arguments to be formatted directly in
        the format which docker-py expects. This allows for API changes and
        other issues to be more easily worked around. See the following links
        for more information:

        - docker-py `low-level API`_
        - `Docker Engine API`_

        .. versionadded:: Oxygen

    ignore_collisions : False
        Since many of docker-py's arguments differ in name from their CLI
        counterparts (with which most Docker users are more familiar), Salt
        detects usage of these and aliases them to the docker-py version of
        that argument. However, if both the alias and the docker-py version of
        the same argument (e.g. ``options`` and ``driver_opts``) are used, an error
        will be raised. Set this argument to ``True`` to suppress these errors
        and keep the docker-py version of the argument.

        .. versionadded:: Oxygen

    validate_ip_addrs : True
        For parameters which accept IP addresses as input, IP address
        validation will be performed. To disable, set this to ``False``

        .. note::
            When validating subnets, whether or not the IP portion of the
            subnet is a valid subnet boundary will not be checked. The IP will
            portion will be validated, and the subnet size will be checked to
            confirm it is a valid number (1-32 for IPv4, 1-128 for IPv6).

        .. versionadded:: Oxygen

    .. _salt-modules-dockermod-create-network-netconf:

    **NETWORK CONFIGURATION ARGUMENTS**

    driver
        Network driver

        Example: ``driver=macvlan``

    driver_opts (or *driver_opt*, or *options*)
        Options for the network driver. Either a dictionary of option names and
        values or a Python list of strings in the format ``varname=value``.

        Examples:

        - ``driver_opts='macvlan_mode=bridge,parent=eth0'``
        - ``driver_opts="['macvlan_mode=bridge', 'parent=eth0']"``
        - ``driver_opts="{'macvlan_mode': 'bridge', 'parent': 'eth0'}"``

    check_duplicate : True
        If ``True``, checks for networks with duplicate names. Since networks
        are primarily keyed based on a random ID and not on the name, and
        network name is strictly a user-friendly alias to the network which is
        uniquely identified using ID, there is no guaranteed way to check for
        duplicates. This option providess a best effort, checking for any
        networks which have the same name, but it is not guaranteed to catch
        all name collisions.

        Example: ``check_duplicate=False``

    internal : False
        If ``True``, restricts external access to the network

        Example: ``internal=True``

    labels
        Add metadata to the network. Labels can be set both with and without
        values:

        Examples (*with* values):

        - ``labels="label1=value1,label2=value2"``
        - ``labels="['label1=value1', 'label2=value2']"``
        - ``labels="{'label1': 'value1', 'label2': 'value2'}"``

        Examples (*without* values):

        - ``labels=label1,label2``
        - ``labels="['label1', 'label2']"``

    enable_ipv6 (or *ipv6*) : False
        Enable IPv6 on the network

        Example: ``enable_ipv6=True``

        .. note::
            While it should go without saying, this argument must be set to
            ``True`` to :ref:`configure an IPv6 subnet
            <salt-states-docker-network-present-ipam>`. Also, if this option is
            turned on without an IPv6 subnet explicitly configured, you will
            get an error unless you have set up a fixed IPv6 subnet. Consult
            the `Docker IPv6 docs`_ for information on how to do this.

    attachable : False
        If ``True``, and the network is in the global scope, non-service
        containers on worker nodes will be able to connect to the network.

        Example: ``attachable=True``

        .. note::
            While support for this option was added in API version 1.24, its
            value was not added to the inpsect results until API version 1.26.
            The version of Docker which is available for CentOS 7 runs API
            version 1.24, meaning that while Salt can pass this argument to the
            API, it has no way of knowing the value of this config option in an
            existing Docker network.

    scope
        Specify the network's scope (``local``, ``global`` or ``swarm``)

        Example: ``scope=local``

    ingress : False
        If ``True``, create an ingress network which provides the routing-mesh in
        swarm mode

        Example: ``ingress=True``

    .. _salt-modules-dockermod-create-network-ipam:

    **IP ADDRESS MANAGEMENT (IPAM)**

    This function supports networks with either IPv4, or both IPv4 and IPv6. If
    configuring IPv4, then you can pass the IPAM arguments as shown below, as
    individual arguments on the Salt CLI. However, if configuring IPv4 and
    IPv6, the arguments must be passed as a list of dictionaries, in the
    ``ipam_pools`` argument. See the **CLI Examples** below. `These docs`_ also
    have more information on these arguments.

    .. _`These docs`: http://docker-py.readthedocs.io/en/stable/api.html#docker.types.IPAMPool

    *IPAM ARGUMENTS*

    ipam_driver
        IPAM driver to use, if different from the default one

        Example: ``ipam_driver=foo``

    ipam_opts
        Options for the IPAM driver. Either a dictionary of option names
        and values or a Python list of strings in the format
        ``varname=value``.

        Examples:

        - ``ipam_opts='foo=bar,baz=qux'``
        - ``ipam_opts="['foo=bar', 'baz=quz']"``
        - ``ipam_opts="{'foo': 'bar', 'baz': 'qux'}"``

    *IPAM POOL ARGUMENTS*

    subnet
        Subnet in CIDR format that represents a network segment

        Example: ``subnet=192.168.50.0/25``

    iprange (or *ip_range*)
        Allocate container IP from a sub-range within the subnet

        Subnet in CIDR format that represents a network segment

        Example: ``iprange=192.168.50.64/26``

    gateway
        IPv4 gateway for the master subnet

        Example: ``gateway=192.168.50.1``

    aux_addresses (or *aux_address*)
        A dictionary of mapping container names to IP addresses which should be
        allocated for them should they connect to the network. Either a
        dictionary of option names and values or a Python list of strings in
        the format ``host=ipaddr``.

        Examples:

        - ``aux_addresses='foo.bar.tld=192.168.50.10,hello.world.tld=192.168.50.11'``
        - ``aux_addresses="['foo.bar.tld=192.168.50.10', 'hello.world.tld=192.168.50.11']"``
        - ``aux_addresses="{'foo.bar.tld': '192.168.50.10', 'hello.world.tld': '192.168.50.11'}"``


    CLI Examples:

    .. code-block:: bash

        salt myminion docker.create_network web_network driver=bridge
        # IPv4
        salt myminion docker.create_network macvlan_network driver=macvlan driver_opts="{'parent':'eth0'}" gateway=172.20.0.1 subnet=172.20.0.0/24
        # IPv4 and IPv6
        salt myminion docker.create_network mynet ipam_pools='[{"subnet": "10.0.0.0/24", "gateway": "10.0.0.1"}, {"subnet": "fe3f:2180:26:1::60/123", "gateway": "fe3f:2180:26:1::61"}]'
    '''
    kwargs = __utils__['docker.translate_input'](
        salt.utils.docker.translate.network,
        skip_translate=skip_translate,
        ignore_collisions=ignore_collisions,
        validate_ip_addrs=validate_ip_addrs,
        **__utils__['args.clean_kwargs'](**kwargs))

    if 'ipam' not in kwargs:
        ipam_kwargs = {}
        for key in [
                x for x in ['ipam_driver', 'ipam_opts']
                    + get_client_args('ipam_config')['ipam_config']
                if x in kwargs]:
            ipam_kwargs[key] = kwargs.pop(key)
        ipam_pools = kwargs.pop('ipam_pools', ())

        # Don't go through the work of building a config dict if no
        # IPAM-specific configuration was passed. Just create the network
        # without specifying IPAM configuration.
        if ipam_pools or ipam_kwargs:
            kwargs['ipam'] = __utils__['docker.create_ipam_config'](
                *ipam_pools,
                **ipam_kwargs)

    response = _client_wrapper('create_network', name, **kwargs)
    _clear_context()
    # Only non-error return case is a True return, so just return the response
    return response


def remove_network(network_id):
    '''
    Remove a network

    network_id
        Network name or ID

    CLI Examples:

    .. code-block:: bash

        salt myminion docker.remove_network mynet
        salt myminion docker.remove_network 1f9d2454d0872b68dd9e8744c6e7a4c66b86f10abaccc21e14f7f014f729b2bc
    '''
    response = _client_wrapper('remove_network', network_id)
    _clear_context()
    return True


def inspect_network(network_id):
    '''
    Inspect Network

    network_id
        ID of network

    CLI Example:

    .. code-block:: bash

        salt myminion docker.inspect_network 1f9d2454d0872b68dd9e8744c6e7a4c66b86f10abaccc21e14f7f014f729b2bc
    '''
    response = _client_wrapper('inspect_network', network_id)
    _clear_context()
    # Only non-error return case is a True return, so just return the response
    return response


def connect_container_to_network(container, net_id, **kwargs):
    '''
    .. versionadded:: 2015.8.3
    .. versionchanged:: 2017.7.0
        Support for ``ipv4_address`` argument added
    .. versionchanged:: Oxygen
        All arguments are now passed through to
        `connect_container_to_network()`_, allowing for any new arguments added
        to this function to be supported automagically.

    Connect container to network. See the `connect_container_to_network()`_
    docs for information on supported arguments.

    container
        Container name or ID

    net_id
        Network name or ID

    CLI Examples:

    .. code-block:: bash

        salt myminion docker.connect_container_to_network web-1 mynet
        salt myminion docker.connect_container_to_network web-1 mynet ipv4_address=10.20.0.10
        salt myminion docker.connect_container_to_network web-1 1f9d2454d0872b68dd9e8744c6e7a4c66b86f10abaccc21e14f7f014f729b2bc
    '''
    kwargs = __utils__['args.clean_kwargs'](**kwargs)
    network_id = kwargs.pop('network_id', None)
    if network_id is not None:
        __utils__['versions.warn_until'](
            'Neon',
            'The \'network_id\' argument to docker.build has been deprecated, '
            'please use \'net_id\' instead.'
        )
        net_id = network_id

    log.debug(
        'Connecting container \'%s\' to network \'%s\' with the following '
        'configuration: %s', container, net_id, kwargs
    )
    response = _client_wrapper('connect_container_to_network',
                               container,
                               net_id,
                               **kwargs)
    log.debug(
        'Successfully connected container \'%s\' to network \'%s\'',
        container, network_id
    )
    _clear_context()
    return True


def disconnect_container_from_network(container, network_id):
    '''
    .. versionadded:: 2015.8.3

    Disconnect container from network

    container
        Container name or ID

    network_id
        Network name or ID

    CLI Examples:

    .. code-block:: bash

        salt myminion docker.disconnect_container_from_network web-1 mynet
        salt myminion docker.disconnect_container_from_network web-1 1f9d2454d0872b68dd9e8744c6e7a4c66b86f10abaccc21e14f7f014f729b2bc
    '''
    log.debug(
        'Disconnecting container \'%s\' from network \'%s\'',
        container, network_id
    )
    response = _client_wrapper('disconnect_container_from_network',
                               container,
                               network_id)
    log.debug(
        'Successfully disconnected container \'%s\' from network \'%s\'',
        container, network_id
    )
    _clear_context()
    return True


def disconnect_all_containers_from_network(network_id):
    '''
    .. versionadded:: Oxygen

    Runs :py:func:`docker.disconnect_container_from_network
    <salt.modules.dockermod.disconnect_container_from_network>` on all
    containers connected to the specified network, and returns the names of all
    containers that were disconnected.

    network_id
        Network name or ID

    CLI Examples:

    .. code-block:: bash

        salt myminion docker.disconnect_all_containers_from_network mynet
        salt myminion docker.disconnect_all_containers_from_network 1f9d2454d0872b68dd9e8744c6e7a4c66b86f10abaccc21e14f7f014f729b2bc
    '''
    connected_containers = connected(network_id)
    ret = []
    failed = []
    for cname in connected_containers:
        try:
            disconnect_container_from_network(cname, network_id)
            ret.append(cname)
        except CommandExecutionError as exc:
            msg = exc.__str__()
            if '404' not in msg:
                # If 404 was in the error, then the container no longer exists,
                # so to avoid a race condition we won't consider 404 errors to
                # men that removal failed.
                failed.append(msg)
    if failed:
        raise CommandExecutionError(
            'One or more containers failed to be removed',
            info={'removed': ret, 'errors': failed}
        )
    return ret


# Volume Management
def volumes(filters=None):
    '''
    List existing volumes

    .. versionadded:: 2015.8.4

    filters
      There is one available filter: dangling=true

    CLI Example:

    .. code-block:: bash

        salt myminion docker.volumes filters="{'dangling': True}"
    '''
    response = _client_wrapper('volumes', filters=filters)
    # Only non-error return case is a True return, so just return the response
    return response


def create_volume(name, driver=None, driver_opts=None):
    '''
    Create a new volume

    .. versionadded:: 2015.8.4

    name
        name of volume

    driver
        Driver of the volume

    driver_opts
        Options for the driver volume

    CLI Example:

    .. code-block:: bash

        salt myminion docker.create_volume my_volume driver=local
    '''
    response = _client_wrapper('create_volume', name, driver=driver,
                               driver_opts=driver_opts)
    _clear_context()
    # Only non-error return case is a True return, so just return the response
    return response


def remove_volume(name):
    '''
    Remove a volume

    .. versionadded:: 2015.8.4

    name
        Name of volume

    CLI Example:

    .. code-block:: bash

        salt myminion docker.remove_volume my_volume
    '''
    response = _client_wrapper('remove_volume', name)
    _clear_context()
    return True


def inspect_volume(name):
    '''
    Inspect Volume

    .. versionadded:: 2015.8.4

    name
      Name of volume

    CLI Example:

    .. code-block:: bash

        salt myminion docker.inspect_volume my_volume
    '''
    response = _client_wrapper('inspect_volume', name)
    _clear_context()
    # Only non-error return case is a True return, so just return the response
    return response


# Functions to manage container state
@_refresh_mine_cache
def kill(name):
    '''
    Kill all processes in a running container instead of performing a graceful
    shutdown

    name
        Container name or ID

    **RETURN DATA**

    A dictionary will be returned, containing the following keys:

    - ``status`` - A dictionary showing the prior state of the container as
      well as the new state
    - ``result`` - A boolean noting whether or not the action was successful
    - ``comment`` - Only present if the container cannot be killed


    CLI Example:

    .. code-block:: bash

        salt myminion docker.kill mycontainer
    '''
    return _change_state(name, 'kill', 'stopped')


@_refresh_mine_cache
def pause(name):
    '''
    Pauses a container

    name
        Container name or ID


    **RETURN DATA**

    A dictionary will be returned, containing the following keys:

    - ``status`` - A dictionary showing the prior state of the container as
      well as the new state
    - ``result`` - A boolean noting whether or not the action was successful
    - ``comment`` - Only present if the container cannot be paused


    CLI Example:

    .. code-block:: bash

        salt myminion docker.pause mycontainer
    '''
    orig_state = state(name)
    if orig_state == 'stopped':
        return {'result': False,
                'state': {'old': orig_state, 'new': orig_state},
                'comment': ('Container \'{0}\' is stopped, cannot pause'
                            .format(name))}
    return _change_state(name, 'pause', 'paused')

freeze = salt.utils.functools.alias_function(pause, 'freeze')


def restart(name, timeout=10):
    '''
    Restarts a container

    name
        Container name or ID

    timeout : 10
        Timeout in seconds after which the container will be killed (if it has
        not yet gracefully shut down)


    **RETURN DATA**

    A dictionary will be returned, containing the following keys:

    - ``status`` - A dictionary showing the prior state of the container as
      well as the new state
    - ``result`` - A boolean noting whether or not the action was successful
    - ``restarted`` - If restart was successful, this key will be present and
      will be set to ``True``.


    CLI Examples:

    .. code-block:: bash

        salt myminion docker.restart mycontainer
        salt myminion docker.restart mycontainer timeout=20
    '''
    ret = _change_state(name, 'restart', 'running', timeout=timeout)
    if ret['result']:
        ret['restarted'] = True
    return ret


@_refresh_mine_cache
def signal_(name, signal):
    '''
    Send a signal to a container. Signals can be either strings or numbers, and
    are defined in the **Standard Signals** section of the ``signal(7)``
    manpage. Run ``man 7 signal`` on a Linux host to browse this manpage.

    name
        Container name or ID

    signal
        Signal to send to container

    **RETURN DATA**

    If the signal was successfully sent, ``True`` will be returned. Otherwise,
    an error will be raised.

    CLI Example:

    .. code-block:: bash

        salt myminion docker.signal mycontainer SIGHUP
    '''
    _client_wrapper('kill', name, signal=signal)
    return True


@_refresh_mine_cache
def start_(name):
    '''
    Start a container

    name
        Container name or ID

    **RETURN DATA**

    A dictionary will be returned, containing the following keys:

    - ``status`` - A dictionary showing the prior state of the container as
      well as the new state
    - ``result`` - A boolean noting whether or not the action was successful
    - ``comment`` - Only present if the container cannot be started


    CLI Example:

    .. code-block:: bash

        salt myminion docker.start mycontainer
    '''
    orig_state = state(name)
    if orig_state == 'paused':
        return {'result': False,
                'state': {'old': orig_state, 'new': orig_state},
                'comment': ('Container \'{0}\' is paused, cannot start'
                            .format(name))}

    return _change_state(name, 'start', 'running')


@_refresh_mine_cache
def stop(name, timeout=None, **kwargs):
    '''
    Stops a running container

    name
        Container name or ID

    unpause : False
        If ``True`` and the container is paused, it will be unpaused before
        attempting to stop the container.

    timeout
        Timeout in seconds after which the container will be killed (if it has
        not yet gracefully shut down)

        .. versionchanged:: 2017.7.0
            If this argument is not passed, then the container's configuration
            will be checked. If the container was created using the
            ``stop_timeout`` argument, then the configured timeout will be
            used, otherwise the timeout will be 10 seconds.

    **RETURN DATA**

    A dictionary will be returned, containing the following keys:

    - ``status`` - A dictionary showing the prior state of the container as
      well as the new state
    - ``result`` - A boolean noting whether or not the action was successful
    - ``comment`` - Only present if the container can not be stopped


    CLI Examples:

    .. code-block:: bash

        salt myminion docker.stop mycontainer
        salt myminion docker.stop mycontainer unpause=True
        salt myminion docker.stop mycontainer timeout=20
    '''
    if timeout is None:
        try:
            # Get timeout from container config
            timeout = inspect_container(name)['Config']['StopTimeout']
        except KeyError:
            # Fall back to a global default defined in salt.utils.docker
            timeout = salt.utils.docker.SHUTDOWN_TIMEOUT

    orig_state = state(name)
    if orig_state == 'paused':
        if kwargs.get('unpause', False):
            unpause_result = _change_state(name, 'unpause', 'running')
            if unpause_result['result'] is False:
                unpause_result['comment'] = (
                    'Failed to unpause container \'{0}\''.format(name)
                )
                return unpause_result
        else:
            return {'result': False,
                    'state': {'old': orig_state, 'new': orig_state},
                    'comment': ('Container \'{0}\' is paused, run with '
                                'unpause=True to unpause before stopping'
                                .format(name))}
    ret = _change_state(name, 'stop', 'stopped', timeout=timeout)
    ret['state']['old'] = orig_state
    return ret


@_refresh_mine_cache
def unpause(name):
    '''
    Unpauses a container

    name
        Container name or ID


    **RETURN DATA**

    A dictionary will be returned, containing the following keys:

    - ``status`` - A dictionary showing the prior state of the container as
      well as the new state
    - ``result`` - A boolean noting whether or not the action was successful
    - ``comment`` - Only present if the container can not be unpaused


    CLI Example:

    .. code-block:: bash

        salt myminion docker.pause mycontainer
    '''
    orig_state = state(name)
    if orig_state == 'stopped':
        return {'result': False,
                'state': {'old': orig_state, 'new': orig_state},
                'comment': ('Container \'{0}\' is stopped, cannot unpause'
                            .format(name))}
    return _change_state(name, 'unpause', 'running')

unfreeze = salt.utils.functools.alias_function(unpause, 'unfreeze')


def wait(name, ignore_already_stopped=False, fail_on_exit_status=False):
    '''
    Wait for the container to exit gracefully, and return its exit code

    .. note::

        This function will block until the container is stopped.

    name
        Container name or ID

    ignore_already_stopped
        Boolean flag that prevents execution to fail, if a container
        is already stopped.

    fail_on_exit_status
        Boolean flag to report execution as failure if ``exit_status``
        is different than 0.

    **RETURN DATA**

    A dictionary will be returned, containing the following keys:

    - ``status`` - A dictionary showing the prior state of the container as
      well as the new state
    - ``result`` - A boolean noting whether or not the action was successful
    - ``exit_status`` - Exit status for the container
    - ``comment`` - Only present if the container is already stopped


    CLI Example:

    .. code-block:: bash

        salt myminion docker.wait mycontainer
    '''
    try:
        pre = state(name)
    except CommandExecutionError:
        # Container doesn't exist anymore
        return {'result': ignore_already_stopped,
                'comment': 'Container \'{0}\' absent'.format(name)}
    already_stopped = pre == 'stopped'
    response = _client_wrapper('wait', name)
    _clear_context()
    try:
        post = state(name)
    except CommandExecutionError:
        # Container doesn't exist anymore
        post = None

    if already_stopped:
        success = ignore_already_stopped
    elif post == 'stopped':
        success = True
    else:
        success = False

    result = {'result': success,
              'state': {'old': pre, 'new': post},
              'exit_status': response}
    if already_stopped:
        result['comment'] = 'Container \'{0}\' already stopped'.format(name)
    if fail_on_exit_status and result['result']:
        result['result'] = result['exit_status'] == 0
    return result


# Functions to run commands inside containers
@_refresh_mine_cache
def _run(name,
         cmd,
         exec_driver=None,
         output=None,
         stdin=None,
         python_shell=True,
         output_loglevel='debug',
         ignore_retcode=False,
         use_vt=False,
         keep_env=None):
    '''
    Common logic for docker.run functions
    '''
    if exec_driver is None:
        exec_driver = _get_exec_driver()
    ret = __salt__['container_resource.run'](
        name,
        cmd,
        container_type=__virtualname__,
        exec_driver=exec_driver,
        output=output,
        stdin=stdin,
        python_shell=python_shell,
        output_loglevel=output_loglevel,
        ignore_retcode=ignore_retcode,
        use_vt=use_vt,
        keep_env=keep_env)

    if output in (None, 'all'):
        return ret
    else:
        return ret[output]


@_refresh_mine_cache
def _script(name,
            source,
            saltenv='base',
            args=None,
            template=None,
            exec_driver=None,
            stdin=None,
            python_shell=True,
            output_loglevel='debug',
            ignore_retcode=False,
            use_vt=False,
            keep_env=None):
    '''
    Common logic to run a script on a container
    '''
    def _cleanup_tempfile(path):
        '''
        Remove the tempfile allocated for the script
        '''
        try:
            os.remove(path)
        except (IOError, OSError) as exc:
            log.error(
                'cmd.script: Unable to clean tempfile \'%s\': %s',
                path, exc
            )

    path = __utils__['files.mkstemp'](dir='/tmp',
                                      prefix='salt',
                                      suffix=os.path.splitext(source)[1])
    if template:
        fn_ = __salt__['cp.get_template'](source, path, template, saltenv)
        if not fn_:
            _cleanup_tempfile(path)
            return {'pid': 0,
                    'retcode': 1,
                    'stdout': '',
                    'stderr': '',
                    'cache_error': True}
    else:
        fn_ = __salt__['cp.cache_file'](source, saltenv)
        if not fn_:
            _cleanup_tempfile(path)
            return {'pid': 0,
                    'retcode': 1,
                    'stdout': '',
                    'stderr': '',
                    'cache_error': True}
        shutil.copyfile(fn_, path)

    if exec_driver is None:
        exec_driver = _get_exec_driver()

    copy_to(name, path, path, exec_driver=exec_driver)
    run(name, 'chmod 700 ' + path)

    ret = run_all(
        name,
        path + ' ' + six.text_type(args) if args else path,
        exec_driver=exec_driver,
        stdin=stdin,
        python_shell=python_shell,
        output_loglevel=output_loglevel,
        ignore_retcode=ignore_retcode,
        use_vt=use_vt,
        keep_env=keep_env)
    _cleanup_tempfile(path)
    run(name, 'rm ' + path)
    return ret


def retcode(name,
            cmd,
            exec_driver=None,
            stdin=None,
            python_shell=True,
            output_loglevel='debug',
            use_vt=False,
            ignore_retcode=False,
            keep_env=None):
    '''
    Run :py:func:`cmd.retcode <salt.modules.cmdmod.retcode>` within a container

    name
        Container name or ID in which to run the command

    cmd
        Command to run

    exec_driver : None
        If not passed, the execution driver will be detected as described
        :ref:`above <docker-execution-driver>`.

    stdin : None
        Standard input to be used for the command

    output_loglevel : debug
        Level at which to log the output from the command. Set to ``quiet`` to
        suppress logging.

    use_vt : False
        Use SaltStack's utils.vt to stream output to console.

    keep_env : None
        If not passed, only a sane default PATH environment variable will be
        set. If ``True``, all environment variables from the container's host
        will be kept. Otherwise, a comma-separated list (or Python list) of
        environment variable names can be passed, and those environment
        variables will be kept.

    CLI Example:

    .. code-block:: bash

        salt myminion docker.retcode mycontainer 'ls -l /etc'
    '''
    return _run(name,
                cmd,
                exec_driver=exec_driver,
                output='retcode',
                stdin=stdin,
                python_shell=python_shell,
                output_loglevel=output_loglevel,
                use_vt=use_vt,
                ignore_retcode=ignore_retcode,
                keep_env=keep_env)


def run(name,
        cmd,
        exec_driver=None,
        stdin=None,
        python_shell=True,
        output_loglevel='debug',
        use_vt=False,
        ignore_retcode=False,
        keep_env=None):
    '''
    Run :py:func:`cmd.run <salt.modules.cmdmod.run>` within a container

    name
        Container name or ID in which to run the command

    cmd
        Command to run

    exec_driver : None
        If not passed, the execution driver will be detected as described
        :ref:`above <docker-execution-driver>`.

    stdin : None
        Standard input to be used for the command

    output_loglevel : debug
        Level at which to log the output from the command. Set to ``quiet`` to
        suppress logging.

    use_vt : False
        Use SaltStack's utils.vt to stream output to console.

    keep_env : None
        If not passed, only a sane default PATH environment variable will be
        set. If ``True``, all environment variables from the container's host
        will be kept. Otherwise, a comma-separated list (or Python list) of
        environment variable names can be passed, and those environment
        variables will be kept.

    CLI Example:

    .. code-block:: bash

        salt myminion docker.run mycontainer 'ls -l /etc'
    '''
    return _run(name,
                cmd,
                exec_driver=exec_driver,
                output=None,
                stdin=stdin,
                python_shell=python_shell,
                output_loglevel=output_loglevel,
                use_vt=use_vt,
                ignore_retcode=ignore_retcode,
                keep_env=keep_env)


def run_all(name,
            cmd,
            exec_driver=None,
            stdin=None,
            python_shell=True,
            output_loglevel='debug',
            use_vt=False,
            ignore_retcode=False,
            keep_env=None):
    '''
    Run :py:func:`cmd.run_all <salt.modules.cmdmod.run_all>` within a container

    .. note::

        While the command is run within the container, it is initiated from the
        host. Therefore, the PID in the return dict is from the host, not from
        the container.

    name
        Container name or ID in which to run the command

    cmd
        Command to run

    exec_driver : None
        If not passed, the execution driver will be detected as described
        :ref:`above <docker-execution-driver>`.

    stdin : None
        Standard input to be used for the command

    output_loglevel : debug
        Level at which to log the output from the command. Set to ``quiet`` to
        suppress logging.

    use_vt : False
        Use SaltStack's utils.vt to stream output to console.

    keep_env : None
        If not passed, only a sane default PATH environment variable will be
        set. If ``True``, all environment variables from the container's host
        will be kept. Otherwise, a comma-separated list (or Python list) of
        environment variable names can be passed, and those environment
        variables will be kept.

    CLI Example:

    .. code-block:: bash

        salt myminion docker.run_all mycontainer 'ls -l /etc'
    '''
    return _run(name,
                cmd,
                exec_driver=exec_driver,
                output='all',
                stdin=stdin,
                python_shell=python_shell,
                output_loglevel=output_loglevel,
                use_vt=use_vt,
                ignore_retcode=ignore_retcode,
                keep_env=keep_env)


def run_stderr(name,
               cmd,
               exec_driver=None,
               stdin=None,
               python_shell=True,
               output_loglevel='debug',
               use_vt=False,
               ignore_retcode=False,
               keep_env=None):
    '''
    Run :py:func:`cmd.run_stderr <salt.modules.cmdmod.run_stderr>` within a
    container

    name
        Container name or ID in which to run the command

    cmd
        Command to run

    exec_driver : None
        If not passed, the execution driver will be detected as described
        :ref:`above <docker-execution-driver>`.

    stdin : None
        Standard input to be used for the command

    output_loglevel : debug
        Level at which to log the output from the command. Set to ``quiet`` to
        suppress logging.

    use_vt : False
        Use SaltStack's utils.vt to stream output to console.

    keep_env : None
        If not passed, only a sane default PATH environment variable will be
        set. If ``True``, all environment variables from the container's host
        will be kept. Otherwise, a comma-separated list (or Python list) of
        environment variable names can be passed, and those environment
        variables will be kept.

    CLI Example:

    .. code-block:: bash

        salt myminion docker.run_stderr mycontainer 'ls -l /etc'
    '''
    return _run(name,
                cmd,
                exec_driver=exec_driver,
                output='stderr',
                stdin=stdin,
                python_shell=python_shell,
                output_loglevel=output_loglevel,
                use_vt=use_vt,
                ignore_retcode=ignore_retcode,
                keep_env=keep_env)


def run_stdout(name,
               cmd,
               exec_driver=None,
               stdin=None,
               python_shell=True,
               output_loglevel='debug',
               use_vt=False,
               ignore_retcode=False,
               keep_env=None):
    '''
    Run :py:func:`cmd.run_stdout <salt.modules.cmdmod.run_stdout>` within a
    container

    name
        Container name or ID in which to run the command

    cmd
        Command to run

    exec_driver : None
        If not passed, the execution driver will be detected as described
        :ref:`above <docker-execution-driver>`.

    stdin : None
        Standard input to be used for the command

    output_loglevel : debug
        Level at which to log the output from the command. Set to ``quiet`` to
        suppress logging.

    use_vt : False
        Use SaltStack's utils.vt to stream output to console.

    keep_env : None
        If not passed, only a sane default PATH environment variable will be
        set. If ``True``, all environment variables from the container's host
        will be kept. Otherwise, a comma-separated list (or Python list) of
        environment variable names can be passed, and those environment
        variables will be kept.

    CLI Example:

    .. code-block:: bash

        salt myminion docker.run_stdout mycontainer 'ls -l /etc'
    '''
    return _run(name,
                cmd,
                exec_driver=exec_driver,
                output='stdout',
                stdin=stdin,
                python_shell=python_shell,
                output_loglevel=output_loglevel,
                use_vt=use_vt,
                ignore_retcode=ignore_retcode,
                keep_env=keep_env)


def script(name,
           source,
           saltenv='base',
           args=None,
           template=None,
           exec_driver=None,
           stdin=None,
           python_shell=True,
           output_loglevel='debug',
           ignore_retcode=False,
           use_vt=False,
           keep_env=None):
    '''
    Run :py:func:`cmd.script <salt.modules.cmdmod.script>` within a container

    .. note::

        While the command is run within the container, it is initiated from the
        host. Therefore, the PID in the return dict is from the host, not from
        the container.

    name
        Container name or ID

    source
        Path to the script. Can be a local path on the Minion or a remote file
        from the Salt fileserver.

    args
        A string containing additional command-line options to pass to the
        script.

    template : None
        Templating engine to use on the script before running.

    exec_driver : None
        If not passed, the execution driver will be detected as described
        :ref:`above <docker-execution-driver>`.

    stdin : None
        Standard input to be used for the script

    output_loglevel : debug
        Level at which to log the output from the script. Set to ``quiet`` to
        suppress logging.

    use_vt : False
        Use SaltStack's utils.vt to stream output to console.

    keep_env : None
        If not passed, only a sane default PATH environment variable will be
        set. If ``True``, all environment variables from the container's host
        will be kept. Otherwise, a comma-separated list (or Python list) of
        environment variable names can be passed, and those environment
        variables will be kept.

    CLI Example:

    .. code-block:: bash

        salt myminion docker.script mycontainer salt://docker_script.py
        salt myminion docker.script mycontainer salt://scripts/runme.sh 'arg1 arg2 "arg 3"'
        salt myminion docker.script mycontainer salt://scripts/runme.sh stdin='one\\ntwo\\nthree\\nfour\\nfive\\n' output_loglevel=quiet
    '''
    return _script(name,
                   source,
                   saltenv=saltenv,
                   args=args,
                   template=template,
                   exec_driver=exec_driver,
                   stdin=stdin,
                   python_shell=python_shell,
                   output_loglevel=output_loglevel,
                   ignore_retcode=ignore_retcode,
                   use_vt=use_vt,
                   keep_env=keep_env)


def script_retcode(name,
                   source,
                   saltenv='base',
                   args=None,
                   template=None,
                   exec_driver=None,
                   stdin=None,
                   python_shell=True,
                   output_loglevel='debug',
                   ignore_retcode=False,
                   use_vt=False,
                   keep_env=None):
    '''
    Run :py:func:`cmd.script_retcode <salt.modules.cmdmod.script_retcode>`
    within a container

    name
        Container name or ID

    source
        Path to the script. Can be a local path on the Minion or a remote file
        from the Salt fileserver.

    args
        A string containing additional command-line options to pass to the
        script.

    template : None
        Templating engine to use on the script before running.

    exec_driver : None
        If not passed, the execution driver will be detected as described
        :ref:`above <docker-execution-driver>`.

    stdin : None
        Standard input to be used for the script

    output_loglevel : debug
        Level at which to log the output from the script. Set to ``quiet`` to
        suppress logging.

    use_vt : False
        Use SaltStack's utils.vt to stream output to console.

    keep_env : None
        If not passed, only a sane default PATH environment variable will be
        set. If ``True``, all environment variables from the container's host
        will be kept. Otherwise, a comma-separated list (or Python list) of
        environment variable names can be passed, and those environment
        variables will be kept.

    CLI Example:

    .. code-block:: bash

        salt myminion docker.script_retcode mycontainer salt://docker_script.py
        salt myminion docker.script_retcode mycontainer salt://scripts/runme.sh 'arg1 arg2 "arg 3"'
        salt myminion docker.script_retcode mycontainer salt://scripts/runme.sh stdin='one\\ntwo\\nthree\\nfour\\nfive\\n' output_loglevel=quiet
    '''
    return _script(name,
                   source,
                   saltenv=saltenv,
                   args=args,
                   template=template,
                   exec_driver=exec_driver,
                   stdin=stdin,
                   python_shell=python_shell,
                   output_loglevel=output_loglevel,
                   ignore_retcode=ignore_retcode,
                   use_vt=use_vt,
                   keep_env=keep_env)['retcode']


def _mk_fileclient():
    '''
    Create a file client and add it to the context.
    '''
    if 'cp.fileclient' not in __context__:
        __context__['cp.fileclient'] = salt.fileclient.get_file_client(__opts__)


def _generate_tmp_path():
    return os.path.join(
        '/tmp',
        'salt.docker.{0}'.format(uuid.uuid4().hex[:6]))


def _prepare_trans_tar(name, sls_opts, mods=None, pillar=None):
    '''
    Prepares a self contained tarball that has the state
    to be applied in the container
    '''
    chunks = _compile_state(sls_opts, mods)
    # reuse it from salt.ssh, however this function should
    # be somewhere else
    refs = salt.client.ssh.state.lowstate_file_refs(chunks)
    _mk_fileclient()
    trans_tar = salt.client.ssh.state.prep_trans_tar(
        sls_opts,
        __context__['cp.fileclient'],
        chunks, refs, pillar, name)
    return trans_tar


def _compile_state(sls_opts, mods=None):
    '''
    Generates the chunks of lowdata from the list of modules
    '''
    st_ = HighState(sls_opts)

    high_data, errors = st_.render_highstate({sls_opts['saltenv']: mods})
    high_data, ext_errors = st_.state.reconcile_extend(high_data)
    errors += ext_errors
    errors += st_.state.verify_high(high_data)
    if errors:
        return errors

    high_data, req_in_errors = st_.state.requisite_in(high_data)
    errors += req_in_errors
    high_data = st_.state.apply_exclude(high_data)
    # Verify that the high data is structurally sound
    if errors:
        return errors

    # Compile and verify the raw chunks
    return st_.state.compile_high_data(high_data)


def call(name, function, *args, **kwargs):
    '''
    Executes a Salt function inside a running container

    .. versionadded:: 2016.11.0

    The container does not need to have Salt installed, but Python is required.

    name
        Container name or ID

    function
        Salt execution module function

    CLI Example:

    .. code-block:: bash

        salt myminion docker.call test.ping
        salt myminion test.arg arg1 arg2 key1=val1
        salt myminion dockerng.call compassionate_mirzakhani test.arg arg1 arg2 key1=val1

    '''
    # where to put the salt-thin
    thin_dest_path = _generate_tmp_path()
    mkdirp_thin_argv = ['mkdir', '-p', thin_dest_path]

    # make thin_dest_path in the container
    ret = run_all(name, subprocess.list2cmdline(mkdirp_thin_argv))
    if ret['retcode'] != 0:
        return {'result': False, 'comment': ret['stderr']}

    if function is None:
        raise CommandExecutionError('Missing function parameter')

    # move salt into the container
    thin_path = __utils__['thin.gen_thin'](
        __opts__['cachedir'],
        extra_mods=__salt__['config.option']("thin_extra_mods", ''),
        so_mods=__salt__['config.option']("thin_so_mods", '')
    )
    ret = copy_to(name, thin_path, os.path.join(thin_dest_path, os.path.basename(thin_path)))

    # untar archive
    untar_cmd = ["python", "-c", (
                     "import tarfile; "
                     "tarfile.open(\"{0}/{1}\").extractall(path=\"{0}\")"
                 ).format(thin_dest_path, os.path.basename(thin_path))]
    ret = run_all(name, subprocess.list2cmdline(untar_cmd))
    if ret['retcode'] != 0:
        return {'result': False, 'comment': ret['stderr']}

    try:
        salt_argv = [
            'python',
            os.path.join(thin_dest_path, 'salt-call'),
            '--metadata',
            '--local',
            '--log-file', os.path.join(thin_dest_path, 'log'),
            '--cachedir', os.path.join(thin_dest_path, 'cache'),
            '--out', 'json',
            '-l', 'quiet',
            '--',
            function
        ] + list(args) + ['{0}={1}'.format(key, value) for (key, value) in kwargs.items() if not key.startswith('__')]

        ret = run_all(name, subprocess.list2cmdline(map(str, salt_argv)))
        # python not found
        if ret['retcode'] != 0:
            raise CommandExecutionError(ret['stderr'])

        # process "real" result in stdout
        try:
            data = __utils__['json.find_json'](ret['stdout'])
            local = data.get('local', data)
            if isinstance(local, dict):
                if 'retcode' in local:
                    __context__['retcode'] = local['retcode']
            return local.get('return', data)
        except ValueError:
            return {'result': False,
                    'comment': 'Can\'t parse container command output'}
    finally:
        # delete the thin dir so that it does not end in the image
        rm_thin_argv = ['rm', '-rf', thin_dest_path]
        run_all(name, subprocess.list2cmdline(rm_thin_argv))


def sls(name, mods=None, **kwargs):
    '''
    Apply the states defined by the specified SLS modules to the running
    container

    .. versionadded:: 2016.11.0

    The container does not need to have Salt installed, but Python is required.

    name
        Container name or ID

    mods : None
        A string containing comma-separated list of SLS with defined states to
        apply to the container.

    saltenv : base
        Specify the environment from which to retrieve the SLS indicated by the
        `mods` parameter.

    pillarenv
        Specify a Pillar environment to be used when applying states. This
        can also be set in the minion config file using the
        :conf_minion:`pillarenv` option. When neither the
        :conf_minion:`pillarenv` minion config option nor this CLI argument is
        used, all Pillar environments will be merged together.

        .. versionadded:: Oxygen

    pillar
        Custom Pillar values, passed as a dictionary of key-value pairs

        .. note::
            Values passed this way will override Pillar values set via
            ``pillar_roots`` or an external Pillar source.

        .. versionadded:: Oxygen

    CLI Example:

    .. code-block:: bash

        salt myminion docker.sls compassionate_mirzakhani mods=rails,web

    '''
    mods = [item.strip() for item in mods.split(',')] if mods else []

    # Figure out the saltenv/pillarenv to use
    pillar_override = kwargs.pop('pillar', None)
    if 'saltenv' not in kwargs:
        kwargs['saltenv'] = 'base'
    sls_opts = __utils__['state.get_sls_opts'](__opts__, **kwargs)

    # gather grains from the container
    grains = call(name, 'grains.items')

    # compile pillar with container grains
    pillar = salt.pillar.get_pillar(
        __opts__,
        grains,
        __opts__['id'],
        pillar_override=pillar_override,
        pillarenv=sls_opts['pillarenv']).compile_pillar()
    if pillar_override and isinstance(pillar_override, dict):
        pillar.update(pillar_override)

    trans_tar = _prepare_trans_tar(
        name,
        sls_opts,
        mods=mods,
        pillar=pillar)

    # where to put the salt trans tar
    trans_dest_path = _generate_tmp_path()
    mkdirp_trans_argv = ['mkdir', '-p', trans_dest_path]
    # put_archive requires the path to exist
    ret = run_all(name, subprocess.list2cmdline(mkdirp_trans_argv))
    if ret['retcode'] != 0:
        return {'result': False, 'comment': ret['stderr']}

    ret = None
    try:
        trans_tar_sha256 = __utils__['hashutils.get_hash'](trans_tar, 'sha256')
        copy_to(name,
                trans_tar,
                os.path.join(trans_dest_path, 'salt_state.tgz'),
                exec_driver=_get_exec_driver(),
                overwrite=True)

        # Now execute the state into the container
        ret = call(name,
                   'state.pkg',
                   os.path.join(trans_dest_path, 'salt_state.tgz'),
                   trans_tar_sha256,
                   'sha256')
    finally:
        # delete the trans dir so that it does not end in the image
        rm_trans_argv = ['rm', '-rf', trans_dest_path]
        run_all(name, subprocess.list2cmdline(rm_trans_argv))
        # delete the local version of the trans tar
        try:
            os.remove(trans_tar)
        except (IOError, OSError) as exc:
            log.error(
                'docker.sls: Unable to remove state tarball \'%s\': %s',
                trans_tar, exc
            )
    if not isinstance(ret, dict):
        __context__['retcode'] = 1
    elif not __utils__['state.check_result'](ret):
        __context__['retcode'] = 2
    else:
        __context__['retcode'] = 0
    return ret


def sls_build(repository,
              tag='latest',
              base='opensuse/python',
              mods=None,
              dryrun=False,
              **kwargs):
    '''
    .. versionchanged:: Oxygen
        The repository and tag must now be passed separately using the
        ``repository`` and ``tag`` arguments, rather than together in the (now
        deprecated) ``image`` argument.

    Build a Docker image using the specified SLS modules on top of base image

    .. versionadded:: 2016.11.0

    The base image does not need to have Salt installed, but Python is required.

    repository
        Repository name for the image to be built

        .. versionadded:: Oxygen

    tag : latest
        Tag name for the image to be built

        .. versionadded:: Oxygen

    name
        .. deprecated:: Oxygen
            Use both ``repository`` and ``tag`` instead

    base : opensuse/python
        Name or ID of the base image

    mods
        A string containing comma-separated list of SLS with defined states to
        apply to the base image.

    saltenv : base
        Specify the environment from which to retrieve the SLS indicated by the
        `mods` parameter.

    pillarenv
        Specify a Pillar environment to be used when applying states. This
        can also be set in the minion config file using the
        :conf_minion:`pillarenv` option. When neither the
        :conf_minion:`pillarenv` minion config option nor this CLI argument is
        used, all Pillar environments will be merged together.

        .. versionadded:: Oxygen

    pillar
        Custom Pillar values, passed as a dictionary of key-value pairs

        .. note::
            Values passed this way will override Pillar values set via
            ``pillar_roots`` or an external Pillar source.

        .. versionadded:: Oxygen

    dryrun: False
        when set to True the container will not be commited at the end of
        the build. The dryrun succeed also when the state contains errors.

    **RETURN DATA**

    A dictionary with the ID of the new container. In case of a dryrun,
    the state result is returned and the container gets removed.

    CLI Example:

    .. code-block:: bash

        salt myminion docker.sls_build imgname base=mybase mods=rails,web

    '''
    name = kwargs.pop('name', None)
    if name is not None:
        __utils__['versions.warn_until'](
            'Neon',
            'The \'name\' argument to docker.sls_build has been deprecated, '
            'please use \'repository\' instead.'
        )
        respository = name

    create_kwargs = __utils__['args.clean_kwargs'](**copy.deepcopy(kwargs))
    for key in ('image', 'name', 'cmd', 'interactive', 'tty'):
        try:
            del create_kwargs[key]
        except KeyError:
            pass

    # start a new container
    ret = create(image=base,
                 cmd='sleep infinity',
                 interactive=True,
                 tty=True,
                 **create_kwargs)
    id_ = ret['Id']
    try:
        start_(id_)

        # Now execute the state into the container
        ret = sls(id_, mods, **kwargs)
        # fail if the state was not successful
        if not dryrun and not __utils__['state.check_result'](ret):
            raise CommandExecutionError(ret)
        if dryrun is False:
            ret = commit(id_, repository, tag=tag)
    finally:
        stop(id_)
        rm_(id_)
    return ret<|MERGE_RESOLUTION|>--- conflicted
+++ resolved
@@ -244,12 +244,7 @@
     HAS_TIMELIB = False
 # pylint: enable=import-error
 
-<<<<<<< HEAD
-HAS_NSENTER = bool(salt.utils.which('nsenter'))
-HUB_PREFIX = 'docker.io/'
-=======
 HAS_NSENTER = bool(salt.utils.path.which('nsenter'))
->>>>>>> 20be5b43
 
 # Set up logging
 log = logging.getLogger(__name__)
@@ -1870,26 +1865,6 @@
     return sorted(ret)
 
 
-<<<<<<< HEAD
-def resolve_tag(name, tags=None):
-    '''
-    .. versionadded:: 2017.7.2,Oxygen
-
-    Given an image tag, check the locally-pulled tags (using
-    :py:func:`docker.list_tags <salt.modules.dockermod.list_tags>`) and return
-    the matching tag. This helps disambiguate differences on some platforms
-    where images from the Docker Hub are prefixed with ``docker.io/``. If an
-    image name with no tag is passed, a tag of ``latest`` is assumed.
-
-    If the specified image is not pulled locally, this function will return
-    ``False``.
-
-    tags
-        An optional Python list of tags to check against. If passed, then
-        :py:func:`docker.list_tags <salt.modules.dockermod.list_tags>` will not
-        be run to get a list of tags. This is useful when resolving a number of
-        tags at the same time.
-=======
 def resolve_image_id(name):
     '''
     .. versionadded:: Oxygen
@@ -1951,29 +1926,12 @@
     tags
         .. deprecated:: Oxygen
             Ignored if passed, will be removed in the Neon release.
->>>>>>> 20be5b43
 
     CLI Examples:
 
     .. code-block:: bash
 
         salt myminion docker.resolve_tag busybox
-<<<<<<< HEAD
-        salt myminion docker.resolve_tag busybox:latest
-    '''
-    tag_name = ':'.join(salt.utils.docker.get_repo_tag(name))
-    if tags is None:
-        tags = list_tags()
-    if tag_name in tags:
-        return tag_name
-    full_name = HUB_PREFIX + tag_name
-    if not name.startswith(HUB_PREFIX) and full_name in tags:
-        return full_name
-    return False
-
-
-def logs(name):
-=======
         salt myminion docker.resolve_tag centos:7 all=True
         salt myminion docker.resolve_tag c9f378ac27d9
     '''
@@ -2014,7 +1972,6 @@
 
 
 def logs(name, **kwargs):
->>>>>>> 20be5b43
     '''
     .. versionchanged:: Oxygen
         Support for all of docker-py's `logs()`_ function's arguments, with the
