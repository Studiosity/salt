# -*- coding: utf-8 -*-
'''
Return/control aspects of the grains data

Grains set or altered with this module are stored in the 'grains'
file on the minions. By default, this file is located at: ``/etc/salt/grains``

.. Note::

   This does **NOT** override any grains set in the minion config file.
'''

# Import python libs
from __future__ import absolute_import, print_function, unicode_literals
import os
import random
import logging
import operator
import collections
import math
from functools import reduce  # pylint: disable=redefined-builtin

# Import Salt libs
from salt.ext import six
import salt.utils.compat
import salt.utils.data
import salt.utils.files
import salt.utils.json
import salt.utils.platform
import salt.utils.yaml
from salt.defaults import DEFAULT_TARGET_DELIM
from salt.exceptions import SaltException
from salt.ext.six.moves import range

__proxyenabled__ = ['*']

# Seed the grains dict so cython will build
__grains__ = {}

# Change the default outputter to make it more readable
__outputter__ = {
    'items': 'nested',
    'item': 'nested',
    'setval': 'nested',
}

# http://stackoverflow.com/a/12414913/127816
_infinitedict = lambda: collections.defaultdict(_infinitedict)

_non_existent_key = 'NonExistentValueMagicNumberSpK3hnufdHfeBUXCfqVK'

log = logging.getLogger(__name__)


def _serial_sanitizer(instr):
    '''Replaces the last 1/4 of a string with X's'''
    length = len(instr)
    index = int(math.floor(length * .75))
    return '{0}{1}'.format(instr[:index], 'X' * (length - index))


_FQDN_SANITIZER = lambda x: 'MINION.DOMAINNAME'
_HOSTNAME_SANITIZER = lambda x: 'MINION'
_DOMAINNAME_SANITIZER = lambda x: 'DOMAINNAME'


# A dictionary of grain -> function mappings for sanitizing grain output. This
# is used when the 'sanitize' flag is given.
_SANITIZERS = {
    'serialnumber': _serial_sanitizer,
    'domain': _DOMAINNAME_SANITIZER,
    'fqdn': _FQDN_SANITIZER,
    'id': _FQDN_SANITIZER,
    'host': _HOSTNAME_SANITIZER,
    'localhost': _HOSTNAME_SANITIZER,
    'nodename': _HOSTNAME_SANITIZER,
}


def get(key, default='', delimiter=DEFAULT_TARGET_DELIM, ordered=True):
    '''
    Attempt to retrieve the named value from grains, if the named value is not
    available return the passed default. The default return is an empty string.

    The value can also represent a value in a nested dict using a ":" delimiter
    for the dict. This means that if a dict in grains looks like this::

        {'pkg': {'apache': 'httpd'}}

    To retrieve the value associated with the apache key in the pkg dict this
    key can be passed::

        pkg:apache


    :param delimiter:
        Specify an alternate delimiter to use when traversing a nested dict.
        This is useful for when the desired key contains a colon. See CLI
        example below for usage.

        .. versionadded:: 2014.7.0

    :param ordered:
        Outputs an ordered dict if applicable (default: True)

        .. versionadded:: 2016.11.0

    CLI Example:

    .. code-block:: bash

        salt '*' grains.get pkg:apache
        salt '*' grains.get abc::def|ghi delimiter='|'
    '''
    if ordered is True:
        grains = __grains__
    else:
        grains = salt.utils.json.loads(salt.utils.json.dumps(__grains__))
    return salt.utils.data.traverse_dict_and_list(
        grains,
        key,
        default,
        delimiter)


def has_value(key):
    '''
    Determine whether a key exists in the grains dictionary.

    Given a grains dictionary that contains the following structure::

        {'pkg': {'apache': 'httpd'}}

    One would determine if the apache key in the pkg dict exists by::

        pkg:apache

    CLI Example:

    .. code-block:: bash

        salt '*' grains.has_value pkg:apache
    '''
<<<<<<< HEAD
    return salt.utils.traverse_dict_and_list(
=======
    return salt.utils.data.traverse_dict_and_list(
>>>>>>> 20be5b43
        __grains__,
        key,
        KeyError) is not KeyError


def items(sanitize=False):
    '''
    Return all of the minion's grains

    CLI Example:

    .. code-block:: bash

        salt '*' grains.items

    Sanitized CLI Example:

    .. code-block:: bash

        salt '*' grains.items sanitize=True
    '''
    if salt.utils.data.is_true(sanitize):
        out = dict(__grains__)
        for key, func in six.iteritems(_SANITIZERS):
            if key in out:
                out[key] = func(out[key])
        return out
    else:
        return __grains__


def item(*args, **kwargs):
    '''
    Return one or more grains

    CLI Example:

    .. code-block:: bash

        salt '*' grains.item os
        salt '*' grains.item os osrelease oscodename

    Sanitized CLI Example:

    .. code-block:: bash

        salt '*' grains.item host sanitize=True
    '''
    ret = {}
    default = kwargs.get('default', '')
    delimiter = kwargs.get('delimiter', DEFAULT_TARGET_DELIM)

    try:
        for arg in args:
            ret[arg] = salt.utils.data.traverse_dict_and_list(
                __grains__,
                arg,
                default,
                delimiter)
    except KeyError:
        pass

    if salt.utils.data.is_true(kwargs.get('sanitize')):
        for arg, func in six.iteritems(_SANITIZERS):
            if arg in ret:
                ret[arg] = func(ret[arg])
    return ret


def setvals(grains, destructive=False):
    '''
    Set new grains values in the grains config file

    destructive
        If an operation results in a key being removed, delete the key, too.
        Defaults to False.

    CLI Example:

    .. code-block:: bash

        salt '*' grains.setvals "{'key1': 'val1', 'key2': 'val2'}"
    '''
    new_grains = grains
    if not isinstance(new_grains, collections.Mapping):
        raise SaltException('setvals grains must be a dictionary.')
    grains = {}
    if os.path.isfile(__opts__['conf_file']):
<<<<<<< HEAD
        if salt.utils.is_proxy():
=======
        if salt.utils.platform.is_proxy():
>>>>>>> 20be5b43
            gfn = os.path.join(
                os.path.dirname(__opts__['conf_file']),
                'proxy.d',
                __opts__['id'],
                'grains'
            )
        else:
            gfn = os.path.join(
                os.path.dirname(__opts__['conf_file']),
                'grains'
            )
    elif os.path.isdir(__opts__['conf_file']):
<<<<<<< HEAD
        if salt.utils.is_proxy():
=======
        if salt.utils.platform.is_proxy():
>>>>>>> 20be5b43
            gfn = os.path.join(
                __opts__['conf_file'],
                'proxy.d',
                __opts__['id'],
                'grains'
            )
        else:
            gfn = os.path.join(
                __opts__['conf_file'],
                'grains'
            )
    else:
<<<<<<< HEAD
        if salt.utils.is_proxy():
=======
        if salt.utils.platform.is_proxy():
>>>>>>> 20be5b43
            gfn = os.path.join(
                os.path.dirname(__opts__['conf_file']),
                'proxy.d',
                __opts__['id'],
                'grains'
            )
        else:
            gfn = os.path.join(
                os.path.dirname(__opts__['conf_file']),
                'grains'
            )

    if os.path.isfile(gfn):
        with salt.utils.files.fopen(gfn, 'rb') as fp_:
            try:
                grains = salt.utils.yaml.safe_load(fp_)
            except salt.utils.yaml.YAMLError as exc:
                return 'Unable to read existing grains file: {0}'.format(exc)
        if not isinstance(grains, dict):
            grains = {}
    for key, val in six.iteritems(new_grains):
        if val is None and destructive is True:
            if key in grains:
                del grains[key]
            if key in __grains__:
                del __grains__[key]
        else:
            grains[key] = val
            __grains__[key] = val
    try:
        with salt.utils.files.fopen(gfn, 'w+') as fp_:
            salt.utils.yaml.safe_dump(grains, fp_, default_flow_style=False)
    except (IOError, OSError):
        log.error(
            'Unable to write to grains file at %s. Check permissions.',
            gfn
        )
    fn_ = os.path.join(__opts__['cachedir'], 'module_refresh')
    try:
        with salt.utils.files.flopen(fn_, 'w+'):
            pass
    except (IOError, OSError):
        log.error(
            'Unable to write to cache file %s. Check permissions.',
            fn_
        )
    if not __opts__.get('local', False):
        # Refresh the grains
        __salt__['saltutil.refresh_grains']()
    # Return the grains we just set to confirm everything was OK
    return new_grains


def setval(key, val, destructive=False):
    '''
    Set a grains value in the grains config file

    key
        The grain key to be set.

    val
        The value to set the grain key to.

    destructive
        If an operation results in a key being removed, delete the key, too.
        Defaults to False.

    CLI Example:

    .. code-block:: bash

        salt '*' grains.setval key val
        salt '*' grains.setval key "{'sub-key': 'val', 'sub-key2': 'val2'}"
    '''
    return setvals({key: val}, destructive)


def append(key, val, convert=False, delimiter=DEFAULT_TARGET_DELIM):
    '''
    .. versionadded:: 0.17.0

    Append a value to a list in the grains config file. If the grain doesn't
    exist, the grain key is added and the value is appended to the new grain
    as a list item.

    key
        The grain key to be appended to

    val
        The value to append to the grain key

    convert
        If convert is True, convert non-list contents into a list.
        If convert is False and the grain contains non-list contents, an error
        is given. Defaults to False.

    delimiter
        The key can be a nested dict key. Use this parameter to
        specify the delimiter you use, instead of the default ``:``.
        You can now append values to a list in nested dictionary grains. If the
        list doesn't exist at this level, it will be created.

        .. versionadded:: 2014.7.6

    CLI Example:

    .. code-block:: bash

        salt '*' grains.append key val
    '''
    grains = get(key, [], delimiter)
    if convert:
        if not isinstance(grains, list):
            grains = [] if grains is None else [grains]
    if not isinstance(grains, list):
        return 'The key {0} is not a valid list'.format(key)
    if val in grains:
        return 'The val {0} was already in the list {1}'.format(val, key)
    if isinstance(val, list):
        for item in val:
            grains.append(item)
    else:
        grains.append(val)

    while delimiter in key:
        key, rest = key.rsplit(delimiter, 1)
        _grain = get(key, _infinitedict(), delimiter)
        if isinstance(_grain, dict):
            _grain.update({rest: grains})
        grains = _grain

    return setval(key, grains)


def remove(key, val, delimiter=DEFAULT_TARGET_DELIM):
    '''
    .. versionadded:: 0.17.0

    Remove a value from a list in the grains config file

    key
        The grain key to remove.

    val
        The value to remove.

    delimiter
        The key can be a nested dict key. Use this parameter to
        specify the delimiter you use, instead of the default ``:``.
        You can now append values to a list in nested dictionary grains. If the
        list doesn't exist at this level, it will be created.

        .. versionadded:: 2015.8.2

    CLI Example:

    .. code-block:: bash

        salt '*' grains.remove key val
    '''
    grains = get(key, [], delimiter)
    if not isinstance(grains, list):
        return 'The key {0} is not a valid list'.format(key)
    if val not in grains:
        return 'The val {0} was not in the list {1}'.format(val, key)
    grains.remove(val)

    while delimiter in key:
        key, rest = key.rsplit(delimiter, 1)
        _grain = get(key, None, delimiter)
        if isinstance(_grain, dict):
            _grain.update({rest: grains})
        grains = _grain

    return setval(key, grains)


def delkey(key):
    '''
    .. versionadded:: 2017.7.0

    Remove a grain completely from the grain system, this will remove the
    grain key and value

    key
        The grain key from which to delete the value.

    CLI Example:

    .. code-block:: bash

        salt '*' grains.delkey key
    '''
    setval(key, None, destructive=True)


def delval(key, destructive=False):
    '''
    .. versionadded:: 0.17.0

    Delete a grain value from the grains config file. This will just set the
    grain value to `None`. To completely remove the grain run `grains.delkey`
    of pass `destructive=True` to `grains.delval`.

    key
        The grain key from which to delete the value.

    destructive
        Delete the key, too. Defaults to False.

    CLI Example:

    .. code-block:: bash

        salt '*' grains.delval key
    '''
    setval(key, None, destructive=destructive)


def ls():  # pylint: disable=C0103
    '''
    Return a list of all available grains

    CLI Example:

    .. code-block:: bash

        salt '*' grains.ls
    '''
    return sorted(__grains__)


def filter_by(lookup_dict, grain='os_family', merge=None, default='default', base=None):
    '''
    .. versionadded:: 0.17.0

    Look up the given grain in a given dictionary for the current OS and return
    the result

    Although this may occasionally be useful at the CLI, the primary intent of
    this function is for use in Jinja to make short work of creating lookup
    tables for OS-specific data. For example:

    .. code-block:: jinja

        {% set apache = salt['grains.filter_by']({
            'Debian': {'pkg': 'apache2', 'srv': 'apache2'},
            'RedHat': {'pkg': 'httpd', 'srv': 'httpd'},
        }, default='Debian') %}

        myapache:
          pkg.installed:
            - name: {{ apache.pkg }}
          service.running:
            - name: {{ apache.srv }}

    Values in the lookup table may be overridden by values in Pillar. An
    example Pillar to override values in the example above could be as follows:

    .. code-block:: yaml

        apache:
          lookup:
            pkg: apache_13
            srv: apache

    The call to ``filter_by()`` would be modified as follows to reference those
    Pillar values:

    .. code-block:: jinja

        {% set apache = salt['grains.filter_by']({
            ...
        }, merge=salt['pillar.get']('apache:lookup')) %}


    :param lookup_dict: A dictionary, keyed by a grain, containing a value or
        values relevant to systems matching that grain. For example, a key
        could be the grain for an OS and the value could the name of a package
        on that particular OS.

        .. versionchanged:: 2016.11.0

            The dictionary key could be a globbing pattern. The function will
            return the corresponding ``lookup_dict`` value where grain value
            matches the pattern. For example:

            .. code-block:: bash

                # this will render 'got some salt' if Minion ID begins from 'salt'
                salt '*' grains.filter_by '{salt*: got some salt, default: salt is not here}' id

    :param grain: The name of a grain to match with the current system's
        grains. For example, the value of the "os_family" grain for the current
        system could be used to pull values from the ``lookup_dict``
        dictionary.

        .. versionchanged:: 2016.11.0

            The grain value could be a list. The function will return the
            ``lookup_dict`` value for a first found item in the list matching
            one of the ``lookup_dict`` keys.

    :param merge: A dictionary to merge with the results of the grain selection
        from ``lookup_dict``. This allows Pillar to override the values in the
        ``lookup_dict``. This could be useful, for example, to override the
        values for non-standard package names such as when using a different
        Python version from the default Python version provided by the OS
        (e.g., ``python26-mysql`` instead of ``python-mysql``).

    :param default: default lookup_dict's key used if the grain does not exists
        or if the grain value has no match on lookup_dict.  If unspecified
        the value is "default".

        .. versionadded:: 2014.1.0

    :param base: A lookup_dict key to use for a base dictionary.  The
        grain-selected ``lookup_dict`` is merged over this and then finally
        the ``merge`` dictionary is merged.  This allows common values for
        each case to be collected in the base and overridden by the grain
        selection dictionary and the merge dictionary.  Default is unset.

        .. versionadded:: 2015.5.0

    CLI Example:

    .. code-block:: bash

        salt '*' grains.filter_by '{Debian: Debheads rule, RedHat: I love my hat}'
        # this one will render {D: {E: I, G: H}, J: K}
        salt '*' grains.filter_by '{A: B, C: {D: {E: F, G: H}}}' 'xxx' '{D: {E: I}, J: K}' 'C'
        # next one renders {A: {B: G}, D: J}
        salt '*' grains.filter_by '{default: {A: {B: C}, D: E}, F: {A: {B: G}}, H: {D: I}}' 'xxx' '{D: J}' 'F' 'default'
        # next same as above when default='H' instead of 'F' renders {A: {B: C}, D: J}
    '''
    return salt.utils.data.filter_by(lookup_dict=lookup_dict,
                                     lookup=grain,
                                     traverse=__grains__,
                                     merge=merge,
                                     default=default,
                                     base=base)


def _dict_from_path(path, val, delimiter=DEFAULT_TARGET_DELIM):
    '''
    Given a lookup string in the form of 'foo:bar:baz" return a nested
    dictionary of the appropriate depth with the final segment as a value.

    >>> _dict_from_path('foo:bar:baz', 'somevalue')
    {"foo": {"bar": {"baz": "somevalue"}}
    '''
    nested_dict = _infinitedict()
    keys = path.rsplit(delimiter)
    lastplace = reduce(operator.getitem, keys[:-1], nested_dict)
    lastplace[keys[-1]] = val

    return nested_dict


def get_or_set_hash(name,
        length=8,
        chars='abcdefghijklmnopqrstuvwxyz0123456789!@#$%^&*(-_=+)'):
    '''
    Perform a one-time generation of a hash and write it to the local grains.
    If that grain has already been set return the value instead.

    This is useful for generating passwords or keys that are specific to a
    single minion that don't need to be stored somewhere centrally.

    State Example:

    .. code-block:: yaml

        some_mysql_user:
          mysql_user:
            - present
            - host: localhost
            - password: {{ salt['grains.get_or_set_hash']('mysql:some_mysql_user') }}

    CLI Example:

    .. code-block:: bash

        salt '*' grains.get_or_set_hash 'django:SECRET_KEY' 50

    .. warning::

        This function could return strings which may contain characters which are reserved
        as directives by the YAML parser, such as strings beginning with ``%``. To avoid
        issues when using the output of this function in an SLS file containing YAML+Jinja,
        surround the call with single quotes.
    '''
    ret = get(name, None)

    if ret is None:
        val = ''.join([random.SystemRandom().choice(chars) for _ in range(length)])

        if DEFAULT_TARGET_DELIM in name:
            root, rest = name.split(DEFAULT_TARGET_DELIM, 1)
            curr = get(root, _infinitedict())
            val = _dict_from_path(rest, val)
            curr.update(val)
            setval(root, curr)
        else:
            setval(name, val)

    return get(name)


def set(key,
        val='',
        force=False,
        destructive=False,
        delimiter=DEFAULT_TARGET_DELIM):
    '''
    Set a key to an arbitrary value. It is used like setval but works
    with nested keys.

    This function is conservative. It will only overwrite an entry if
    its value and the given one are not a list or a dict. The ``force``
    parameter is used to allow overwriting in all cases.

    .. versionadded:: 2015.8.0

    :param force: Force writing over existing entry if given or existing
                  values are list or dict. Defaults to False.
    :param destructive: If an operation results in a key being removed,
                  delete the key, too. Defaults to False.
    :param delimiter:
        Specify an alternate delimiter to use when traversing a nested dict,
        the default being ``:``

    CLI Example:

    .. code-block:: bash

        salt '*' grains.set 'apps:myApp:port' 2209
        salt '*' grains.set 'apps:myApp' '{port: 2209}'
    '''

    ret = {'comment': '',
           'changes': {},
           'result': True}

    # Get val type
    _new_value_type = 'simple'
    if isinstance(val, dict):
        _new_value_type = 'complex'
    elif isinstance(val, list):
        _new_value_type = 'complex'

    _non_existent = object()
    _existing_value = get(key, _non_existent, delimiter)
    _value = _existing_value

    _existing_value_type = 'simple'
    if _existing_value is _non_existent:
        _existing_value_type = None
    elif isinstance(_existing_value, dict):
        _existing_value_type = 'complex'
    elif isinstance(_existing_value, list):
        _existing_value_type = 'complex'

    if _existing_value_type is not None and _existing_value == val \
                   and (val is not None or destructive is not True):
        ret['comment'] = 'Grain is already set'
        return ret

    if _existing_value is not None and not force:
        if _existing_value_type == 'complex':
            ret['comment'] = (
                'The key \'{0}\' exists but is a dict or a list. '
                'Use \'force=True\' to overwrite.'.format(key)
            )
            ret['result'] = False
            return ret
        elif _new_value_type == 'complex' and _existing_value_type is not None:
            ret['comment'] = (
                'The key \'{0}\' exists and the given value is a dict or a '
                'list. Use \'force=True\' to overwrite.'.format(key)
            )
            ret['result'] = False
            return ret
        else:
            _value = val
    else:
        _value = val

    # Process nested grains
    while delimiter in key:
        key, rest = key.rsplit(delimiter, 1)
        _existing_value = get(key, {}, delimiter)
        if isinstance(_existing_value, dict):
            if _value is None and destructive:
                if rest in _existing_value.keys():
                    _existing_value.pop(rest)
            else:
                _existing_value.update({rest: _value})
        elif isinstance(_existing_value, list):
            _list_updated = False
            for _index, _item in enumerate(_existing_value):
                if _item == rest:
                    _existing_value[_index] = {rest: _value}
                    _list_updated = True
                elif isinstance(_item, dict) and rest in _item:
                    _item.update({rest: _value})
                    _list_updated = True
            if not _list_updated:
                _existing_value.append({rest: _value})
        elif _existing_value == rest or force:
            _existing_value = {rest: _value}
        else:
            ret['comment'] = (
                'The key \'{0}\' value is \'{1}\', which is different from '
                'the provided key \'{2}\'. Use \'force=True\' to overwrite.'
                .format(key, _existing_value, rest)
            )
            ret['result'] = False
            return ret
        _value = _existing_value

    _setval_ret = setval(key, _value, destructive=destructive)
    if isinstance(_setval_ret, dict):
        ret['changes'] = _setval_ret
    else:
        ret['comment'] = _setval_ret
        ret['result'] = False
    return ret


def equals(key, value):
    '''
    Used to make sure the minion's grain key/value matches.

    Returns ``True`` if matches otherwise ``False``.

    .. versionadded:: 2017.7.0

    CLI Example:

    .. code-block:: bash

        salt '*' grains.equals fqdn <expected_fqdn>
        salt '*' grains.equals systemd:version 219
    '''
    return six.text_type(value) == six.text_type(get(key))


# Provide a jinja function call compatible get aliased as fetch
fetch = get<|MERGE_RESOLUTION|>--- conflicted
+++ resolved
@@ -141,11 +141,7 @@
 
         salt '*' grains.has_value pkg:apache
     '''
-<<<<<<< HEAD
-    return salt.utils.traverse_dict_and_list(
-=======
     return salt.utils.data.traverse_dict_and_list(
->>>>>>> 20be5b43
         __grains__,
         key,
         KeyError) is not KeyError
@@ -234,11 +230,7 @@
         raise SaltException('setvals grains must be a dictionary.')
     grains = {}
     if os.path.isfile(__opts__['conf_file']):
-<<<<<<< HEAD
-        if salt.utils.is_proxy():
-=======
         if salt.utils.platform.is_proxy():
->>>>>>> 20be5b43
             gfn = os.path.join(
                 os.path.dirname(__opts__['conf_file']),
                 'proxy.d',
@@ -251,11 +243,7 @@
                 'grains'
             )
     elif os.path.isdir(__opts__['conf_file']):
-<<<<<<< HEAD
-        if salt.utils.is_proxy():
-=======
         if salt.utils.platform.is_proxy():
->>>>>>> 20be5b43
             gfn = os.path.join(
                 __opts__['conf_file'],
                 'proxy.d',
@@ -268,11 +256,7 @@
                 'grains'
             )
     else:
-<<<<<<< HEAD
-        if salt.utils.is_proxy():
-=======
         if salt.utils.platform.is_proxy():
->>>>>>> 20be5b43
             gfn = os.path.join(
                 os.path.dirname(__opts__['conf_file']),
                 'proxy.d',
