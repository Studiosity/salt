# -*- coding: utf-8 -*-
'''
Module to manage Linux kernel modules
'''
from __future__ import absolute_import, unicode_literals, print_function

# Import python libs
import os
import re
import logging

# Import salt libs
import salt.utils.files
import salt.utils.path

log = logging.getLogger(__name__)


def __virtual__():
    '''
    Only runs on Linux systems
    '''
    return __grains__['kernel'] == 'Linux'


def _new_mods(pre_mods, post_mods):
    '''
    Return a list of the new modules, pass an lsmod dict before running
    modprobe and one after modprobe has run
    '''
    pre = set()
    post = set()
    for mod in pre_mods:
        pre.add(mod['module'])
    for mod in post_mods:
        post.add(mod['module'])
    return post - pre


def _rm_mods(pre_mods, post_mods):
    '''
    Return a list of the new modules, pass an lsmod dict before running
    modprobe and one after modprobe has run
    '''
    pre = set()
    post = set()
    for mod in pre_mods:
        pre.add(mod['module'])
    for mod in post_mods:
        post.add(mod['module'])
    return pre - post


def _get_modules_conf():
    '''
    Return location of modules config file.
    Default: /etc/modules
    '''
    if 'systemd' in __grains__:
        return '/etc/modules-load.d/salt_managed.conf'
    return '/etc/modules'


def _strip_module_name(mod):
    '''
    Return module name and strip configuration. It is possible insert modules
    in this format:
        bonding mode=4 miimon=1000
    This method return only 'bonding'
    '''
    if mod.strip() == '':
        return False
    return mod.split()[0]


def _set_persistent_module(mod):
    '''
    Add module to configuration file to make it persistent. If module is
    commented uncomment it.
    '''
    conf = _get_modules_conf()
    if not os.path.exists(conf):
        __salt__['file.touch'](conf)
    mod_name = _strip_module_name(mod)
    if not mod_name or mod_name in mod_list(True) or mod_name \
            not in available():
        return set()
    escape_mod = re.escape(mod)
    # If module is commented only uncomment it
    if __salt__['file.search'](conf,
                               '^#[\t ]*{0}[\t ]*$'.format(escape_mod),
                               multiline=True):
        __salt__['file.uncomment'](conf, escape_mod)
    else:
        __salt__['file.append'](conf, mod)
    return set([mod_name])


def _remove_persistent_module(mod, comment):
    '''
    Remove module from configuration file. If comment is true only comment line
    where module is.
    '''
    conf = _get_modules_conf()
    mod_name = _strip_module_name(mod)
    if not mod_name or mod_name not in mod_list(True):
        return set()
    escape_mod = re.escape(mod)
    if comment:
        __salt__['file.comment'](conf, '^[\t ]*{0}[\t ]?'.format(escape_mod))
    else:
        __salt__['file.sed'](conf, '^[\t ]*{0}[\t ]?'.format(escape_mod), '')
    return set([mod_name])


def available():
    '''
    Return a list of all available kernel modules

    CLI Example:

    .. code-block:: bash

        salt '*' kmod.available
    '''
    ret = []

    mod_dir = os.path.join('/lib/modules/', os.uname()[2])

    built_in_file = os.path.join(mod_dir, 'modules.builtin')
    if os.path.exists(built_in_file):
<<<<<<< HEAD
        with salt.utils.fopen(built_in_file, 'r') as f:
=======
        with salt.utils.files.fopen(built_in_file, 'r') as f:
>>>>>>> 20be5b43
            for line in f:
                # Strip .ko from the basename
                ret.append(os.path.basename(line)[:-4])

<<<<<<< HEAD
    for root, dirs, files in os.walk(mod_dir):
=======
    for root, dirs, files in salt.utils.path.os_walk(mod_dir):
>>>>>>> 20be5b43
        for fn_ in files:
            if '.ko' in fn_:
                ret.append(fn_[:fn_.index('.ko')].replace('-', '_'))

    if 'Arch' in __grains__['os_family']:
        # Sadly this path is relative to kernel major version but ignores minor version
        mod_dir_arch = '/lib/modules/extramodules-' + os.uname()[2][0:3] + '-ARCH'
        for root, dirs, files in salt.utils.path.os_walk(mod_dir_arch):
            for fn_ in files:
                if '.ko' in fn_:
                    ret.append(fn_[:fn_.index('.ko')].replace('-', '_'))

    return sorted(list(ret))


def check_available(mod):
    '''
    Check to see if the specified kernel module is available

    CLI Example:

    .. code-block:: bash

        salt '*' kmod.check_available kvm
    '''
    return mod in available()


def lsmod():
    '''
    Return a dict containing information about currently loaded modules

    CLI Example:

    .. code-block:: bash

        salt '*' kmod.lsmod
    '''
    ret = []
    for line in __salt__['cmd.run']('lsmod').splitlines():
        comps = line.split()
        if not len(comps) > 2:
            continue
        if comps[0] == 'Module':
            continue
        mdat = {
            'size': comps[1],
            'module': comps[0],
            'depcount': comps[2],
        }
        if len(comps) > 3:
            mdat['deps'] = comps[3].split(',')
        else:
            mdat['deps'] = []
        ret.append(mdat)
    return ret


def mod_list(only_persist=False):
    '''
    Return a list of the loaded module names

    only_persist
        Only return the list of loaded persistent modules

    CLI Example:

    .. code-block:: bash

        salt '*' kmod.mod_list
    '''
    mods = set()
    if only_persist:
        conf = _get_modules_conf()
        if os.path.exists(conf):
            try:
                with salt.utils.files.fopen(conf, 'r') as modules_file:
                    for line in modules_file:
                        line = line.strip()
                        mod_name = _strip_module_name(line)
                        if not line.startswith('#') and mod_name:
                            mods.add(mod_name)
            except IOError:
                log.error('kmod module could not open modules file at %s', conf)
    else:
        for mod in lsmod():
            mods.add(mod['module'])
    return sorted(list(mods))


def load(mod, persist=False):
    '''
    Load the specified kernel module

    mod
        Name of module to add

    persist
        Write module to /etc/modules to make it load on system reboot

    CLI Example:

    .. code-block:: bash

        salt '*' kmod.load kvm
    '''
    pre_mods = lsmod()
    res = __salt__['cmd.run_all']('modprobe {0}'.format(mod), python_shell=False)
    if res['retcode'] == 0:
        post_mods = lsmod()
        mods = _new_mods(pre_mods, post_mods)
        persist_mods = set()
        if persist:
            persist_mods = _set_persistent_module(mod)
        return sorted(list(mods | persist_mods))
    else:
        return 'Error loading module {0}: {1}'.format(mod, res['stderr'])


def is_loaded(mod):
    '''
    Check to see if the specified kernel module is loaded

    CLI Example:

    .. code-block:: bash

        salt '*' kmod.is_loaded kvm
    '''
    return mod in mod_list()


def remove(mod, persist=False, comment=True):
    '''
    Remove the specified kernel module

    mod
        Name of module to remove

    persist
        Also remove module from /etc/modules

    comment
        If persist is set don't remove line from /etc/modules but only
        comment it

    CLI Example:

    .. code-block:: bash

        salt '*' kmod.remove kvm
    '''
    pre_mods = lsmod()
    res = __salt__['cmd.run_all']('rmmod {0}'.format(mod), python_shell=False)
    if res['retcode'] == 0:
        post_mods = lsmod()
        mods = _rm_mods(pre_mods, post_mods)
        persist_mods = set()
        if persist:
            persist_mods = _remove_persistent_module(mod, comment)
        return sorted(list(mods | persist_mods))
    else:
        return 'Error removing module {0}: {1}'.format(mod, res['stderr'])<|MERGE_RESOLUTION|>--- conflicted
+++ resolved
@@ -129,20 +129,12 @@
 
     built_in_file = os.path.join(mod_dir, 'modules.builtin')
     if os.path.exists(built_in_file):
-<<<<<<< HEAD
-        with salt.utils.fopen(built_in_file, 'r') as f:
-=======
         with salt.utils.files.fopen(built_in_file, 'r') as f:
->>>>>>> 20be5b43
             for line in f:
                 # Strip .ko from the basename
                 ret.append(os.path.basename(line)[:-4])
 
-<<<<<<< HEAD
-    for root, dirs, files in os.walk(mod_dir):
-=======
     for root, dirs, files in salt.utils.path.os_walk(mod_dir):
->>>>>>> 20be5b43
         for fn_ in files:
             if '.ko' in fn_:
                 ret.append(fn_[:fn_.index('.ko')].replace('-', '_'))
