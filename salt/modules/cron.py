# -*- coding: utf-8 -*-
'''
Work with cron

.. note::
    Salt does not escape cron metacharacters automatically. You should
    backslash-escape percent characters and any other metacharacters that might
    be interpreted incorrectly by the shell.
'''
from __future__ import absolute_import, unicode_literals, print_function

# Import python libs
import os
import random

# Import salt libs
import salt.utils.files
import salt.utils.functools
import salt.utils.path
import salt.utils.stringutils

from salt.ext import six
from salt.ext.six.moves import range
from salt.utils.locales import sdecode

TAG = '# Lines below here are managed by Salt, do not edit\n'
SALT_CRON_IDENTIFIER = 'SALT_CRON_IDENTIFIER'
SALT_CRON_NO_IDENTIFIER = 'NO ID SET'


def __virtual__():
    if salt.utils.path.which('crontab'):
        return True
    else:
        return (False, 'Cannot load cron module: crontab command not found')


def _ensure_string(val):
    # Account for cases where the identifier is not a string
    # which would cause to_unicode to fail.
    if not isinstance(val, six.string_types):
        val = str(val)  # future lint: enable=blacklisted-function
    try:
        return salt.utils.stringutils.to_unicode(val)
    except TypeError:
        return ''


def _cron_id(cron):
    '''SAFETYBELT, Only set if we really have an identifier'''
    cid = None
    if cron['identifier']:
        cid = cron['identifier']
    else:
        cid = SALT_CRON_NO_IDENTIFIER
    if cid:
        return _ensure_string(cid)


def _cron_matched(cron, cmd, identifier=None):
    '''Check if:
      - we find a cron with same cmd, old state behavior
      - but also be smart enough to remove states changed crons where we do
        not removed priorly by a cron.absent by matching on the provided
        identifier.
        We assure retrocompatibility by only checking on identifier if
        and only if an identifier was set on the serialized crontab
    '''
    ret, id_matched = False, None
    cid = _cron_id(cron)
    if cid:
        if not identifier:
            identifier = SALT_CRON_NO_IDENTIFIER
        eidentifier = _ensure_string(identifier)
        # old style second round
        # after saving crontab, we must check that if
        # we have not the same command, but the default id
        # to not set that as a match
        if (
            cron.get('cmd', None) != cmd
            and cid == SALT_CRON_NO_IDENTIFIER
            and eidentifier == SALT_CRON_NO_IDENTIFIER
        ):
            id_matched = False
        else:
            # on saving, be sure not to overwrite a cron
            # with specific identifier but also track
            # crons where command is the same
            # but with the default if that we gonna overwrite
            if (
                cron.get('cmd', None) == cmd
                and cid == SALT_CRON_NO_IDENTIFIER
                and identifier
            ):
                cid = eidentifier
            id_matched = eidentifier == cid
    if (
        ((id_matched is None) and cmd == cron.get('cmd', None))
        or id_matched
    ):
        ret = True
    return ret


def _needs_change(old, new):
    if old != new:
        if new == 'random':
            # Allow switch from '*' or not present to 'random'
            if old == '*':
                return True
        elif new is not None:
            return True
    return False


def _render_tab(lst):
    '''
    Takes a tab list structure and renders it to a list for applying it to
    a file
    '''
    ret = []
    for pre in lst['pre']:
        ret.append('{0}\n'.format(pre))
    if ret:
        if ret[-1] != TAG:
            ret.append(TAG)
    else:
        ret.append(TAG)
    for env in lst['env']:
        if (env['value'] is None) or (env['value'] == ""):
            ret.append('{0}=""\n'.format(env['name']))
        else:
            ret.append('{0}={1}\n'.format(env['name'], env['value']))
    for cron in lst['crons']:
        if cron['comment'] is not None or cron['identifier'] is not None:
            comment = '#'
            if cron['comment']:
                comment += ' {0}'.format(
                    cron['comment'].replace('\n', '\n# '))
            if cron['identifier']:
                comment += ' {0}:{1}'.format(SALT_CRON_IDENTIFIER,
                                             cron['identifier'])

            comment += '\n'
            ret.append(comment)
        ret.append('{0}{1} {2} {3} {4} {5} {6}\n'.format(
                            cron['commented'] is True and '#DISABLED#' or '',
                            cron['minute'],
                            cron['hour'],
                            cron['daymonth'],
                            cron['month'],
                            cron['dayweek'],
                            cron['cmd']
                            )
                   )
    for cron in lst['special']:
        if cron['comment'] is not None or cron['identifier'] is not None:
            comment = '#'
            if cron['comment']:
                comment += ' {0}'.format(
                    cron['comment'].rstrip().replace('\n', '\n# '))
            if cron['identifier']:
                comment += ' {0}:{1}'.format(SALT_CRON_IDENTIFIER,
                                             cron['identifier'])

            comment += '\n'
            ret.append(comment)
        ret.append('{0}{1} {2}\n'.format(
                            cron['commented'] is True and '#DISABLED#' or '',
                            cron['spec'],
                            cron['cmd']
                            )
                  )
    return ret


def _get_cron_cmdstr(path, user=None):
    '''
    Returns a format string, to be used to build a crontab command.
    '''
    if user:
        cmd = 'crontab -u {0}'.format(user)
    else:
        cmd = 'crontab'
    return '{0} {1}'.format(cmd, path)


def _check_instance_uid_match(user):
    '''
    Returns true if running instance's UID matches the specified user UID
    '''
    return os.geteuid() == __salt__['file.user_to_uid'](user)


def write_cron_file(user, path):
    '''
    Writes the contents of a file to a user's crontab

    CLI Example:

    .. code-block:: bash

        salt '*' cron.write_cron_file root /tmp/new_cron

    .. versionchanged:: 2015.8.9

    .. note::

        Some OS' do not support specifying user via the `crontab` command i.e. (Solaris, AIX)
    '''
    if _check_instance_uid_match(user) or __grains__.get('os_family') in ('Solaris', 'AIX'):
        return __salt__['cmd.retcode'](_get_cron_cmdstr(path),
                                       runas=user,
                                       python_shell=False) == 0
    else:
        return __salt__['cmd.retcode'](_get_cron_cmdstr(path, user),
                                       python_shell=False) == 0


def write_cron_file_verbose(user, path):
    '''
    Writes the contents of a file to a user's crontab and return error message on error

    CLI Example:

    .. code-block:: bash

        salt '*' cron.write_cron_file_verbose root /tmp/new_cron

    .. versionchanged:: 2015.8.9

    .. note::

        Some OS' do not support specifying user via the `crontab` command i.e. (Solaris, AIX)
    '''
    if _check_instance_uid_match(user) or __grains__.get('os_family') in ('Solaris', 'AIX'):
        return __salt__['cmd.run_all'](_get_cron_cmdstr(path),
                                       runas=user,
                                       python_shell=False)
    else:
        return __salt__['cmd.run_all'](_get_cron_cmdstr(path, user),
                                       python_shell=False)


def _write_cron_lines(user, lines):
    '''
    Takes a list of lines to be committed to a user's crontab and writes it
    '''
    lines = [salt.utils.stringutils.to_str(_l) for _l in lines]
    path = salt.utils.files.mkstemp()
    if _check_instance_uid_match(user) or __grains__.get('os_family') in ('Solaris', 'AIX'):
        # In some cases crontab command should be executed as user rather than root
        with salt.utils.files.fpopen(path, 'w+', uid=__salt__['file.user_to_uid'](user), mode=0o600) as fp_:
            fp_.writelines(lines)
        ret = __salt__['cmd.run_all'](_get_cron_cmdstr(path),
                                      runas=user,
                                      python_shell=False)
    else:
        with salt.utils.files.fpopen(path, 'w+', mode=0o600) as fp_:
            fp_.writelines(lines)
        ret = __salt__['cmd.run_all'](_get_cron_cmdstr(path, user),
                                      python_shell=False)
    os.remove(path)
    return ret


def _date_time_match(cron, **kwargs):
    '''
    Returns true if the minute, hour, etc. params match their counterparts from
    the dict returned from list_tab().
    '''
    return all([kwargs.get(x) is None or cron[x] == six.text_type(kwargs[x])
                or (six.text_type(kwargs[x]).lower() == 'random' and cron[x] != '*')
                for x in ('minute', 'hour', 'daymonth', 'month', 'dayweek')])


def raw_cron(user):
    '''
    Return the contents of the user's crontab

    CLI Example:

    .. code-block:: bash

        salt '*' cron.raw_cron root
    '''
    if _check_instance_uid_match(user) or __grains__.get('os_family') in ('Solaris', 'AIX'):
        cmd = 'crontab -l'
        # Preserve line endings
        lines = sdecode(__salt__['cmd.run_stdout'](cmd,
                                           runas=user,
                                           rstrip=False,
                                           python_shell=False)).splitlines(True)
    else:
        cmd = 'crontab -u {0} -l'.format(user)
        # Preserve line endings
        lines = sdecode(__salt__['cmd.run_stdout'](cmd,
                                           rstrip=False,
                                           python_shell=False)).splitlines(True)

    if len(lines) != 0 and lines[0].startswith('# DO NOT EDIT THIS FILE - edit the master and reinstall.'):
        del lines[0:3]
    return ''.join(lines)


def list_tab(user):
    '''
    Return the contents of the specified user's crontab

    CLI Example:

    .. code-block:: bash

        salt '*' cron.list_tab root
    '''
    data = raw_cron(user)
    ret = {'pre': [],
           'crons': [],
           'special': [],
           'env': []}
    flag = False
    comment = None
    identifier = None
    for line in data.splitlines():
        if line == '# Lines below here are managed by Salt, do not edit':
            flag = True
            continue
        if flag:
            commented_cron_job = False
            if line.startswith('#DISABLED#'):
                # It's a commented cron job
                line = line[10:]
                commented_cron_job = True
            if line.startswith('@'):
                # Its a "special" line
                dat = {}
                comps = line.split()
                if len(comps) < 2:
                    # Invalid line
                    continue
                dat['spec'] = comps[0]
                dat['cmd'] = ' '.join(comps[1:])
                dat['identifier'] = identifier
                dat['comment'] = comment
                dat['commented'] = False
                if commented_cron_job:
                    dat['commented'] = True
                ret['special'].append(dat)
                identifier = None
                comment = None
                commented_cron_job = False
            elif line.startswith('#'):
                # It's a comment! Catch it!
                comment_line = line.lstrip('# ')

                # load the identifier if any
                if SALT_CRON_IDENTIFIER in comment_line:
                    parts = comment_line.split(SALT_CRON_IDENTIFIER)
                    comment_line = parts[0].rstrip()
                    # skip leading :
                    if len(parts[1]) > 1:
                        identifier = parts[1][1:]

                if comment is None:
                    comment = comment_line
                else:
                    comment += '\n' + comment_line
            elif line.find('=') > 0 and (' ' not in line or line.index('=') < line.index(' ')):
                # Appears to be a ENV setup line
                comps = line.split('=', 1)
                dat = {}
                dat['name'] = comps[0]
                dat['value'] = comps[1]
                ret['env'].append(dat)
            elif len(line.split(' ')) > 5:
                # Appears to be a standard cron line
                comps = line.split(' ')
                dat = {'minute': comps[0],
                       'hour': comps[1],
                       'daymonth': comps[2],
                       'month': comps[3],
                       'dayweek': comps[4],
                       'identifier': identifier,
                       'cmd': ' '.join(comps[5:]),
                       'comment': comment,
                       'commented': False}
                if commented_cron_job:
                    dat['commented'] = True
                ret['crons'].append(dat)
                identifier = None
                comment = None
                commented_cron_job = False
        else:
            ret['pre'].append(line)
    return ret


# For consistency's sake
ls = salt.utils.functools.alias_function(list_tab, 'ls')


def set_special(user,
                special,
                cmd,
                commented=False,
                comment=None,
                identifier=None):
    '''
    Set up a special command in the crontab.

    CLI Example:

    .. code-block:: bash

        salt '*' cron.set_special root @hourly 'echo foobar'
    '''
    lst = list_tab(user)
    for cron in lst['special']:
        cid = _cron_id(cron)
        if _cron_matched(cron, cmd, identifier):
            test_setted_id = (
                cron['identifier'] is None
                and SALT_CRON_NO_IDENTIFIER
                or cron['identifier'])
            tests = [(cron['comment'], comment),
                     (cron['commented'], commented),
                     (identifier, test_setted_id),
                     (cron['spec'], special)]
            if cid or identifier:
                tests.append((cron['cmd'], cmd))
            if any([_needs_change(x, y) for x, y in tests]):
                rm_special(user, cmd, identifier=cid)

                # Use old values when setting the new job if there was no
                # change needed for a given parameter
                if not _needs_change(cron['spec'], special):
                    special = cron['spec']
                if not _needs_change(cron['commented'], commented):
                    commented = cron['commented']
                if not _needs_change(cron['comment'], comment):
                    comment = cron['comment']
                if not _needs_change(cron['cmd'], cmd):
                    cmd = cron['cmd']
                    if (
                        cid == SALT_CRON_NO_IDENTIFIER
                    ):
                        if identifier:
                            cid = identifier
                        if (
                            cid == SALT_CRON_NO_IDENTIFIER
                            and cron['identifier'] is None
                        ):
                            cid = None
                        cron['identifier'] = cid
                if not cid or (
                    cid and not _needs_change(cid, identifier)
                ):
                    identifier = cid
                jret = set_special(user, special, cmd, commented=commented,
                                   comment=comment, identifier=identifier)
                if jret == 'new':
                    return 'updated'
                else:
                    return jret
            return 'present'
    cron = {'spec': special,
            'cmd': cmd,
            'identifier': identifier,
            'comment': comment,
            'commented': commented}
    lst['special'].append(cron)

    comdat = _write_cron_lines(user, _render_tab(lst))
    if comdat['retcode']:
        # Failed to commit, return the error
        return comdat['stderr']
    return 'new'


def _get_cron_date_time(**kwargs):
    '''
    Returns a dict of date/time values to be used in a cron entry
    '''
    # Define ranges (except daymonth, as it depends on the month)
    range_max = {
        'minute': list(list(range(60))),
        'hour': list(list(range(24))),
        'month': list(list(range(1, 13))),
        'dayweek': list(list(range(7)))
    }

    ret = {}
    for param in ('minute', 'hour', 'month', 'dayweek'):
        value = six.text_type(kwargs.get(param, '1')).lower()
        if value == 'random':
            ret[param] = six.text_type(random.sample(range_max[param], 1)[0])
        elif len(value.split(':')) == 2:
            cron_range = sorted(value.split(':'))
            start, end = int(cron_range[0]), int(cron_range[1])
            ret[param] = six.text_type(random.randint(start, end))
        else:
            ret[param] = value

    if ret['month'] in '1 3 5 7 8 10 12'.split():
        daymonth_max = 31
    elif ret['month'] in '4 6 9 11'.split():
        daymonth_max = 30
    else:
        # This catches both '2' and '*'
        daymonth_max = 28

    daymonth = six.text_type(kwargs.get('daymonth', '1')).lower()
    if daymonth == 'random':
        ret['daymonth'] = \
            six.text_type(random.sample(list(list(range(1, (daymonth_max + 1)))), 1)[0])
    else:
        ret['daymonth'] = daymonth

    return ret


def set_job(user,
            minute,
            hour,
            daymonth,
            month,
            dayweek,
            cmd,
            commented=False,
            comment=None,
            identifier=None):
    '''
    Sets a cron job up for a specified user.

    CLI Example:

    .. code-block:: bash

        salt '*' cron.set_job root '*' '*' '*' '*' 1 /usr/local/weekly
    '''
    # Scrub the types
    minute = six.text_type(minute).lower()
    hour = six.text_type(hour).lower()
    daymonth = six.text_type(daymonth).lower()
    month = six.text_type(month).lower()
    dayweek = six.text_type(dayweek).lower()
    lst = list_tab(user)
    for cron in lst['crons']:
        cid = _cron_id(cron)
        if _cron_matched(cron, cmd, identifier):
            test_setted_id = (
                cron['identifier'] is None
                and SALT_CRON_NO_IDENTIFIER
                or cron['identifier'])
            tests = [(cron['comment'], comment),
                     (cron['commented'], commented),
                     (identifier, test_setted_id),
                     (cron['minute'], minute),
                     (cron['hour'], hour),
                     (cron['daymonth'], daymonth),
                     (cron['month'], month),
                     (cron['dayweek'], dayweek)]
            if cid or identifier:
                tests.append((cron['cmd'], cmd))
            if any([_needs_change(x, y) for x, y in tests]):
                rm_job(user, cmd, identifier=cid)

                # Use old values when setting the new job if there was no
                # change needed for a given parameter
                if not _needs_change(cron['minute'], minute):
                    minute = cron['minute']
                if not _needs_change(cron['hour'], hour):
                    hour = cron['hour']
                if not _needs_change(cron['daymonth'], daymonth):
                    daymonth = cron['daymonth']
                if not _needs_change(cron['month'], month):
                    month = cron['month']
                if not _needs_change(cron['dayweek'], dayweek):
                    dayweek = cron['dayweek']
                if not _needs_change(cron['commented'], commented):
                    commented = cron['commented']
                if not _needs_change(cron['comment'], comment):
                    comment = cron['comment']
                if not _needs_change(cron['cmd'], cmd):
                    cmd = cron['cmd']
                    if (
                        cid == SALT_CRON_NO_IDENTIFIER
                    ):
                        if identifier:
                            cid = identifier
                        if (
                            cid == SALT_CRON_NO_IDENTIFIER
                            and cron['identifier'] is None
                        ):
                            cid = None
                        cron['identifier'] = cid
                if not cid or (
                    cid and not _needs_change(cid, identifier)
                ):
                    identifier = cid
                jret = set_job(user, minute, hour, daymonth,
                               month, dayweek, cmd, commented=commented,
                               comment=comment, identifier=identifier)
                if jret == 'new':
                    return 'updated'
                else:
                    return jret
            return 'present'
    cron = {'cmd': cmd,
            'identifier': identifier,
            'comment': comment,
            'commented': commented}
    cron.update(_get_cron_date_time(minute=minute, hour=hour,
                                    daymonth=daymonth, month=month,
                                    dayweek=dayweek))
    lst['crons'].append(cron)

    comdat = _write_cron_lines(user, _render_tab(lst))
    if comdat['retcode']:
        # Failed to commit, return the error
        return comdat['stderr']
    return 'new'


def rm_special(user, cmd, special=None, identifier=None):
    '''
    Remove a special cron job for a specified user.

    CLI Example:

    .. code-block:: bash

        salt '*' cron.rm_special root /usr/bin/foo
    '''
    lst = list_tab(user)
    ret = 'absent'
    rm_ = None
    for ind in range(len(lst['special'])):
        if rm_ is not None:
            break
        if _cron_matched(lst['special'][ind], cmd, identifier=identifier):
            if special is None:
                # No special param was specified
                rm_ = ind
            else:
                if lst['special'][ind]['spec'] == special:
                    rm_ = ind
    if rm_ is not None:
        lst['special'].pop(rm_)
        ret = 'removed'
    comdat = _write_cron_lines(user, _render_tab(lst))
    if comdat['retcode']:
        # Failed to commit, return the error
        return comdat['stderr']
    return ret


def rm_job(user,
           cmd,
           minute=None,
           hour=None,
           daymonth=None,
           month=None,
           dayweek=None,
           identifier=None):
    '''
    Remove a cron job for a specified user. If any of the day/time params are
    specified, the job will only be removed if the specified params match.

    CLI Example:

    .. code-block:: bash

        salt '*' cron.rm_job root /usr/local/weekly
        salt '*' cron.rm_job root /usr/bin/foo dayweek=1
    '''
    lst = list_tab(user)
    ret = 'absent'
    rm_ = None
    for ind in range(len(lst['crons'])):
        if rm_ is not None:
            break
        if _cron_matched(lst['crons'][ind], cmd, identifier=identifier):
            if not any([x is not None
                        for x in (minute, hour, daymonth, month, dayweek)]):
                # No date/time params were specified
                rm_ = ind
            else:
                if _date_time_match(lst['crons'][ind],
                                    minute=minute,
                                    hour=hour,
                                    daymonth=daymonth,
                                    month=month,
                                    dayweek=dayweek):
                    rm_ = ind
    if rm_ is not None:
        lst['crons'].pop(rm_)
        ret = 'removed'
        comdat = _write_cron_lines(user, _render_tab(lst))
        if comdat['retcode']:
            # Failed to commit, return the error
            return comdat['stderr']
    return ret

<<<<<<< HEAD

rm = salt.utils.alias_function(rm_job, 'rm')
=======
rm = salt.utils.functools.alias_function(rm_job, 'rm')
>>>>>>> 20be5b43


def set_env(user, name, value=None):
    '''
    Set up an environment variable in the crontab.

    CLI Example:

    .. code-block:: bash

        salt '*' cron.set_env root MAILTO user@example.com
    '''
    lst = list_tab(user)
    for env in lst['env']:
        if name == env['name']:
            if value != env['value']:
                rm_env(user, name)
                jret = set_env(user, name, value)
                if jret == 'new':
                    return 'updated'
                else:
                    return jret
            return 'present'
    env = {'name': name, 'value': value}
    lst['env'].append(env)
    comdat = _write_cron_lines(user, _render_tab(lst))
    if comdat['retcode']:
        # Failed to commit, return the error
        return comdat['stderr']
    return 'new'


def rm_env(user, name):
    '''
    Remove cron environment variable for a specified user.

    CLI Example:

    .. code-block:: bash

        salt '*' cron.rm_env root MAILTO
    '''
    lst = list_tab(user)
    ret = 'absent'
    rm_ = None
    for ind in range(len(lst['env'])):
        if name == lst['env'][ind]['name']:
            rm_ = ind
    if rm_ is not None:
        lst['env'].pop(rm_)
        ret = 'removed'
    comdat = _write_cron_lines(user, _render_tab(lst))
    if comdat['retcode']:
        # Failed to commit, return the error
        return comdat['stderr']
    return ret<|MERGE_RESOLUTION|>--- conflicted
+++ resolved
@@ -702,12 +702,7 @@
             return comdat['stderr']
     return ret
 
-<<<<<<< HEAD
-
-rm = salt.utils.alias_function(rm_job, 'rm')
-=======
 rm = salt.utils.functools.alias_function(rm_job, 'rm')
->>>>>>> 20be5b43
 
 
 def set_env(user, name, value=None):
