--- conflicted
+++ resolved
@@ -141,11 +141,7 @@
     retries = 30
     while True:
         try:
-<<<<<<< HEAD
             asg = conn.get_all_groups(names=[name])
-=======
-            asg = [g for g in conn.get_all_groups(names=[name]) if all([g.name, g.vpc_zone_identifier])]
->>>>>>> bd3d1f4e
             if asg:
                 asg = asg[0]
             else:
