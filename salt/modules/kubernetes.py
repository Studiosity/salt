# -*- coding: utf-8 -*-
'''
Module for handling kubernetes calls.

:optdepends:    - kubernetes Python client
:configuration: The k8s API settings are provided either in a pillar, in
    the minion's config file, or in master's config file::

        kubernetes.user: admin
        kubernetes.password: verybadpass
        kubernetes.api_url: 'http://127.0.0.1:8080'
        kubernetes.certificate-authority-data: '...'
        kubernetes.client-certificate-data: '....n
        kubernetes.client-key-data: '...'
        kubernetes.certificate-authority-file: '/path/to/ca.crt'
        kubernetes.client-certificate-file: '/path/to/client.crt'
        kubernetes.client-key-file: '/path/to/client.key'


These settings can be also overrided by adding `api_url`, `api_user`,
`api_password`, `api_certificate_authority_file`, `api_client_certificate_file`
or `api_client_key_file` parameters when calling a function:

The data format for `kubernetes.*-data` values is the same as provided in `kubeconfig`.
It's base64 encoded certificates/keys in one line.

For an item only one field should be provided. Either a `data` or a `file` entry.
In case both are provided the `file` entry is prefered.

.. code-block:: bash

    salt '*' kubernetes.nodes api_url=http://k8s-api-server:port api_user=myuser api_password=pass

.. versionadded: 2017.7.0
'''

# Import Python Futures
from __future__ import absolute_import, unicode_literals, print_function
import sys
import os.path
import base64
import logging
import tempfile
import signal
from time import sleep
from contextlib import contextmanager

from salt.exceptions import CommandExecutionError
from salt.ext.six import iteritems
from salt.ext import six
import salt.utils.files
import salt.utils.templates
<<<<<<< HEAD
=======
import salt.utils.yaml
>>>>>>> 20be5b43
from salt.exceptions import TimeoutError
from salt.ext.six.moves import range  # pylint: disable=import-error

try:
    import kubernetes  # pylint: disable=import-self
    import kubernetes.client
    from kubernetes.client.rest import ApiException
    from urllib3.exceptions import HTTPError
    try:
        # There is an API change in Kubernetes >= 2.0.0.
        from kubernetes.client import V1beta1Deployment as AppsV1beta1Deployment
        from kubernetes.client import V1beta1DeploymentSpec as AppsV1beta1DeploymentSpec
    except ImportError:
        from kubernetes.client import AppsV1beta1Deployment
        from kubernetes.client import AppsV1beta1DeploymentSpec

    HAS_LIBS = True
except ImportError:
    HAS_LIBS = False

log = logging.getLogger(__name__)

__virtualname__ = 'kubernetes'


def __virtual__():
    '''
    Check dependencies
    '''
    if HAS_LIBS:
        return __virtualname__

    return False, 'python kubernetes library not found'


<<<<<<< HEAD
if not salt.utils.is_windows():
=======
if not salt.utils.platform.is_windows():
>>>>>>> 20be5b43
    @contextmanager
    def _time_limit(seconds):
        def signal_handler(signum, frame):
            raise TimeoutError
        signal.signal(signal.SIGALRM, signal_handler)
        signal.alarm(seconds)
        try:
            yield
        finally:
            signal.alarm(0)

    POLLING_TIME_LIMIT = 30


# pylint: disable=no-member
def _setup_conn(**kwargs):
    '''
    Setup kubernetes API connection singleton
    '''
    host = __salt__['config.option']('kubernetes.api_url',
                                     'http://localhost:8080')
    username = __salt__['config.option']('kubernetes.user')
    password = __salt__['config.option']('kubernetes.password')
    ca_cert = __salt__['config.option']('kubernetes.certificate-authority-data')
    client_cert = __salt__['config.option']('kubernetes.client-certificate-data')
    client_key = __salt__['config.option']('kubernetes.client-key-data')
    ca_cert_file = __salt__['config.option']('kubernetes.certificate-authority-file')
    client_cert_file = __salt__['config.option']('kubernetes.client-certificate-file')
    client_key_file = __salt__['config.option']('kubernetes.client-key-file')

    # Override default API settings when settings are provided
    if 'api_url' in kwargs:
        host = kwargs.get('api_url')

    if 'api_user' in kwargs:
        username = kwargs.get('api_user')

    if 'api_password' in kwargs:
        password = kwargs.get('api_password')

    if 'api_certificate_authority_file' in kwargs:
        ca_cert_file = kwargs.get('api_certificate_authority_file')

    if 'api_client_certificate_file' in kwargs:
        client_cert_file = kwargs.get('api_client_certificate_file')

    if 'api_client_key_file' in kwargs:
        client_key_file = kwargs.get('api_client_key_file')

    if (
            kubernetes.client.configuration.host != host or
            kubernetes.client.configuration.user != username or
            kubernetes.client.configuration.password != password):
        # Recreates API connection if settings are changed
        kubernetes.client.configuration.__init__()

    kubernetes.client.configuration.host = host
    kubernetes.client.configuration.user = username
    kubernetes.client.configuration.passwd = password
    if __salt__['config.option']('kubernetes.api_key'):
        kubernetes.client.configuration.api_key = {'authorization': __salt__['config.option']('kubernetes.api_key')}
        kubernetes.client.configuration.api_key_prefix = {'authorization': __salt__['config.option']('kubernetes.api_key_prefix')}

    if ca_cert_file:
        kubernetes.client.configuration.ssl_ca_cert = ca_cert_file
    elif ca_cert:
        with tempfile.NamedTemporaryFile(prefix='salt-kube-', delete=False) as ca:
            ca.write(base64.b64decode(ca_cert))
            kubernetes.client.configuration.ssl_ca_cert = ca.name
    else:
        kubernetes.client.configuration.ssl_ca_cert = None

    if client_cert_file:
        kubernetes.client.configuration.cert_file = client_cert_file
    elif client_cert:
        with tempfile.NamedTemporaryFile(prefix='salt-kube-', delete=False) as c:
            c.write(base64.b64decode(client_cert))
            kubernetes.client.configuration.cert_file = c.name
    else:
        kubernetes.client.configuration.cert_file = None

    if client_key_file:
        kubernetes.client.configuration.key_file = client_key_file
    elif client_key:
        with tempfile.NamedTemporaryFile(prefix='salt-kube-', delete=False) as k:
            k.write(base64.b64decode(client_key))
            kubernetes.client.configuration.key_file = k.name
    else:
        kubernetes.client.configuration.key_file = None

    # The return makes unit testing easier
    return vars(kubernetes.client.configuration)


def _cleanup(**kwargs):
    ca = kubernetes.client.configuration.ssl_ca_cert
    cert = kubernetes.client.configuration.cert_file
    key = kubernetes.client.configuration.key_file
    if cert and os.path.exists(cert) and os.path.basename(cert).startswith('salt-kube-'):
        salt.utils.files.safe_rm(cert)
    if key and os.path.exists(key) and os.path.basename(key).startswith('salt-kube-'):
        salt.utils.files.safe_rm(key)
    if ca and os.path.exists(ca) and os.path.basename(ca).startswith('salt-kube-'):
        salt.utils.files.safe_rm(ca)


def ping(**kwargs):
    '''
    Checks connections with the kubernetes API server.
    Returns True if the connection can be established, False otherwise.

    CLI Example:
        salt '*' kubernetes.ping
    '''
    status = True
    try:
        nodes(**kwargs)
    except CommandExecutionError:
        status = False

    return status


def nodes(**kwargs):
    '''
    Return the names of the nodes composing the kubernetes cluster

    CLI Examples::

        salt '*' kubernetes.nodes
        salt '*' kubernetes.nodes api_url=http://myhost:port api_user=my-user
    '''
    _setup_conn(**kwargs)
    try:
        api_instance = kubernetes.client.CoreV1Api()
        api_response = api_instance.list_node()

        return [k8s_node['metadata']['name'] for k8s_node in api_response.to_dict().get('items')]
    except (ApiException, HTTPError) as exc:
        if isinstance(exc, ApiException) and exc.status == 404:
            return None
        else:
            log.exception('Exception when calling CoreV1Api->list_node')
            raise CommandExecutionError(exc)
    finally:
        _cleanup()


def node(name, **kwargs):
    '''
    Return the details of the node identified by the specified name

    CLI Examples::

        salt '*' kubernetes.node name='minikube'
    '''
    _setup_conn(**kwargs)
    try:
        api_instance = kubernetes.client.CoreV1Api()
        api_response = api_instance.list_node()
    except (ApiException, HTTPError) as exc:
        if isinstance(exc, ApiException) and exc.status == 404:
            return None
        else:
            log.exception('Exception when calling CoreV1Api->list_node')
            raise CommandExecutionError(exc)
    finally:
        _cleanup()

    for k8s_node in api_response.items:
        if k8s_node.metadata.name == name:
            return k8s_node.to_dict()

    return None


def node_labels(name, **kwargs):
    '''
    Return the labels of the node identified by the specified name

    CLI Examples::

        salt '*' kubernetes.node_labels name="minikube"
    '''
    match = node(name, **kwargs)

    if match is not None:
        return match['metadata']['labels']

    return {}


def node_add_label(node_name, label_name, label_value, **kwargs):
    '''
    Set the value of the label identified by `label_name` to `label_value` on
    the node identified by the name `node_name`.
    Creates the lable if not present.

    CLI Examples::

        salt '*' kubernetes.node_add_label node_name="minikube" \
            label_name="foo" label_value="bar"
    '''
    _setup_conn(**kwargs)
    try:
        api_instance = kubernetes.client.CoreV1Api()
        body = {
            'metadata': {
                'labels': {
                    label_name: label_value}
                }
        }
        api_response = api_instance.patch_node(node_name, body)
        return api_response
    except (ApiException, HTTPError) as exc:
        if isinstance(exc, ApiException) and exc.status == 404:
            return None
        else:
            log.exception('Exception when calling CoreV1Api->patch_node')
            raise CommandExecutionError(exc)
    finally:
        _cleanup()

    return None


def node_remove_label(node_name, label_name, **kwargs):
    '''
    Removes the label identified by `label_name` from
    the node identified by the name `node_name`.

    CLI Examples::

        salt '*' kubernetes.node_remove_label node_name="minikube" \
            label_name="foo"
    '''
    _setup_conn(**kwargs)
    try:
        api_instance = kubernetes.client.CoreV1Api()
        body = {
            'metadata': {
                'labels': {
                    label_name: None}
                }
        }
        api_response = api_instance.patch_node(node_name, body)
        return api_response
    except (ApiException, HTTPError) as exc:
        if isinstance(exc, ApiException) and exc.status == 404:
            return None
        else:
            log.exception('Exception when calling CoreV1Api->patch_node')
            raise CommandExecutionError(exc)
    finally:
        _cleanup()

    return None


def namespaces(**kwargs):
    '''
    Return the names of the available namespaces

    CLI Examples::

        salt '*' kubernetes.namespaces
        salt '*' kubernetes.namespaces api_url=http://myhost:port api_user=my-user
    '''
    _setup_conn(**kwargs)
    try:
        api_instance = kubernetes.client.CoreV1Api()
        api_response = api_instance.list_namespace()

        return [nms['metadata']['name'] for nms in api_response.to_dict().get('items')]
    except (ApiException, HTTPError) as exc:
        if isinstance(exc, ApiException) and exc.status == 404:
            return None
        else:
            log.exception('Exception when calling CoreV1Api->list_namespace')
            raise CommandExecutionError(exc)
    finally:
        _cleanup()


def deployments(namespace='default', **kwargs):
    '''
    Return a list of kubernetes deployments defined in the namespace

    CLI Examples::

        salt '*' kubernetes.deployments
        salt '*' kubernetes.deployments namespace=default
    '''
    _setup_conn(**kwargs)
    try:
        api_instance = kubernetes.client.ExtensionsV1beta1Api()
        api_response = api_instance.list_namespaced_deployment(namespace)

        return [dep['metadata']['name'] for dep in api_response.to_dict().get('items')]
    except (ApiException, HTTPError) as exc:
        if isinstance(exc, ApiException) and exc.status == 404:
            return None
        else:
            log.exception(
                'Exception when calling '
                'ExtensionsV1beta1Api->list_namespaced_deployment'
            )
            raise CommandExecutionError(exc)
    finally:
        _cleanup()


def services(namespace='default', **kwargs):
    '''
    Return a list of kubernetes services defined in the namespace

    CLI Examples::

        salt '*' kubernetes.services
        salt '*' kubernetes.services namespace=default
    '''
    _setup_conn(**kwargs)
    try:
        api_instance = kubernetes.client.CoreV1Api()
        api_response = api_instance.list_namespaced_service(namespace)

        return [srv['metadata']['name'] for srv in api_response.to_dict().get('items')]
    except (ApiException, HTTPError) as exc:
        if isinstance(exc, ApiException) and exc.status == 404:
            return None
        else:
            log.exception(
                'Exception when calling '
                'CoreV1Api->list_namespaced_service'
            )
            raise CommandExecutionError(exc)
    finally:
        _cleanup()


def pods(namespace='default', **kwargs):
    '''
    Return a list of kubernetes pods defined in the namespace

    CLI Examples::

        salt '*' kubernetes.pods
        salt '*' kubernetes.pods namespace=default
    '''
    _setup_conn(**kwargs)
    try:
        api_instance = kubernetes.client.CoreV1Api()
        api_response = api_instance.list_namespaced_pod(namespace)

        return [pod['metadata']['name'] for pod in api_response.to_dict().get('items')]
    except (ApiException, HTTPError) as exc:
        if isinstance(exc, ApiException) and exc.status == 404:
            return None
        else:
            log.exception(
                'Exception when calling '
                'CoreV1Api->list_namespaced_pod'
            )
            raise CommandExecutionError(exc)
    finally:
        _cleanup()


def secrets(namespace='default', **kwargs):
    '''
    Return a list of kubernetes secrets defined in the namespace

    CLI Examples::

        salt '*' kubernetes.secrets
        salt '*' kubernetes.secrets namespace=default
    '''
    _setup_conn(**kwargs)
    try:
        api_instance = kubernetes.client.CoreV1Api()
        api_response = api_instance.list_namespaced_secret(namespace)

        return [secret['metadata']['name'] for secret in api_response.to_dict().get('items')]
    except (ApiException, HTTPError) as exc:
        if isinstance(exc, ApiException) and exc.status == 404:
            return None
        else:
            log.exception(
                'Exception when calling '
                'CoreV1Api->list_namespaced_secret'
            )
            raise CommandExecutionError(exc)
    finally:
        _cleanup()


def configmaps(namespace='default', **kwargs):
    '''
    Return a list of kubernetes configmaps defined in the namespace

    CLI Examples::

        salt '*' kubernetes.configmaps
        salt '*' kubernetes.configmaps namespace=default
    '''
    _setup_conn(**kwargs)
    try:
        api_instance = kubernetes.client.CoreV1Api()
        api_response = api_instance.list_namespaced_config_map(namespace)

        return [secret['metadata']['name'] for secret in api_response.to_dict().get('items')]
    except (ApiException, HTTPError) as exc:
        if isinstance(exc, ApiException) and exc.status == 404:
            return None
        else:
            log.exception(
                'Exception when calling '
                'CoreV1Api->list_namespaced_config_map'
            )
            raise CommandExecutionError(exc)
    finally:
        _cleanup()


def show_deployment(name, namespace='default', **kwargs):
    '''
    Return the kubernetes deployment defined by name and namespace

    CLI Examples::

        salt '*' kubernetes.show_deployment my-nginx default
        salt '*' kubernetes.show_deployment name=my-nginx namespace=default
    '''
    _setup_conn(**kwargs)
    try:
        api_instance = kubernetes.client.ExtensionsV1beta1Api()
        api_response = api_instance.read_namespaced_deployment(name, namespace)

        return api_response.to_dict()
    except (ApiException, HTTPError) as exc:
        if isinstance(exc, ApiException) and exc.status == 404:
            return None
        else:
            log.exception(
                'Exception when calling '
                'ExtensionsV1beta1Api->read_namespaced_deployment'
            )
            raise CommandExecutionError(exc)
    finally:
        _cleanup()


def show_service(name, namespace='default', **kwargs):
    '''
    Return the kubernetes service defined by name and namespace

    CLI Examples::

        salt '*' kubernetes.show_service my-nginx default
        salt '*' kubernetes.show_service name=my-nginx namespace=default
    '''
    _setup_conn(**kwargs)
    try:
        api_instance = kubernetes.client.CoreV1Api()
        api_response = api_instance.read_namespaced_service(name, namespace)

        return api_response.to_dict()
    except (ApiException, HTTPError) as exc:
        if isinstance(exc, ApiException) and exc.status == 404:
            return None
        else:
            log.exception(
                'Exception when calling '
                'CoreV1Api->read_namespaced_service'
            )
            raise CommandExecutionError(exc)
    finally:
        _cleanup()


def show_pod(name, namespace='default', **kwargs):
    '''
    Return POD information for a given pod name defined in the namespace

    CLI Examples::

        salt '*' kubernetes.show_pod guestbook-708336848-fqr2x
        salt '*' kubernetes.show_pod guestbook-708336848-fqr2x namespace=default
    '''
    _setup_conn(**kwargs)
    try:
        api_instance = kubernetes.client.CoreV1Api()
        api_response = api_instance.read_namespaced_pod(name, namespace)

        return api_response.to_dict()
    except (ApiException, HTTPError) as exc:
        if isinstance(exc, ApiException) and exc.status == 404:
            return None
        else:
            log.exception(
                'Exception when calling '
                'CoreV1Api->read_namespaced_pod'
            )
            raise CommandExecutionError(exc)
    finally:
        _cleanup()


def show_namespace(name, **kwargs):
    '''
    Return information for a given namespace defined by the specified name

    CLI Examples::

        salt '*' kubernetes.show_namespace kube-system
    '''
    _setup_conn(**kwargs)
    try:
        api_instance = kubernetes.client.CoreV1Api()
        api_response = api_instance.read_namespace(name)

        return api_response.to_dict()
    except (ApiException, HTTPError) as exc:
        if isinstance(exc, ApiException) and exc.status == 404:
            return None
        else:
            log.exception(
                'Exception when calling '
                'CoreV1Api->read_namespace'
            )
            raise CommandExecutionError(exc)
    finally:
        _cleanup()


def show_secret(name, namespace='default', decode=False, **kwargs):
    '''
    Return the kubernetes secret defined by name and namespace.
    The secrets can be decoded if specified by the user. Warning: this has
    security implications.

    CLI Examples::

        salt '*' kubernetes.show_secret confidential default
        salt '*' kubernetes.show_secret name=confidential namespace=default
        salt '*' kubernetes.show_secret name=confidential decode=True
    '''
    _setup_conn(**kwargs)
    try:
        api_instance = kubernetes.client.CoreV1Api()
        api_response = api_instance.read_namespaced_secret(name, namespace)

        if api_response.data and (decode or decode == 'True'):
            for key in api_response.data:
                value = api_response.data[key]
                api_response.data[key] = base64.b64decode(value)

        return api_response.to_dict()
    except (ApiException, HTTPError) as exc:
        if isinstance(exc, ApiException) and exc.status == 404:
            return None
        else:
            log.exception(
                'Exception when calling '
                'CoreV1Api->read_namespaced_secret'
            )
            raise CommandExecutionError(exc)
    finally:
        _cleanup()


def show_configmap(name, namespace='default', **kwargs):
    '''
    Return the kubernetes configmap defined by name and namespace.

    CLI Examples::

        salt '*' kubernetes.show_configmap game-config default
        salt '*' kubernetes.show_configmap name=game-config namespace=default
    '''
    _setup_conn(**kwargs)
    try:
        api_instance = kubernetes.client.CoreV1Api()
        api_response = api_instance.read_namespaced_config_map(
            name,
            namespace)

        return api_response.to_dict()
    except (ApiException, HTTPError) as exc:
        if isinstance(exc, ApiException) and exc.status == 404:
            return None
        else:
            log.exception(
                'Exception when calling '
                'CoreV1Api->read_namespaced_config_map'
            )
            raise CommandExecutionError(exc)
    finally:
        _cleanup()


def delete_deployment(name, namespace='default', **kwargs):
    '''
    Deletes the kubernetes deployment defined by name and namespace

    CLI Examples::

        salt '*' kubernetes.delete_deployment my-nginx
        salt '*' kubernetes.delete_deployment name=my-nginx namespace=default
    '''
    _setup_conn(**kwargs)
    body = kubernetes.client.V1DeleteOptions(orphan_dependents=True)

    try:
        api_instance = kubernetes.client.ExtensionsV1beta1Api()
        api_response = api_instance.delete_namespaced_deployment(
            name=name,
            namespace=namespace,
            body=body)
        mutable_api_response = api_response.to_dict()
<<<<<<< HEAD
        if not salt.utils.is_windows():
=======
        if not salt.utils.platform.is_windows():
>>>>>>> 20be5b43
            try:
                with _time_limit(POLLING_TIME_LIMIT):
                    while show_deployment(name, namespace) is not None:
                        sleep(1)
                    else:  # pylint: disable=useless-else-on-loop
                        mutable_api_response['code'] = 200
            except TimeoutError:
                pass
        else:
            # Windows has not signal.alarm implementation, so we are just falling
            # back to loop-counting.
            for i in range(60):
                if show_deployment(name, namespace) is None:
                    mutable_api_response['code'] = 200
                    break
                else:
                    sleep(1)
        if mutable_api_response['code'] != 200:
            log.warning('Reached polling time limit. Deployment is not yet '
                        'deleted, but we are backing off. Sorry, but you\'ll '
                        'have to check manually.')
        return mutable_api_response
    except (ApiException, HTTPError) as exc:
        if isinstance(exc, ApiException) and exc.status == 404:
            return None
        else:
            log.exception(
                'Exception when calling '
                'ExtensionsV1beta1Api->delete_namespaced_deployment'
            )
            raise CommandExecutionError(exc)
    finally:
        _cleanup()


def delete_service(name, namespace='default', **kwargs):
    '''
    Deletes the kubernetes service defined by name and namespace

    CLI Examples::

        salt '*' kubernetes.delete_service my-nginx default
        salt '*' kubernetes.delete_service name=my-nginx namespace=default
    '''
    _setup_conn(**kwargs)

    try:
        api_instance = kubernetes.client.CoreV1Api()
        api_response = api_instance.delete_namespaced_service(
            name=name,
            namespace=namespace)

        return api_response.to_dict()
    except (ApiException, HTTPError) as exc:
        if isinstance(exc, ApiException) and exc.status == 404:
            return None
        else:
            log.exception(
                'Exception when calling CoreV1Api->delete_namespaced_service'
            )
            raise CommandExecutionError(exc)
    finally:
        _cleanup()


def delete_pod(name, namespace='default', **kwargs):
    '''
    Deletes the kubernetes pod defined by name and namespace

    CLI Examples::

        salt '*' kubernetes.delete_pod guestbook-708336848-5nl8c default
        salt '*' kubernetes.delete_pod name=guestbook-708336848-5nl8c namespace=default
    '''
    _setup_conn(**kwargs)
    body = kubernetes.client.V1DeleteOptions(orphan_dependents=True)

    try:
        api_instance = kubernetes.client.CoreV1Api()
        api_response = api_instance.delete_namespaced_pod(
            name=name,
            namespace=namespace,
            body=body)

        return api_response.to_dict()
    except (ApiException, HTTPError) as exc:
        if isinstance(exc, ApiException) and exc.status == 404:
            return None
        else:
            log.exception(
                'Exception when calling '
                'CoreV1Api->delete_namespaced_pod'
            )
            raise CommandExecutionError(exc)
    finally:
        _cleanup()


def delete_namespace(name, **kwargs):
    '''
    Deletes the kubernetes namespace defined by name

    CLI Examples::

        salt '*' kubernetes.delete_namespace salt
        salt '*' kubernetes.delete_namespace name=salt
    '''
    _setup_conn(**kwargs)
    body = kubernetes.client.V1DeleteOptions(orphan_dependents=True)

    try:
        api_instance = kubernetes.client.CoreV1Api()
        api_response = api_instance.delete_namespace(name=name, body=body)
        return api_response.to_dict()
    except (ApiException, HTTPError) as exc:
        if isinstance(exc, ApiException) and exc.status == 404:
            return None
        else:
            log.exception(
                'Exception when calling '
                'CoreV1Api->delete_namespace'
            )
            raise CommandExecutionError(exc)
    finally:
        _cleanup()


def delete_secret(name, namespace='default', **kwargs):
    '''
    Deletes the kubernetes secret defined by name and namespace

    CLI Examples::

        salt '*' kubernetes.delete_secret confidential default
        salt '*' kubernetes.delete_secret name=confidential namespace=default
    '''
    _setup_conn(**kwargs)
    body = kubernetes.client.V1DeleteOptions(orphan_dependents=True)

    try:
        api_instance = kubernetes.client.CoreV1Api()
        api_response = api_instance.delete_namespaced_secret(
            name=name,
            namespace=namespace,
            body=body)

        return api_response.to_dict()
    except (ApiException, HTTPError) as exc:
        if isinstance(exc, ApiException) and exc.status == 404:
            return None
        else:
            log.exception(
                'Exception when calling CoreV1Api->delete_namespaced_secret'
            )
            raise CommandExecutionError(exc)
    finally:
        _cleanup()


def delete_configmap(name, namespace='default', **kwargs):
    '''
    Deletes the kubernetes configmap defined by name and namespace

    CLI Examples::

        salt '*' kubernetes.delete_configmap settings default
        salt '*' kubernetes.delete_configmap name=settings namespace=default
    '''
    _setup_conn(**kwargs)
    body = kubernetes.client.V1DeleteOptions(orphan_dependents=True)

    try:
        api_instance = kubernetes.client.CoreV1Api()
        api_response = api_instance.delete_namespaced_config_map(
            name=name,
            namespace=namespace,
            body=body)

        return api_response.to_dict()
    except (ApiException, HTTPError) as exc:
        if isinstance(exc, ApiException) and exc.status == 404:
            return None
        else:
            log.exception(
                'Exception when calling '
                'CoreV1Api->delete_namespaced_config_map'
            )
            raise CommandExecutionError(exc)
    finally:
        _cleanup()


def create_deployment(
        name,
        namespace,
        metadata,
        spec,
        source,
        template,
        saltenv,
        **kwargs):
    '''
    Creates the kubernetes deployment as defined by the user.
    '''
    body = __create_object_body(
        kind='Deployment',
        obj_class=AppsV1beta1Deployment,
        spec_creator=__dict_to_deployment_spec,
        name=name,
        namespace=namespace,
        metadata=metadata,
        spec=spec,
        source=source,
        template=template,
        saltenv=saltenv)

    _setup_conn(**kwargs)

    try:
        api_instance = kubernetes.client.ExtensionsV1beta1Api()
        api_response = api_instance.create_namespaced_deployment(
            namespace, body)

        return api_response.to_dict()
    except (ApiException, HTTPError) as exc:
        if isinstance(exc, ApiException) and exc.status == 404:
            return None
        else:
            log.exception(
                'Exception when calling '
                'ExtensionsV1beta1Api->create_namespaced_deployment'
            )
            raise CommandExecutionError(exc)
    finally:
        _cleanup()


def create_pod(
        name,
        namespace,
        metadata,
        spec,
        source,
        template,
        saltenv,
        **kwargs):
    '''
    Creates the kubernetes deployment as defined by the user.
    '''
    body = __create_object_body(
        kind='Pod',
        obj_class=kubernetes.client.V1Pod,
        spec_creator=__dict_to_pod_spec,
        name=name,
        namespace=namespace,
        metadata=metadata,
        spec=spec,
        source=source,
        template=template,
        saltenv=saltenv)

    _setup_conn(**kwargs)

    try:
        api_instance = kubernetes.client.CoreV1Api()
        api_response = api_instance.create_namespaced_pod(
            namespace, body)

        return api_response.to_dict()
    except (ApiException, HTTPError) as exc:
        if isinstance(exc, ApiException) and exc.status == 404:
            return None
        else:
            log.exception(
                'Exception when calling '
                'CoreV1Api->create_namespaced_pod'
            )
            raise CommandExecutionError(exc)
    finally:
        _cleanup()


def create_service(
        name,
        namespace,
        metadata,
        spec,
        source,
        template,
        saltenv,
        **kwargs):
    '''
    Creates the kubernetes service as defined by the user.
    '''
    body = __create_object_body(
        kind='Service',
        obj_class=kubernetes.client.V1Service,
        spec_creator=__dict_to_service_spec,
        name=name,
        namespace=namespace,
        metadata=metadata,
        spec=spec,
        source=source,
        template=template,
        saltenv=saltenv)

    _setup_conn(**kwargs)

    try:
        api_instance = kubernetes.client.CoreV1Api()
        api_response = api_instance.create_namespaced_service(
            namespace, body)

        return api_response.to_dict()
    except (ApiException, HTTPError) as exc:
        if isinstance(exc, ApiException) and exc.status == 404:
            return None
        else:
            log.exception(
                'Exception when calling '
                'CoreV1Api->create_namespaced_service'
            )
            raise CommandExecutionError(exc)
    finally:
        _cleanup()


def create_secret(
        name,
        namespace='default',
        data=None,
        source=None,
        template=None,
        saltenv='base',
        **kwargs):
    '''
    Creates the kubernetes secret as defined by the user.

    CLI Examples::

        salt 'minion1' kubernetes.create_secret \
            passwords default '{"db": "letmein"}'

        salt 'minion2' kubernetes.create_secret \
            name=passwords namespace=default data='{"db": "letmein"}'
    '''
    if source:
        data = __read_and_render_yaml_file(source, template, saltenv)
    elif data is None:
        data = {}

    data = __enforce_only_strings_dict(data)

    # encode the secrets using base64 as required by kubernetes
    for key in data:
        data[key] = base64.b64encode(data[key])

    body = kubernetes.client.V1Secret(
        metadata=__dict_to_object_meta(name, namespace, {}),
        data=data)

    _setup_conn(**kwargs)

    try:
        api_instance = kubernetes.client.CoreV1Api()
        api_response = api_instance.create_namespaced_secret(
            namespace, body)

        return api_response.to_dict()
    except (ApiException, HTTPError) as exc:
        if isinstance(exc, ApiException) and exc.status == 404:
            return None
        else:
            log.exception(
                'Exception when calling '
                'CoreV1Api->create_namespaced_secret'
            )
            raise CommandExecutionError(exc)
    finally:
        _cleanup()


def create_configmap(
        name,
        namespace,
        data,
        source=None,
        template=None,
        saltenv='base',
        **kwargs):
    '''
    Creates the kubernetes configmap as defined by the user.

    CLI Examples::

        salt 'minion1' kubernetes.create_configmap \
            settings default '{"example.conf": "# example file"}'

        salt 'minion2' kubernetes.create_configmap \
            name=settings namespace=default data='{"example.conf": "# example file"}'
    '''
    if source:
        data = __read_and_render_yaml_file(source, template, saltenv)
    elif data is None:
        data = {}

    data = __enforce_only_strings_dict(data)

    body = kubernetes.client.V1ConfigMap(
        metadata=__dict_to_object_meta(name, namespace, {}),
        data=data)

    _setup_conn(**kwargs)

    try:
        api_instance = kubernetes.client.CoreV1Api()
        api_response = api_instance.create_namespaced_config_map(
            namespace, body)

        return api_response.to_dict()
    except (ApiException, HTTPError) as exc:
        if isinstance(exc, ApiException) and exc.status == 404:
            return None
        else:
            log.exception(
                'Exception when calling '
                'CoreV1Api->create_namespaced_config_map'
            )
            raise CommandExecutionError(exc)
    finally:
        _cleanup()


def create_namespace(
        name,
        **kwargs):
    '''
    Creates a namespace with the specified name.

    CLI Example:
        salt '*' kubernetes.create_namespace salt
        salt '*' kubernetes.create_namespace name=salt
    '''

    meta_obj = kubernetes.client.V1ObjectMeta(name=name)
    body = kubernetes.client.V1Namespace(metadata=meta_obj)
    body.metadata.name = name

    _setup_conn(**kwargs)

    try:
        api_instance = kubernetes.client.CoreV1Api()
        api_response = api_instance.create_namespace(body)

        return api_response.to_dict()
    except (ApiException, HTTPError) as exc:
        if isinstance(exc, ApiException) and exc.status == 404:
            return None
        else:
            log.exception(
                'Exception when calling '
                'CoreV1Api->create_namespace'
            )
            raise CommandExecutionError(exc)
    finally:
        _cleanup()


def replace_deployment(name,
                       metadata,
                       spec,
                       source,
                       template,
                       saltenv,
                       namespace='default',
                       **kwargs):
    '''
    Replaces an existing deployment with a new one defined by name and
    namespace, having the specificed metadata and spec.
    '''
    body = __create_object_body(
        kind='Deployment',
        obj_class=AppsV1beta1Deployment,
        spec_creator=__dict_to_deployment_spec,
        name=name,
        namespace=namespace,
        metadata=metadata,
        spec=spec,
        source=source,
        template=template,
        saltenv=saltenv)

    _setup_conn(**kwargs)

    try:
        api_instance = kubernetes.client.ExtensionsV1beta1Api()
        api_response = api_instance.replace_namespaced_deployment(
            name, namespace, body)

        return api_response.to_dict()
    except (ApiException, HTTPError) as exc:
        if isinstance(exc, ApiException) and exc.status == 404:
            return None
        else:
            log.exception(
                'Exception when calling '
                'ExtensionsV1beta1Api->replace_namespaced_deployment'
            )
            raise CommandExecutionError(exc)
    finally:
        _cleanup()


def replace_service(name,
                    metadata,
                    spec,
                    source,
                    template,
                    old_service,
                    saltenv,
                    namespace='default',
                    **kwargs):
    '''
    Replaces an existing service with a new one defined by name and namespace,
    having the specificed metadata and spec.
    '''
    body = __create_object_body(
        kind='Service',
        obj_class=kubernetes.client.V1Service,
        spec_creator=__dict_to_service_spec,
        name=name,
        namespace=namespace,
        metadata=metadata,
        spec=spec,
        source=source,
        template=template,
        saltenv=saltenv)

    # Some attributes have to be preserved
    # otherwise exceptions will be thrown
    body.spec.cluster_ip = old_service['spec']['cluster_ip']
    body.metadata.resource_version = old_service['metadata']['resource_version']

    _setup_conn(**kwargs)

    try:
        api_instance = kubernetes.client.CoreV1Api()
        api_response = api_instance.replace_namespaced_service(
            name, namespace, body)

        return api_response.to_dict()
    except (ApiException, HTTPError) as exc:
        if isinstance(exc, ApiException) and exc.status == 404:
            return None
        else:
            log.exception(
                'Exception when calling '
                'CoreV1Api->replace_namespaced_service'
            )
            raise CommandExecutionError(exc)
    finally:
        _cleanup()


def replace_secret(name,
                   data,
                   source=None,
                   template=None,
                   saltenv='base',
                   namespace='default',
                   **kwargs):
    '''
    Replaces an existing secret with a new one defined by name and namespace,
    having the specificed data.

    CLI Examples::

        salt 'minion1' kubernetes.replace_secret \
            name=passwords data='{"db": "letmein"}'

        salt 'minion2' kubernetes.replace_secret \
            name=passwords namespace=saltstack data='{"db": "passw0rd"}'
    '''
    if source:
        data = __read_and_render_yaml_file(source, template, saltenv)
    elif data is None:
        data = {}

    data = __enforce_only_strings_dict(data)

    # encode the secrets using base64 as required by kubernetes
    for key in data:
        data[key] = base64.b64encode(data[key])

    body = kubernetes.client.V1Secret(
        metadata=__dict_to_object_meta(name, namespace, {}),
        data=data)

    _setup_conn(**kwargs)

    try:
        api_instance = kubernetes.client.CoreV1Api()
        api_response = api_instance.replace_namespaced_secret(
            name, namespace, body)

        return api_response.to_dict()
    except (ApiException, HTTPError) as exc:
        if isinstance(exc, ApiException) and exc.status == 404:
            return None
        else:
            log.exception(
                'Exception when calling '
                'CoreV1Api->replace_namespaced_secret'
            )
            raise CommandExecutionError(exc)
    finally:
        _cleanup()


def replace_configmap(name,
                      data,
                      source=None,
                      template=None,
                      saltenv='base',
                      namespace='default',
                      **kwargs):
    '''
    Replaces an existing configmap with a new one defined by name and
    namespace with the specified data.

    CLI Examples::

        salt 'minion1' kubernetes.replace_configmap \
            settings default '{"example.conf": "# example file"}'

        salt 'minion2' kubernetes.replace_configmap \
            name=settings namespace=default data='{"example.conf": "# example file"}'
    '''
    if source:
        data = __read_and_render_yaml_file(source, template, saltenv)

    data = __enforce_only_strings_dict(data)

    body = kubernetes.client.V1ConfigMap(
        metadata=__dict_to_object_meta(name, namespace, {}),
        data=data)

    _setup_conn(**kwargs)

    try:
        api_instance = kubernetes.client.CoreV1Api()
        api_response = api_instance.replace_namespaced_config_map(
            name, namespace, body)

        return api_response.to_dict()
    except (ApiException, HTTPError) as exc:
        if isinstance(exc, ApiException) and exc.status == 404:
            return None
        else:
            log.exception(
                'Exception when calling '
                'CoreV1Api->replace_namespaced_configmap'
            )
            raise CommandExecutionError(exc)
    finally:
        _cleanup()


def __create_object_body(kind,
                         obj_class,
                         spec_creator,
                         name,
                         namespace,
                         metadata,
                         spec,
                         source,
                         template,
                         saltenv):
    '''
    Create a Kubernetes Object body instance.
    '''
    if source:
        src_obj = __read_and_render_yaml_file(source, template, saltenv)
        if (
                not isinstance(src_obj, dict) or
                'kind' not in src_obj or
                src_obj['kind'] != kind):
            raise CommandExecutionError(
                'The source file should define only '
                'a {0} object'.format(kind))

        if 'metadata' in src_obj:
            metadata = src_obj['metadata']
        if 'spec' in src_obj:
            spec = src_obj['spec']

    return obj_class(
        metadata=__dict_to_object_meta(name, namespace, metadata),
        spec=spec_creator(spec))


def __read_and_render_yaml_file(source,
                                template,
                                saltenv):
    '''
    Read a yaml file and, if needed, renders that using the specifieds
    templating. Returns the python objects defined inside of the file.
    '''
    sfn = __salt__['cp.cache_file'](source, saltenv)
    if not sfn:
        raise CommandExecutionError(
            'Source file \'{0}\' not found'.format(source))

    with salt.utils.files.fopen(sfn, 'r') as src:
        contents = src.read()

        if template:
            if template in salt.utils.templates.TEMPLATE_REGISTRY:
                # TODO: should we allow user to set also `context` like  # pylint: disable=fixme
                # `file.managed` does?
                # Apply templating
                data = salt.utils.templates.TEMPLATE_REGISTRY[template](
                    contents,
                    from_str=True,
                    to_str=True,
                    saltenv=saltenv,
                    grains=__grains__,
                    pillar=__pillar__,
                    salt=__salt__,
                    opts=__opts__)

                if not data['result']:
                    # Failed to render the template
                    raise CommandExecutionError(
                        'Failed to render file path with error: '
                        '{0}'.format(data['data'])
                    )

                contents = data['data'].encode('utf-8')
            else:
                raise CommandExecutionError(
                    'Unknown template specified: {0}'.format(
                        template))

        return salt.utils.yaml.safe_load(contents)


def __dict_to_object_meta(name, namespace, metadata):
    '''
    Converts a dictionary into kubernetes ObjectMetaV1 instance.
    '''
    meta_obj = kubernetes.client.V1ObjectMeta()
    meta_obj.namespace = namespace

    # Replicate `kubectl [create|replace|apply] --record`
    if 'annotations' not in metadata:
        metadata['annotations'] = {}
    if 'kubernetes.io/change-cause' not in metadata['annotations']:
        metadata['annotations']['kubernetes.io/change-cause'] = ' '.join(sys.argv)

    for key, value in iteritems(metadata):
        if hasattr(meta_obj, key):
            setattr(meta_obj, key, value)

    if meta_obj.name != name:
        log.warning(
            'The object already has a name attribute, overwriting it with '
            'the one defined inside of salt')
        meta_obj.name = name

    return meta_obj


def __dict_to_deployment_spec(spec):
    '''
    Converts a dictionary into kubernetes AppsV1beta1DeploymentSpec instance.
    '''
    spec_obj = AppsV1beta1DeploymentSpec()
    for key, value in iteritems(spec):
        if hasattr(spec_obj, key):
            setattr(spec_obj, key, value)

    return spec_obj


def __dict_to_pod_spec(spec):
    '''
    Converts a dictionary into kubernetes V1PodSpec instance.
    '''
    spec_obj = kubernetes.client.V1PodSpec()
    for key, value in iteritems(spec):
        if hasattr(spec_obj, key):
            setattr(spec_obj, key, value)

    return spec_obj


def __dict_to_service_spec(spec):
    '''
    Converts a dictionary into kubernetes V1ServiceSpec instance.
    '''
    spec_obj = kubernetes.client.V1ServiceSpec()
    for key, value in iteritems(spec):  # pylint: disable=too-many-nested-blocks
        if key == 'ports':
            spec_obj.ports = []
            for port in value:
                kube_port = kubernetes.client.V1ServicePort()
                if isinstance(port, dict):
                    for port_key, port_value in iteritems(port):
                        if hasattr(kube_port, port_key):
                            setattr(kube_port, port_key, port_value)
                else:
                    kube_port.port = port
                spec_obj.ports.append(kube_port)
        elif hasattr(spec_obj, key):
            setattr(spec_obj, key, value)

    return spec_obj


def __enforce_only_strings_dict(dictionary):
    '''
    Returns a dictionary that has string keys and values.
    '''
    ret = {}

    for key, value in iteritems(dictionary):
        ret[six.text_type(key)] = six.text_type(value)

    return ret<|MERGE_RESOLUTION|>--- conflicted
+++ resolved
@@ -50,10 +50,7 @@
 from salt.ext import six
 import salt.utils.files
 import salt.utils.templates
-<<<<<<< HEAD
-=======
 import salt.utils.yaml
->>>>>>> 20be5b43
 from salt.exceptions import TimeoutError
 from salt.ext.six.moves import range  # pylint: disable=import-error
 
@@ -89,11 +86,7 @@
     return False, 'python kubernetes library not found'
 
 
-<<<<<<< HEAD
-if not salt.utils.is_windows():
-=======
 if not salt.utils.platform.is_windows():
->>>>>>> 20be5b43
     @contextmanager
     def _time_limit(seconds):
         def signal_handler(signum, frame):
@@ -714,11 +707,7 @@
             namespace=namespace,
             body=body)
         mutable_api_response = api_response.to_dict()
-<<<<<<< HEAD
-        if not salt.utils.is_windows():
-=======
         if not salt.utils.platform.is_windows():
->>>>>>> 20be5b43
             try:
                 with _time_limit(POLLING_TIME_LIMIT):
                     while show_deployment(name, namespace) is not None:
