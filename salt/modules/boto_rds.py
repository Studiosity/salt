# -*- coding: utf-8 -*-
'''
Connection module for Amazon RDS

.. versionadded:: 2015.8.0

:configuration: This module accepts explicit rds credentials but can also
    utilize IAM roles assigned to the instance through Instance Profiles.
    Dynamic credentials are then automatically obtained from AWS API and no
    further configuration is necessary. More Information available at:

    .. code-block:: text

        http://docs.aws.amazon.com/AWSEC2/latest/UserGuide/iam-roles-for-amazon-ec2.html

    If IAM roles are not used you need to specify them either in a pillar or
    in the minion's config file:

    .. code-block:: yaml

        rds.keyid: GKTADJGHEIQSXMKKRBJ08H
        rds.key: askdjghsdfjkghWupUjasdflkdfklgjsdfjajkghs

    A region may also be specified in the configuration:

    .. code-block:: yaml

        rds.region: us-east-1

    If a region is not specified, the default is us-east-1.

    It's also possible to specify key, keyid and region via a profile, either
    as a passed in dict, or as a string to pull from pillars or minion config:

    .. code-block:: yaml

        myprofile:
            keyid: GKTADJGHEIQSXMKKRBJ08H
            key: askdjghsdfjkghWupUjasdflkdfklgjsdfjajkghs
            region: us-east-1

:depends: boto3
'''
# keep lint from choking on _get_conn and _cache_id
#pylint: disable=E0602
# pylint whinging perfectly valid code
#pylint: disable=W0106


# Import Python libs
from __future__ import absolute_import, print_function, unicode_literals
import logging
import time

# Import Salt libs
import salt.utils.boto3
import salt.utils.compat
import salt.utils.odict as odict
import salt.utils.versions
from salt.exceptions import SaltInvocationError

log = logging.getLogger(__name__)

# Import third party libs
from salt.ext import six
# pylint: disable=import-error
try:
    #pylint: disable=unused-import
    import boto
    import boto3
    #pylint: enable=unused-import
    from botocore.exceptions import ClientError
    logging.getLogger('boto').setLevel(logging.CRITICAL)
    logging.getLogger('boto3').setLevel(logging.CRITICAL)
    HAS_BOTO = True
except ImportError:
    HAS_BOTO = False
# pylint: enable=import-error

boto3_param_map = {
    'allocated_storage': ('AllocatedStorage', int),
    'allow_major_version_upgrade': ('AllowMajorVersionUpgrade', bool),
    'apply_immediately': ('ApplyImmediately', bool),
    'auto_minor_version_upgrade': ('AutoMinorVersionUpgrade', bool),
    'availability_zone': ('AvailabilityZone', str),
    'backup_retention_period': ('BackupRetentionPeriod', int),
    'ca_certificate_identifier': ('CACertificateIdentifier', str),
    'character_set_name': ('CharacterSetName', str),
    'copy_tags_to_snapshot': ('CopyTagsToSnapshot', bool),
    'db_cluster_identifier': ('DBClusterIdentifier', str),
    'db_instance_class': ('DBInstanceClass', str),
    'db_name': ('DBName', str),
    'db_parameter_group_name': ('DBParameterGroupName', str),
    'db_port_number': ('DBPortNumber', int),
    'db_security_groups': ('DBSecurityGroups', list),
    'db_subnet_group_name': ('DBSubnetGroupName', str),
    'domain': ('Domain', str),
    'domain_iam_role_name': ('DomainIAMRoleName', str),
    'engine': ('Engine', str),
    'engine_version': ('EngineVersion', str),
    'iops': ('Iops', int),
    'kms_key_id': ('KmsKeyId', str),
    'license_model': ('LicenseModel', str),
    'master_user_password': ('MasterUserPassword', str),
    'master_username': ('MasterUsername', str),
    'monitoring_interval': ('MonitoringInterval', int),
    'monitoring_role_arn': ('MonitoringRoleArn', str),
    'multi_az': ('MultiAZ', bool),
    'name': ('DBInstanceIdentifier', str),
    'new_db_instance_identifier': ('NewDBInstanceIdentifier', str),
    'option_group_name': ('OptionGroupName', str),
    'port': ('Port', int),
    'preferred_backup_window': ('PreferredBackupWindow', str),
    'preferred_maintenance_window': ('PreferredMaintenanceWindow', str),
    'promotion_tier': ('PromotionTier', int),
    'publicly_accessible': ('PubliclyAccessible', bool),
    'storage_encrypted': ('StorageEncrypted', bool),
    'storage_type': ('StorageType', str),
    'tags': ('Tags', list),
    'tde_credential_arn': ('TdeCredentialArn', str),
    'tde_credential_password': ('TdeCredentialPassword', str),
    'vpc_security_group_ids': ('VpcSecurityGroupIds', list),
}


def __virtual__():
    '''
    Only load if boto libraries exist and if boto libraries are greater than
    a given version.
    '''
    return salt.utils.versions.check_boto_reqs(
        boto3_ver='1.3.1'
    )


def __init__(opts):
    salt.utils.compat.pack_dunder(__name__)
    if HAS_BOTO:
        __utils__['boto3.assign_funcs'](__name__, 'rds')


def exists(name, tags=None, region=None, key=None, keyid=None, profile=None):
    '''
    Check to see if an RDS exists.

    CLI example::

        salt myminion boto_rds.exists myrds region=us-east-1
    '''
    conn = _get_conn(region=region, key=key, keyid=keyid, profile=profile)

    try:
        rds = conn.describe_db_instances(DBInstanceIdentifier=name)
        return {'exists': bool(rds)}
    except ClientError as e:
        return {'error': salt.utils.boto3.get_error(e)}


def option_group_exists(name, tags=None, region=None, key=None, keyid=None,
                        profile=None):
    '''
    Check to see if an RDS option group exists.

    CLI example::

        salt myminion boto_rds.option_group_exists myoptiongr region=us-east-1
    '''
    conn = _get_conn(region=region, key=key, keyid=keyid, profile=profile)

    try:
        rds = conn.describe_option_groups(OptionGroupName=name)
        return {'exists': bool(rds)}
    except ClientError as e:
        return {'error': salt.utils.boto3.get_error(e)}


def parameter_group_exists(name, tags=None, region=None, key=None, keyid=None,
                           profile=None):
    '''
    Check to see if an RDS parameter group exists.

    CLI example::

        salt myminion boto_rds.parameter_group_exists myparametergroup \
                region=us-east-1
    '''
    conn = _get_conn(region=region, key=key, keyid=keyid, profile=profile)

    try:
        rds = conn.describe_db_parameter_groups(DBParameterGroupName=name)
        return {'exists': bool(rds), 'error': None}
    except ClientError as e:
        resp = {}
        if e.response['Error']['Code'] == 'DBParameterGroupNotFound':
            resp['exists'] = False
        resp['error'] = salt.utils.boto3.get_error(e)
        return resp


def subnet_group_exists(name, tags=None, region=None, key=None, keyid=None,
                        profile=None):
    '''
    Check to see if an RDS subnet group exists.

    CLI example::

        salt myminion boto_rds.subnet_group_exists my-param-group \
                region=us-east-1
    '''
    try:
        conn = _get_conn(region=region, key=key, keyid=keyid, profile=profile)
        if not conn:
            return {'exists': bool(conn)}

        rds = conn.describe_db_subnet_groups(DBSubnetGroupName=name)
        return {'exists': bool(rds)}
    except ClientError as e:
        if "DBSubnetGroupNotFoundFault" in e.message:
            return {'exists': False}
        else:
            return {'error': salt.utils.boto3.get_error(e)}


def create(name, allocated_storage, db_instance_class, engine,
           master_username, master_user_password, db_name=None,
           db_security_groups=None, vpc_security_group_ids=None,
           vpc_security_groups=None, availability_zone=None,
           db_subnet_group_name=None, preferred_maintenance_window=None,
           db_parameter_group_name=None, backup_retention_period=None,
           preferred_backup_window=None, port=None, multi_az=None,
           engine_version=None, auto_minor_version_upgrade=None,
           license_model=None, iops=None, option_group_name=None,
           character_set_name=None, publicly_accessible=None, wait_status=None,
           tags=None, db_cluster_identifier=None, storage_type=None,
           tde_credential_arn=None, tde_credential_password=None,
           storage_encrypted=None, kms_key_id=None, domain=None,
           copy_tags_to_snapshot=None, monitoring_interval=None,
           monitoring_role_arn=None, domain_iam_role_name=None, region=None,
           promotion_tier=None, key=None, keyid=None, profile=None):
    '''
    Create an RDS Instance

    CLI example to create an RDS Instance::

        salt myminion boto_rds.create myrds 10 db.t2.micro MySQL sqlusr sqlpassw
    '''
    if not allocated_storage:
        raise SaltInvocationError('allocated_storage is required')
    if not db_instance_class:
        raise SaltInvocationError('db_instance_class is required')
    if not engine:
        raise SaltInvocationError('engine is required')
    if not master_username:
        raise SaltInvocationError('master_username is required')
    if not master_user_password:
        raise SaltInvocationError('master_user_password is required')
    if availability_zone and multi_az:
        raise SaltInvocationError('availability_zone and multi_az are mutually'
                                  ' exclusive arguments.')
    if wait_status:
        wait_stati = ['available', 'modifying', 'backing-up']
        if wait_status not in wait_stati:
            raise SaltInvocationError(
                'wait_status can be one of: {0}'.format(wait_stati))
    if vpc_security_groups:
        v_tmp = __salt__['boto_secgroup.convert_to_group_ids'](
                groups=vpc_security_groups, region=region, key=key, keyid=keyid,
                profile=profile)
        vpc_security_group_ids = (vpc_security_group_ids + v_tmp
                                  if vpc_security_group_ids else v_tmp)

    try:
        conn = _get_conn(region=region, key=key, keyid=keyid, profile=profile)
        if not conn:
            return {'results': bool(conn)}

        kwargs = {}
        boto_params = set(boto3_param_map.keys())
        keys = set(locals().keys())
        tags = _tag_doc(tags)

        for param_key in keys.intersection(boto_params):
            val = locals()[param_key]
            if val is not None:
                mapped = boto3_param_map[param_key]
                kwargs[mapped[0]] = mapped[1](val)

        # Validation doesn't want parameters that are None
        # https://github.com/boto/boto3/issues/400
        kwargs = dict((k, v) for k, v in six.iteritems(kwargs) if v is not None)

        rds = conn.create_db_instance(**kwargs)

        if not rds:
            return {'created': False}
        if not wait_status:
            return {'created': True, 'message':
                    'RDS instance {0} created.'.format(name)}

        while True:
            jmespath = 'DBInstances[*].DBInstanceStatus'
            status = describe_db_instances(name=name, jmespath=jmespath,
                                           region=region, key=key, keyid=keyid,
                                           profile=profile)
            if len(status):
                stat = status[0]
            else:
                # Whoops, something is horribly wrong...
                return {'created': False,
                        'error': "RDS instance {0} should have been created but"
                                 " now I can't find it.".format(name)}
            if stat == wait_status:
                return {'created': True,
                        'message': 'RDS instance {0} created (current status '
                        '{1})'.format(name, stat)}
            time.sleep(10)
            log.info('Instance status after 10 seconds is: %s', stat)

    except ClientError as e:
        return {'error': salt.utils.boto3.get_error(e)}


def create_read_replica(name, source_name, db_instance_class=None,
                        availability_zone=None, port=None,
                        auto_minor_version_upgrade=None, iops=None,
                        option_group_name=None, publicly_accessible=None,
                        tags=None, db_subnet_group_name=None,
                        storage_type=None, copy_tags_to_snapshot=None,
                        monitoring_interval=None, monitoring_role_arn=None,
                        region=None, key=None, keyid=None, profile=None):
    '''
    Create an RDS read replica

    CLI example to create an RDS  read replica::

        salt myminion boto_rds.create_read_replica replicaname source_name
    '''
    if not backup_retention_period:
        raise SaltInvocationError('backup_retention_period is required')
    res = __salt__['boto_rds.exists'](source_name, tags, region, key, keyid, profile)
    if not res.get('exists'):
        return {'exists': bool(res), 'message':
                'RDS instance source {0} does not exists.'.format(source_name)}

    res = __salt__['boto_rds.exists'](name, tags, region, key, keyid, profile)
    if res.get('exists'):
        return {'exists': bool(res), 'message':
                'RDS replica instance {0} already exists.'.format(name)}

    try:
        conn = _get_conn(region=region, key=key, keyid=keyid, profile=profile)
        kwargs = {}
        for key in ('OptionGroupName', 'MonitoringRoleArn'):
            if locals()[key] is not None:
                kwargs[key] = str(locals()[key])  # future lint: disable=blacklisted-function

        for key in ('MonitoringInterval', 'Iops', 'Port'):
            if locals()[key] is not None:
                kwargs[key] = int(locals()[key])

        for key in ('CopyTagsToSnapshot', 'AutoMinorVersionUpgrade'):
            if locals()[key] is not None:
                kwargs[key] = bool(locals()[key])

        taglist = _tag_doc(tags)

        rds_replica = conn.create_db_instance_read_replica(DBInstanceIdentifier=name,
                                                           SourceDBInstanceIdentifier=source_name,
                                                           DBInstanceClass=db_instance_class,
                                                           AvailabilityZone=availability_zone,
                                                           PubliclyAccessible=publicly_accessible,
                                                           Tags=taglist, DBSubnetGroupName=db_subnet_group_name,
                                                           StorageType=storage_type,
                                                           **kwargs)

        return {'exists': bool(rds_replica)}
    except ClientError as e:
        return {'error': salt.utils.boto3.get_error(e)}


def create_option_group(name, engine_name, major_engine_version,
                        option_group_description, tags=None, region=None,
                        key=None, keyid=None, profile=None):
    '''
    Create an RDS option group

    CLI example to create an RDS option group::

        salt myminion boto_rds.create_option_group my-opt-group mysql 5.6 \
                "group description"
    '''
    res = __salt__['boto_rds.option_group_exists'](name, tags, region, key, keyid,
                                                   profile)
    if res.get('exists'):
        return {'exists': bool(res)}

    try:
        conn = _get_conn(region=region, key=key, keyid=keyid, profile=profile)
        if not conn:
            return {'results': bool(conn)}

        taglist = _tag_doc(tags)
        rds = conn.create_option_group(OptionGroupName=name,
                                       EngineName=engine_name,
                                       MajorEngineVersion=major_engine_version,
                                       OptionGroupDescription=option_group_description,
                                       Tags=taglist)

        return {'exists': bool(rds)}
    except ClientError as e:
        return {'error': salt.utils.boto3.get_error(e)}


def create_parameter_group(name, db_parameter_group_family, description,
                           tags=None, region=None, key=None, keyid=None,
                           profile=None):
    '''
    Create an RDS parameter group

    CLI example to create an RDS parameter group::

        salt myminion boto_rds.create_parameter_group my-param-group mysql5.6 \
                "group description"
    '''
    res = __salt__['boto_rds.parameter_group_exists'](name, tags, region, key,
                                                      keyid, profile)
    if res.get('exists'):
        return {'exists': bool(res)}

    try:
        conn = _get_conn(region=region, key=key, keyid=keyid, profile=profile)
        if not conn:
            return {'results': bool(conn)}

        taglist = _tag_doc(tags)
        rds = conn.create_db_parameter_group(DBParameterGroupName=name,
                                             DBParameterGroupFamily=db_parameter_group_family,
                                             Description=description,
                                             Tags=taglist)
        if not rds:
            return {'created': False, 'message':
                    'Failed to create RDS parameter group {0}'.format(name)}

        return {'exists': bool(rds), 'message':
                'Created RDS parameter group {0}'.format(name)}
    except ClientError as e:
        return {'error': salt.utils.boto3.get_error(e)}


def create_subnet_group(name, description, subnet_ids, tags=None,
                        region=None, key=None, keyid=None, profile=None):
    '''
    Create an RDS subnet group

    CLI example to create an RDS subnet group::

        salt myminion boto_rds.create_subnet_group my-subnet-group \
            "group description" '[subnet-12345678, subnet-87654321]' \
            region=us-east-1
    '''
    res = __salt__['boto_rds.subnet_group_exists'](name, tags, region, key,
                                                 keyid, profile)
    if res.get('exists'):
        return {'exists': bool(res)}

    try:
        conn = _get_conn(region=region, key=key, keyid=keyid, profile=profile)
        if not conn:
            return {'results': bool(conn)}

        taglist = _tag_doc(tags)
        rds = conn.create_db_subnet_group(DBSubnetGroupName=name,
                                          DBSubnetGroupDescription=description,
                                          SubnetIds=subnet_ids, Tags=taglist)

        return {'created': bool(rds)}
    except ClientError as e:
        return {'error': salt.utils.boto3.get_error(e)}


def update_parameter_group(name, parameters, apply_method="pending-reboot",
                           tags=None, region=None, key=None, keyid=None,
                           profile=None):
    '''
    Update an RDS parameter group.

    CLI example::

        salt myminion boto_rds.update_parameter_group my-param-group \
                parameters='{"back_log":1, "binlog_cache_size":4096}' \
                region=us-east-1
    '''

    res = __salt__['boto_rds.parameter_group_exists'](name, tags, region, key,
                                                      keyid, profile)
    if not res.get('exists'):
        return {'exists': bool(res), 'message':
                'RDS parameter group {0} does not exist.'.format(name)}

    param_list = []
    for key, value in six.iteritems(parameters):
        item = odict.OrderedDict()
        item.update({'ParameterName': key})
        item.update({'ApplyMethod': apply_method})
        if type(value) is bool:
            item.update({'ParameterValue': 'on' if value else 'off'})
        else:
<<<<<<< HEAD
            item.update({'ParameterValue': str(value)})
=======
            item.update({'ParameterValue': str(value)})  # future lint: disable=blacklisted-function
>>>>>>> 20be5b43
        param_list.append(item)

    if not len(param_list):
        return {'results': False}

    try:
        conn = _get_conn(region=region, key=key, keyid=keyid, profile=profile)
        if not conn:
            return {'results': bool(conn)}

        res = conn.modify_db_parameter_group(DBParameterGroupName=name,
                                             Parameters=param_list)
        return {'results': bool(res)}
    except ClientError as e:
        return {'error': salt.utils.boto3.get_error(e)}


def describe(name, tags=None, region=None, key=None, keyid=None,
             profile=None):
    '''
    Return RDS instance details.

    CLI example::

        salt myminion boto_rds.describe myrds

    '''
    res = __salt__['boto_rds.exists'](name, tags, region, key, keyid,
                                      profile)
    if not res.get('exists'):
        return {'exists': bool(res), 'message':
                'RDS instance {0} does not exist.'.format(name)}

    try:
        conn = _get_conn(region=region, key=key, keyid=keyid, profile=profile)
        if not conn:
            return {'results': bool(conn)}

        rds = conn.describe_db_instances(DBInstanceIdentifier=name)
        rds = [
            i for i in rds.get('DBInstances', [])
            if i.get('DBInstanceIdentifier') == name
        ].pop(0)

        if rds:
            keys = ('DBInstanceIdentifier', 'DBInstanceClass', 'Engine',
                    'DBInstanceStatus', 'DBName', 'AllocatedStorage',
                    'PreferredBackupWindow', 'BackupRetentionPeriod',
                    'AvailabilityZone', 'PreferredMaintenanceWindow',
                    'LatestRestorableTime', 'EngineVersion',
                    'AutoMinorVersionUpgrade', 'LicenseModel',
                    'Iops', 'CharacterSetName', 'PubliclyAccessible',
                    'StorageType', 'TdeCredentialArn', 'DBInstancePort',
                    'DBClusterIdentifier', 'StorageEncrypted', 'KmsKeyId',
                    'DbiResourceId', 'CACertificateIdentifier',
                    'CopyTagsToSnapshot', 'MonitoringInterval',
                    'MonitoringRoleArn', 'PromotionTier',
                    'DomainMemberships')
            return {'rds': dict([(k, rds.get(k)) for k in keys])}
        else:
            return {'rds': None}
    except ClientError as e:
        return {'error': salt.utils.boto3.get_error(e)}
    except IndexError:
        return {'rds': None}


def describe_db_instances(name=None, filters=None, jmespath='DBInstances',
                          region=None, key=None, keyid=None, profile=None):
    '''
    Return a detailed listing of some, or all, DB Instances visible in the
    current scope.  Arbitrary subelements or subsections of the returned dataset
    can be selected by passing in a valid JMSEPath filter as well.

    CLI example::

        salt myminion boto_rds.describe_db_instances jmespath='DBInstances[*].DBInstanceIdentifier'

    '''
    conn = _get_conn(region=region, key=key, keyid=keyid, profile=profile)
    pag = conn.get_paginator('describe_db_instances')
    args = {}
    args.update({'DBInstanceIdentifier': name}) if name else None
    args.update({'Filters': filters}) if filters else None
    pit = pag.paginate(**args)
    pit = pit.search(jmespath) if jmespath else pit
    try:
        return [p for p in pit]
    except ClientError as e:
        code = getattr(e, 'response', {}).get('Error', {}).get('Code')
        if code != 'DBInstanceNotFound':
            log.error(salt.utils.boto3.get_error(e))
    return []


def describe_db_subnet_groups(name=None, filters=None, jmespath='DBSubnetGroups',
                              region=None, key=None, keyid=None, profile=None):
    '''
    Return a detailed listing of some, or all, DB Subnet Groups visible in the
    current scope.  Arbitrary subelements or subsections of the returned dataset
    can be selected by passing in a valid JMSEPath filter as well.

    CLI example::

        salt myminion boto_rds.describe_db_subnet_groups

    '''
    conn = _get_conn(region=region, key=key, keyid=keyid, profile=profile)
    pag = conn.get_paginator('describe_db_subnet_groups')
    args = {}
    args.update({'DBSubnetGroupName': name}) if name else None
    args.update({'Filters': filters}) if filters else None
    pit = pag.paginate(**args)
    pit = pit.search(jmespath) if jmespath else pit
    return [p for p in pit]


def get_endpoint(name, tags=None, region=None, key=None, keyid=None,
                 profile=None):
    '''
    Return the endpoint of an RDS instance.

    CLI example::

        salt myminion boto_rds.get_endpoint myrds

    '''
    endpoint = False
    res = __salt__['boto_rds.exists'](name, tags, region, key, keyid,
                                      profile)
    if res.get('exists'):
        try:
            conn = _get_conn(region=region, key=key, keyid=keyid, profile=profile)
            if conn:
                rds = conn.describe_db_instances(DBInstanceIdentifier=name)

                if rds and 'Endpoint' in rds['DBInstances'][0]:
                    endpoint = rds['DBInstances'][0]['Endpoint']['Address']
                    return endpoint

        except ClientError as e:
            return {'error': salt.utils.boto3.get_error(e)}

    return endpoint


def delete(name, skip_final_snapshot=None, final_db_snapshot_identifier=None,
           region=None, key=None, keyid=None, profile=None, tags=None,
           wait_for_deletion=True, timeout=180):
    '''
    Delete an RDS instance.

    CLI example::

        salt myminion boto_rds.delete myrds skip_final_snapshot=True \
                region=us-east-1
    '''
    if timeout == 180 and not skip_final_snapshot:
        timeout = 420

    if not skip_final_snapshot and not final_db_snapshot_identifier:
        raise SaltInvocationError('At least one of the following must'
                                  ' be specified: skip_final_snapshot'
                                  ' final_db_snapshot_identifier')

    try:
        conn = _get_conn(region=region, key=key, keyid=keyid, profile=profile)
        if not conn:
            return {'deleted': bool(conn)}

        kwargs = {}
        if locals()['skip_final_snapshot'] is not None:
            kwargs['SkipFinalSnapshot'] = bool(locals()['skip_final_snapshot'])

        if locals()['final_db_snapshot_identifier'] is not None:
            kwargs['FinalDBSnapshotIdentifier'] = str(locals()['final_db_snapshot_identifier'])  # future lint: disable=blacklisted-function

        res = conn.delete_db_instance(DBInstanceIdentifier=name, **kwargs)

        if not wait_for_deletion:
            return {'deleted': bool(res), 'message':
                    'Deleted RDS instance {0}.'.format(name)}

        start_time = time.time()
        while True:
            res = __salt__['boto_rds.exists'](name=name, tags=tags, region=region,
                                               key=key, keyid=keyid,
                                               profile=profile)
            if not res.get('exists'):
                return {'deleted': bool(res), 'message':
                        'Deleted RDS instance {0} completely.'.format(name)}

            if time.time() - start_time > timeout:
                raise SaltInvocationError('RDS instance {0} has not been '
                                          'deleted completely after {1} '
                                          'seconds'.format(name, timeout))
            log.info('Waiting up to %s seconds for RDS instance %s to be '
                     'deleted.', timeout, name)
            time.sleep(10)
    except ClientError as e:
        return {'error': salt.utils.boto3.get_error(e)}


def delete_option_group(name, region=None, key=None, keyid=None, profile=None):
    '''
    Delete an RDS option group.

    CLI example::

        salt myminion boto_rds.delete_option_group my-opt-group \
                region=us-east-1
    '''
    try:
        conn = _get_conn(region=region, key=key, keyid=keyid, profile=profile)
        if not conn:
            return {'deleted': bool(conn)}

        res = conn.delete_option_group(OptionGroupName=name)
        if not res:
            return {'deleted': bool(res), 'message':
                    'Failed to delete RDS option group {0}.'.format(name)}

        return {'deleted': bool(res), 'message':
                'Deleted RDS option group {0}.'.format(name)}
    except ClientError as e:
        return {'error': salt.utils.boto3.get_error(e)}


def delete_parameter_group(name, region=None, key=None, keyid=None,
                           profile=None):
    '''
    Delete an RDS parameter group.

    CLI example::

        salt myminion boto_rds.delete_parameter_group my-param-group \
                region=us-east-1
    '''
    try:
        conn = _get_conn(region=region, key=key, keyid=keyid, profile=profile)
        if not conn:
            return {'results': bool(conn)}

        r = conn.delete_db_parameter_group(DBParameterGroupName=name)
        return {'deleted': bool(r), 'message':
                'Deleted RDS parameter group {0}.'.format(name)}
    except ClientError as e:
        return {'error': salt.utils.boto3.get_error(e)}


def delete_subnet_group(name, region=None, key=None, keyid=None,
                        profile=None):
    '''
    Delete an RDS subnet group.

    CLI example::

        salt myminion boto_rds.delete_subnet_group my-subnet-group \
                region=us-east-1
    '''
    try:
        conn = _get_conn(region=region, key=key, keyid=keyid, profile=profile)
        if not conn:
            return {'results': bool(conn)}

        r = conn.delete_db_subnet_group(DBSubnetGroupName=name)
        return {'deleted': bool(r), 'message':
                'Deleted RDS subnet group {0}.'.format(name)}
    except ClientError as e:
        return {'error': salt.utils.boto3.get_error(e)}


def describe_parameter_group(name, Filters=None, MaxRecords=None, Marker=None,
                             region=None, key=None, keyid=None, profile=None):
    '''
    Returns a list of `DBParameterGroup` descriptions.
    CLI example to description of parameter group::

        salt myminion boto_rds.describe_parameter_group parametergroupname\
            region=us-east-1
    '''
    res = __salt__['boto_rds.parameter_group_exists'](name, tags=None,
                                                      region=region, key=key,
                                                      keyid=keyid,
                                                      profile=profile)
    if not res.get('exists'):
        return {'exists': bool(res)}

    try:
        conn = _get_conn(region=region, key=key, keyid=keyid, profile=profile)
        if not conn:
            return {'results': bool(conn)}

        kwargs = {}
        for key in ('Marker', 'Filters'):
            if locals()[key] is not None:
                kwargs[key] = str(locals()[key])  # future lint: disable=blacklisted-function

        if locals()['MaxRecords'] is not None:
            kwargs['MaxRecords'] = int(locals()['MaxRecords'])

        info = conn.describe_db_parameter_groups(DBParameterGroupName=name,
                                                 **kwargs)

        if not info:
            return {'results': bool(info), 'message':
                    'Failed to get RDS description for group {0}.'.format(name)}

        return {'results': bool(info), 'message':
                'Got RDS descrition for group {0}.'.format(name)}
    except ClientError as e:
        return {'error': salt.utils.boto3.get_error(e)}


def describe_parameters(name, Source=None, MaxRecords=None, Marker=None,
                        region=None, key=None, keyid=None, profile=None):
    '''
    Returns a list of `DBParameterGroup` parameters.
    CLI example to description of parameters ::

        salt myminion boto_rds.describe_parameters parametergroupname\
            region=us-east-1
    '''
    res = __salt__['boto_rds.parameter_group_exists'](name, tags=None,
                                                      region=region, key=key,
                                                      keyid=keyid,
                                                      profile=profile)
    if not res.get('exists'):
        return {'result': False,
                'message': 'Parameter group {0} does not exist'.format(name)}

    try:
        conn = _get_conn(region=region, key=key, keyid=keyid, profile=profile)
        if not conn:
            return {'result': False,
                    'message': 'Could not establish a connection to RDS'}

        kwargs = {}
        kwargs.update({'DBParameterGroupName': name})
        for key in ('Marker', 'Source'):
            if locals()[key] is not None:
                kwargs[key] = str(locals()[key])  # future lint: disable=blacklisted-function

        if locals()['MaxRecords'] is not None:
            kwargs['MaxRecords'] = int(locals()['MaxRecords'])

        pag = conn.get_paginator('describe_db_parameters')
        pit = pag.paginate(**kwargs)

        keys = ['ParameterName', 'ParameterValue', 'Description',
                'Source', 'ApplyType', 'DataType', 'AllowedValues',
                'IsModifieable', 'MinimumEngineVersion', 'ApplyMethod']

        parameters = odict.OrderedDict()
        ret = {'result':  True}

        for p in pit:
            for result in p['Parameters']:
                data = odict.OrderedDict()
                for k in keys:
                    data[k] = result.get(k)

                parameters[result.get('ParameterName')] = data

        ret['parameters'] = parameters
        return ret
    except ClientError as e:
        return {'error': salt.utils.boto3.get_error(e)}


def modify_db_instance(name,
                       allocated_storage=None,
                       allow_major_version_upgrade=None,
                       apply_immediately=None,
                       auto_minor_version_upgrade=None,
                       backup_retention_period=None,
                       ca_certificate_identifier=None,
                       character_set_name=None,
                       copy_tags_to_snapshot=None,
                       db_cluster_identifier=None,
                       db_instance_class=None,
                       db_name=None,
                       db_parameter_group_name=None,
                       db_port_number=None,
                       db_security_groups=None,
                       db_subnet_group_name=None,
                       domain=None,
                       domain_iam_role_name=None,
                       engine_version=None,
                       iops=None,
                       kms_key_id=None,
                       license_model=None,
                       master_user_password=None,
                       monitoring_interval=None,
                       monitoring_role_arn=None,
                       multi_az=None,
                       new_db_instance_identifier=None,
                       option_group_name=None,
                       preferred_backup_window=None,
                       preferred_maintenance_window=None,
                       promotion_tier=None,
                       publicly_accessible=None,
                       storage_encrypted=None,
                       storage_type=None,
                       tde_credential_arn=None,
                       tde_credential_password=None,
                       vpc_security_group_ids=None,
                       region=None, key=None, keyid=None, profile=None):
    '''
    Modify settings for a DB instance.
    CLI example to description of parameters ::

        salt myminion boto_rds.modify_db_instance db_instance_identifier region=us-east-1
    '''
    res = __salt__['boto_rds.exists'](name, tags=None, region=region, key=key, keyid=keyid, profile=profile)
    if not res.get('exists'):
        return {'modified': False, 'message':
                'RDS db instance {0} does not exist.'.format(name)}

    try:
        conn = _get_conn(region=region, key=key, keyid=keyid, profile=profile)
        if not conn:
            return {'modified': False}

        kwargs = {}
        excluded = set(('name',))
        boto_params = set(boto3_param_map.keys())
        keys = set(locals().keys())
        for key in keys.intersection(boto_params).difference(excluded):
            val = locals()[key]
            if val is not None:
                mapped = boto3_param_map[key]
                kwargs[mapped[0]] = mapped[1](val)

        info = conn.modify_db_instance(DBInstanceIdentifier=name, **kwargs)

        if not info:
            return {'modified': bool(info), 'message':
                    'Failed to modify RDS db instance {0}.'.format(name)}

        return {'modified': bool(info), 'message':
                'Modified RDS db instance {0}.'.format(name),
                'results': dict(info)}
    except ClientError as e:
        return {'error': salt.utils.boto3.get_error(e)}


def _tag_doc(tags):
    taglist = []
    if tags is not None:
        for k, v in six.iteritems(tags):
            if six.text_type(k).startswith('__'):
                continue
            taglist.append({'Key': six.text_type(k), 'Value': six.text_type(v)})
    return taglist<|MERGE_RESOLUTION|>--- conflicted
+++ resolved
@@ -505,11 +505,7 @@
         if type(value) is bool:
             item.update({'ParameterValue': 'on' if value else 'off'})
         else:
-<<<<<<< HEAD
-            item.update({'ParameterValue': str(value)})
-=======
             item.update({'ParameterValue': str(value)})  # future lint: disable=blacklisted-function
->>>>>>> 20be5b43
         param_list.append(item)
 
     if not len(param_list):
