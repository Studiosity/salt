# -*- coding: utf-8 -*-
'''
Module for managing windows systems.

:depends:
    - pythoncom
    - pywintypes
    - win32api
    - win32con
    - win32net
    - wmi

Support for reboot, shutdown, etc
'''
from __future__ import absolute_import, unicode_literals, print_function

# Import Python libs
import ctypes
import logging
import time
from datetime import datetime

# Import salt libs
import salt.utils.functools
import salt.utils.locales
import salt.utils.platform
from salt.exceptions import CommandExecutionError

# Import 3rd-party Libs
from salt.ext import six
try:
    import pythoncom
    import wmi
    import win32net
    import win32api
    import win32con
    import pywintypes
    from ctypes import windll
    HAS_WIN32NET_MODS = True
except ImportError:
    HAS_WIN32NET_MODS = False

# Set up logging
log = logging.getLogger(__name__)

# Define the module's virtual name
__virtualname__ = 'system'


def __virtual__():
    '''
    Only works on Windows Systems with Win32 Modules
    '''
    if not salt.utils.platform.is_windows():
        return False, 'Module win_system: Requires Windows'

    if not HAS_WIN32NET_MODS:
        return False, 'Module win_system: Missing win32 modules'

    return __virtualname__


def _convert_minutes_seconds(timeout, in_seconds=False):
    '''
    convert timeout to seconds
    '''
    return timeout if in_seconds else timeout*60


def _convert_date_time_string(dt_string):
    '''
    convert string to date time object
    '''
    dt_string = dt_string.split('.')[0]
    dt_obj = datetime.strptime(dt_string, '%Y%m%d%H%M%S')
    return dt_obj.strftime('%Y-%m-%d %H:%M:%S')


def _to_unicode(instr):
    '''
    Converts from current users character encoding to unicode.
    When instr has a value of None, the return value of the function
    will also be None.
    '''
    if instr is None or isinstance(instr, six.text_type):
        return instr
    else:
        return six.text_type(instr, 'utf8')


def halt(timeout=5, in_seconds=False):
    '''
    Halt a running system.

    Args:

        timeout (int):
            Number of seconds before halting the system. Default is 5 seconds.

        in_seconds (bool):
            Whether to treat timeout as seconds or minutes.

            .. versionadded:: 2015.8.0

    Returns:
        bool: ``True`` if successful, otherwise ``False``

    CLI Example:

    .. code-block:: bash

        salt '*' system.halt 5 True
    '''
    return shutdown(timeout=timeout, in_seconds=in_seconds)


def init(runlevel):  # pylint: disable=unused-argument
    '''
    Change the system runlevel on sysV compatible systems. Not applicable to
    Windows

    CLI Example:

    .. code-block:: bash

        salt '*' system.init 3
    '''
    # cmd = ['init', runlevel]
    # ret = __salt__['cmd.run'](cmd, python_shell=False)
    # return ret

    # TODO: Create a mapping of runlevels to  # pylint: disable=fixme
    #       corresponding Windows actions

    return 'Not implemented on Windows at this time.'


def poweroff(timeout=5, in_seconds=False):
    '''
    Power off a running system.

    Args:

        timeout (int):
            Number of seconds before powering off the system. Default is 5
            seconds.

        in_seconds (bool):
            Whether to treat timeout as seconds or minutes.

            .. versionadded:: 2015.8.0

    Returns:
        bool: ``True`` if successful, otherwise ``False``

    CLI Example:

    .. code-block:: bash

        salt '*' system.poweroff 5
    '''
    return shutdown(timeout=timeout, in_seconds=in_seconds)


def reboot(timeout=5, in_seconds=False, wait_for_reboot=False,  # pylint: disable=redefined-outer-name
           only_on_pending_reboot=False):
    '''
    Reboot a running system.

    Args:

        timeout (int):
            The number of minutes/seconds before rebooting the system. Use of
            minutes or seconds depends on the value of ``in_seconds``. Default
            is 5 minutes.

        in_seconds (bool):
            ``True`` will cause the ``timeout`` parameter to be in seconds.
             ``False`` will be in minutes. Default is ``False``.

            .. versionadded:: 2015.8.0

        wait_for_reboot (bool)
            ``True`` will sleep for timeout + 30 seconds after reboot has been
            initiated. This is useful for use in a highstate. For example, you
            may have states that you want to apply only after the reboot.
            Default is ``False``.

            .. versionadded:: 2015.8.0

        only_on_pending_reboot (bool):
            If this is set to ``True``, then the reboot will only proceed
            if the system reports a pending reboot. Setting this parameter to
            ``True`` could be useful when calling this function from a final
            housekeeping state intended to be executed at the end of a state run
            (using *order: last*). Default is ``False``.

    Returns:
        bool: ``True`` if successful (a reboot will occur), otherwise ``False``

    CLI Example:

    .. code-block:: bash

        salt '*' system.reboot 5
        salt '*' system.reboot 5 True

    Invoking this function from a final housekeeping state:

    .. code-block:: yaml

        final_housekeeping:
           module.run:
              - name: system.reboot
              - only_on_pending_reboot: True
              - order: last
    '''
    ret = shutdown(timeout=timeout, reboot=True, in_seconds=in_seconds,
                   only_on_pending_reboot=only_on_pending_reboot)

    if wait_for_reboot:
        seconds = _convert_minutes_seconds(timeout, in_seconds)
        time.sleep(seconds + 30)

    return ret


def shutdown(message=None, timeout=5, force_close=True, reboot=False,  # pylint: disable=redefined-outer-name
             in_seconds=False, only_on_pending_reboot=False):
    '''
    Shutdown a running system.

    Args:

        message (str):
            The message to display to the user before shutting down.

        timeout (int):
            The length of time (in seconds) that the shutdown dialog box should
            be displayed. While this dialog box is displayed, the shutdown can
            be aborted using the ``system.shutdown_abort`` function.

            If timeout is not zero, InitiateSystemShutdown displays a dialog box
            on the specified computer. The dialog box displays the name of the
            user who called the function, the message specified by the lpMessage
            parameter, and prompts the user to log off. The dialog box beeps
            when it is created and remains on top of other windows (system
            modal). The dialog box can be moved but not closed. A timer counts
            down the remaining time before the shutdown occurs.

            If timeout is zero, the computer shuts down immediately without
            displaying the dialog box and cannot be stopped by
            ``system.shutdown_abort``.

            Default is 5 minutes

        in_seconds (bool):
            ``True`` will cause the ``timeout`` parameter to be in seconds.
             ``False`` will be in minutes. Default is ``False``.

            .. versionadded:: 2015.8.0

        force_close (bool):
            ``True`` will force close all open applications. ``False`` will
            display a dialog box instructing the user to close open
            applications. Default is ``True``.

        reboot (bool):
            ``True`` restarts the computer immediately after shutdown. ``False``
            powers down the system. Default is ``False``.

        only_on_pending_reboot (bool): If this is set to True, then the shutdown
            will only proceed if the system reports a pending reboot. To
            optionally shutdown in a highstate, consider using the shutdown
            state instead of this module.

        only_on_pending_reboot (bool):
            If ``True`` the shutdown will only proceed if there is a reboot
            pending. ``False`` will shutdown the system. Default is ``False``.

    Returns:
        bool:
            ``True`` if successful (a shutdown or reboot will occur), otherwise
            ``False``

    CLI Example:

    .. code-block:: bash

        salt '*' system.shutdown "System will shutdown in 5 minutes"
    '''
    if six.PY2:
        message = _to_unicode(message)

    timeout = _convert_minutes_seconds(timeout, in_seconds)

    if only_on_pending_reboot and not get_pending_reboot():
        return False

    if message and not isinstance(message, six.string_types):
        message = message.decode('utf-8')
    try:
        win32api.InitiateSystemShutdown('127.0.0.1', message, timeout,
                                        force_close, reboot)
        return True
    except pywintypes.error as exc:
        (number, context, message) = exc
        log.error('Failed to shutdown the system')
        log.error('nbr: %s', number)
        log.error('ctx: %s', context)
        log.error('msg: %s', message)
        return False


def shutdown_hard():
    '''
    Shutdown a running system with no timeout or warning.

    Returns:
        bool: ``True`` if successful, otherwise ``False``

    CLI Example:

    .. code-block:: bash

        salt '*' system.shutdown_hard
    '''
    return shutdown(timeout=0)


def shutdown_abort():
    '''
    Abort a shutdown. Only available while the dialog box is being
    displayed to the user. Once the shutdown has initiated, it cannot be
    aborted.

    Returns:
        bool: ``True`` if successful, otherwise ``False``

    CLI Example:

    .. code-block:: bash

        salt 'minion-id' system.shutdown_abort
    '''
    try:
        win32api.AbortSystemShutdown('127.0.0.1')
        return True
    except pywintypes.error as exc:
        (number, context, message) = exc
        log.error('Failed to abort system shutdown')
        log.error('nbr: %s', number)
        log.error('ctx: %s', context)
        log.error('msg: %s', message)
        return False


def lock():
    '''
    Lock the workstation.

    Returns:
        bool: ``True`` if successful, otherwise ``False``

    CLI Example:

    .. code-block:: bash

        salt 'minion-id' system.lock
    '''
    return windll.user32.LockWorkStation()


def set_computer_name(name):
    '''
    Set the Windows computer name

    Args:

        name (str):
            The new name to give the computer. Requires a reboot to take effect.

    Returns:
        dict:
            Returns a dictionary containing the old and new names if successful.
            ``False`` if not.

    CLI Example:

    .. code-block:: bash

        salt 'minion-id' system.set_computer_name 'DavesComputer'
    '''
    if six.PY2:
        name = _to_unicode(name)

    if windll.kernel32.SetComputerNameExW(
            win32con.ComputerNamePhysicalDnsHostname, name):
        ret = {'Computer Name': {'Current': get_computer_name()}}
        pending = get_pending_computer_name()
        if pending not in (None, False):
            ret['Computer Name']['Pending'] = pending
        return ret

    return False


def get_pending_computer_name():
    '''
    Get a pending computer name. If the computer name has been changed, and the
    change is pending a system reboot, this function will return the pending
    computer name. Otherwise, ``None`` will be returned. If there was an error
    retrieving the pending computer name, ``False`` will be returned, and an
    error message will be logged to the minion log.

    Returns:
        str:
            Returns the pending name if pending restart. Returns ``None`` if not
            pending restart.

    CLI Example:

    .. code-block:: bash

        salt 'minion-id' system.get_pending_computer_name
    '''
    current = get_computer_name()
    pending = __salt__['reg.read_value'](
                'HKLM',
                r'SYSTEM\CurrentControlSet\Services\Tcpip\Parameters',
                'NV Hostname')['vdata']
    if pending:
        return pending if pending != current else None
    return False


def get_computer_name():
    '''
    Get the Windows computer name

    Returns:
        str: Returns the computer name if found. Otherwise returns ``False``.

    CLI Example:

    .. code-block:: bash

        salt 'minion-id' system.get_computer_name
    '''
    name = win32api.GetComputerNameEx(win32con.ComputerNamePhysicalDnsHostname)
    return name if name else False


def set_computer_desc(desc=None):
    '''
    Set the Windows computer description

    Args:

        desc (str):
            The computer description

    Returns:
        str: Description if successful, otherwise ``False``

    CLI Example:

    .. code-block:: bash

        salt 'minion-id' system.set_computer_desc 'This computer belongs to Dave!'
    '''
    if six.PY2:
        desc = _to_unicode(desc)

    # Make sure the system exists
    # Return an object containing current information array for the computer
    system_info = win32net.NetServerGetInfo(None, 101)

    # If desc is passed, decode it for unicode
    if desc is None:
        return False

    system_info['comment'] = desc

    # Apply new settings
    try:
        win32net.NetServerSetInfo(None, 101, system_info)
    except win32net.error as exc:
        (number, context, message) = exc
        log.error('Failed to update system')
        log.error('nbr: %s', number)
        log.error('ctx: %s', context)
        log.error('msg: %s', message)
        return False

    return {'Computer Description': get_computer_desc()}


set_computer_description = salt.utils.functools.alias_function(set_computer_desc, 'set_computer_description')  # pylint: disable=invalid-name


def get_system_info():
    '''
    Get system information.

    Returns:
        dict: Dictionary containing information about the system to include
        name, description, version, etc...

    CLI Example:

    .. code-block:: bash

        salt 'minion-id' system.get_info
    '''
    os_type = {1: 'Work Station',
               2: 'Domain Controller',
               3: 'Server'}
    pythoncom.CoInitialize()
    conn = wmi.WMI()
    system = conn.Win32_OperatingSystem()[0]
    ret = {'name': get_computer_name(),
           'description': system.Description,
           'install_date': system.InstallDate,
           'last_boot': system.LastBootUpTime,
           'os_manufacturer': system.Manufacturer,
           'os_name': system.Caption,
           'users': system.NumberOfUsers,
           'organization': system.Organization,
           'os_architecture': system.OSArchitecture,
           'primary': system.Primary,
           'os_type': os_type[system.ProductType],
           'registered_user': system.RegisteredUser,
           'system_directory': system.SystemDirectory,
           'system_drive': system.SystemDrive,
           'os_version': system.Version,
           'windows_directory': system.WindowsDirectory}
    system = conn.Win32_ComputerSystem()[0]
    ret.update({'hardware_manufacturer': system.Manufacturer,
                'hardware_model': system.Model,
                'processors': system.NumberOfProcessors,
                'processors_logical': system.NumberOfLogicalProcessors,
                'system_type': system.SystemType})
    system = conn.Win32_BIOS()[0]
    ret.update({'hardware_serial': system.SerialNumber,
                'bios_manufacturer': system.Manufacturer,
                'bios_version': system.Version,
                'bios_details': system.BIOSVersion,
                'bios_caption': system.Caption,
                'bios_description': system.Description})
    ret['install_date'] = _convert_date_time_string(ret['install_date'])
    ret['last_boot'] = _convert_date_time_string(ret['last_boot'])
    return ret


def get_computer_desc():
    '''
    Get the Windows computer description

    Returns:
        str: Returns the computer description if found. Otherwise returns
        ``False``.

    CLI Example:

    .. code-block:: bash

        salt 'minion-id' system.get_computer_desc
    '''
    desc = get_system_info()['description']
    return False if desc is None else desc


get_computer_description = salt.utils.functools.alias_function(get_computer_desc, 'get_computer_description')  # pylint: disable=invalid-name


def get_hostname():
    '''
    Get the hostname of the windows minion

    .. versionadded:: 2016.3.0

    Returns:
        str: Returns the hostname of the windows minion

    CLI Example:

    .. code-block:: bash

        salt 'minion-id' system.get_hostname
    '''
    cmd = 'hostname'
    ret = __salt__['cmd.run'](cmd=cmd)
    return ret


def set_hostname(hostname):
    '''
    Set the hostname of the windows minion, requires a restart before this will
    be updated.

    .. versionadded:: 2016.3.0

    Args:
        hostname (str): The hostname to set

    Returns:
        bool: ``True`` if successful, otherwise ``False``

    CLI Example:

    .. code-block:: bash

        salt 'minion-id' system.set_hostname newhostname
    '''
    curr_hostname = get_hostname()
    cmd = "wmic computersystem where name='{0}' call rename name='{1}'".format(curr_hostname, hostname)
    ret = __salt__['cmd.run'](cmd=cmd)

    return "successful" in ret


def join_domain(domain,
                username=None,
                password=None,
                account_ou=None,
                account_exists=False,
                restart=False):
    '''
    Join a computer to an Active Directory domain. Requires a reboot.

    Args:

        domain (str):
            The domain to which the computer should be joined, e.g.
            ``example.com``

        username (str):
            Username of an account which is authorized to join computers to the
            specified domain. Needs to be either fully qualified like
            ``user@domain.tld`` or simply ``user``

        password (str):
            Password of the specified user

        account_ou (str):
            The DN of the OU below which the account for this computer should be
            created when joining the domain, e.g.
            ``ou=computers,ou=departm_432,dc=my-company,dc=com``

        account_exists (bool):
            If set to ``True`` the computer will only join the domain if the
            account already exists. If set to ``False`` the computer account
            will be created if it does not exist, otherwise it will use the
            existing account. Default is ``False``

        restart (bool):
            ``True`` will restart the computer after a successful join. Default
            is ``False``

            .. versionadded:: 2015.8.2/2015.5.7

    Returns:
        dict: Returns a dictionary if successful, otherwise ``False``

    CLI Example:

    .. code-block:: bash

        salt 'minion-id' system.join_domain domain='domain.tld' \\
                         username='joinuser' password='joinpassword' \\
                         account_ou='ou=clients,ou=org,dc=domain,dc=tld' \\
                         account_exists=False, restart=True
    '''
    if six.PY2:
        domain = _to_unicode(domain)
        username = _to_unicode(username)
        password = _to_unicode(password)
        account_ou = _to_unicode(account_ou)

    status = get_domain_workgroup()
    if 'Domain' in status:
        if status['Domain'] == domain:
            return 'Already joined to {0}'.format(domain)

    if username and '\\' not in username and '@' not in username:
        username = '{0}@{1}'.format(username, domain)

    if username and password is None:
        return 'Must specify a password if you pass a username'

    # remove any escape characters
    if isinstance(account_ou, six.string_types):
        account_ou = account_ou.split('\\')
        account_ou = ''.join(account_ou)

    err = _join_domain(domain=domain, username=username, password=password,
                       account_ou=account_ou, account_exists=account_exists)

    if not err:
        ret = {'Domain': domain,
               'Restart': False}
        if restart:
            ret['Restart'] = reboot()
        return ret

    raise CommandExecutionError(win32api.FormatMessage(err).rstrip())


def _join_domain(domain,
                 username=None,
                 password=None,
                 account_ou=None,
                 account_exists=False):
    '''
    Helper function to join the domain.

    Args:
        domain (str): The domain to which the computer should be joined, e.g.
            ``example.com``

        username (str): Username of an account which is authorized to join
            computers to the specified domain. Need to be either fully qualified
            like ``user@domain.tld`` or simply ``user``

        password (str): Password of the specified user

        account_ou (str): The DN of the OU below which the account for this
            computer should be created when joining the domain, e.g.
            ``ou=computers,ou=departm_432,dc=my-company,dc=com``

        account_exists (bool): If set to ``True`` the computer will only join
            the domain if the account already exists. If set to ``False`` the
            computer account will be created if it does not exist, otherwise it
            will use the existing account. Default is False.

    Returns:
        int:

    :param domain:
    :param username:
    :param password:
    :param account_ou:
    :param account_exists:
    :return:
    '''
    NETSETUP_JOIN_DOMAIN = 0x1  # pylint: disable=invalid-name
    NETSETUP_ACCOUNT_CREATE = 0x2  # pylint: disable=invalid-name
    NETSETUP_DOMAIN_JOIN_IF_JOINED = 0x20  # pylint: disable=invalid-name
    NETSETUP_JOIN_WITH_NEW_NAME = 0x400  # pylint: disable=invalid-name

    join_options = 0x0
    join_options |= NETSETUP_JOIN_DOMAIN
    join_options |= NETSETUP_DOMAIN_JOIN_IF_JOINED
    join_options |= NETSETUP_JOIN_WITH_NEW_NAME
    if not account_exists:
        join_options |= NETSETUP_ACCOUNT_CREATE

    pythoncom.CoInitialize()
    conn = wmi.WMI()
    comp = conn.Win32_ComputerSystem()[0]

    # Return the results of the command as an error
    # JoinDomainOrWorkgroup returns a strangely formatted value that looks like
    # (0,) so return the first item
    return comp.JoinDomainOrWorkgroup(
        Name=domain, Password=password, UserName=username, AccountOU=account_ou,
        FJoinOptions=join_options)[0]


def unjoin_domain(username=None,
                  password=None,
                  domain=None,
                  workgroup='WORKGROUP',
                  disable=False,
                  restart=False):
<<<<<<< HEAD
    r'''
=======
    # pylint: disable=anomalous-backslash-in-string
    '''
>>>>>>> 20be5b43
    Unjoin a computer from an Active Directory Domain. Requires a restart.

    Args:

        username (str):
            Username of an account which is authorized to manage computer
            accounts on the domain. Needs to be a fully qualified name like
<<<<<<< HEAD
            ``user@domain.tld`` or ``domain.tld\user``. If the domain is not
=======
            ``user@domain.tld`` or ``domain.tld\\user``. If the domain is not
>>>>>>> 20be5b43
            specified, the passed domain will be used. If the computer account
            doesn't need to be disabled after the computer is unjoined, this can
            be ``None``.

        password (str):
            The password of the specified user

        domain (str):
            The domain from which to unjoin the computer. Can be ``None``

        workgroup (str):
            The workgroup to join the computer to. Default is ``WORKGROUP``

            .. versionadded:: 2015.8.2/2015.5.7

        disable (bool):
            ``True`` to disable the computer account in Active Directory.
            Default is ``False``

        restart (bool):
            ``True`` will restart the computer after successful unjoin. Default
            is ``False``

            .. versionadded:: 2015.8.2/2015.5.7

    Returns:
        dict: Returns a dictionary if successful, otherwise ``False``

    CLI Example:

    .. code-block:: bash

        salt 'minion-id' system.unjoin_domain restart=True

        salt 'minion-id' system.unjoin_domain username='unjoinuser' \\
                         password='unjoinpassword' disable=True \\
                         restart=True
    '''
    # pylint: enable=anomalous-backslash-in-string
    if six.PY2:
        username = _to_unicode(username)
        password = _to_unicode(password)
        domain = _to_unicode(domain)

    status = get_domain_workgroup()
    if 'Workgroup' in status:
        if status['Workgroup'] == workgroup:
            return 'Already joined to {0}'.format(workgroup)

    if username and '\\' not in username and '@' not in username:
        if domain:
            username = '{0}@{1}'.format(username, domain)
        else:
            return 'Must specify domain if not supplied in username'

    if username and password is None:
        return 'Must specify a password if you pass a username'

    NETSETUP_ACCT_DELETE = 0x4  # pylint: disable=invalid-name

    unjoin_options = 0x0
    if disable:
        unjoin_options |= NETSETUP_ACCT_DELETE

    pythoncom.CoInitialize()
    conn = wmi.WMI()
    comp = conn.Win32_ComputerSystem()[0]
    err = comp.UnjoinDomainOrWorkgroup(Password=password,
                                       UserName=username,
                                       FUnjoinOptions=unjoin_options)

    # you have to do this because UnjoinDomainOrWorkgroup returns a
    # strangely formatted value that looks like (0,)
    if not err[0]:
        err = comp.JoinDomainOrWorkgroup(Name=workgroup)
        if not err[0]:
            ret = {'Workgroup': workgroup,
                   'Restart': False}
            if restart:
                ret['Restart'] = reboot()

            return ret
        else:
            log.error(win32api.FormatMessage(err[0]).rstrip())
            log.error('Failed to join the computer to %s', workgroup)
            return False
    else:
        log.error(win32api.FormatMessage(err[0]).rstrip())
        log.error('Failed to unjoin computer from %s', status['Domain'])
        return False


def get_domain_workgroup():
    '''
    Get the domain or workgroup the computer belongs to.

    .. versionadded:: 2015.5.7
    .. versionadded:: 2015.8.2

    Returns:
        str: The name of the domain or workgroup

    CLI Example:

    .. code-block:: bash

        salt 'minion-id' system.get_domain_workgroup
    '''
    pythoncom.CoInitialize()
    conn = wmi.WMI()
    for computer in conn.Win32_ComputerSystem():
        if computer.PartOfDomain:
            return {'Domain': computer.Domain}
        else:
            return {'Workgroup': computer.Domain}


def _try_parse_datetime(time_str, fmts):
    '''
    A helper function that attempts to parse the input time_str as a date.

    Args:

        time_str (str): A string representing the time

        fmts (list): A list of date format strings

    Returns:
        datetime: Returns a datetime object if parsed properly, otherwise None
    '''
    result = None
    for fmt in fmts:
        try:
            result = datetime.strptime(time_str, fmt)
            break
        except ValueError:
            pass
    return result


def get_system_time():
    '''
    Get the system time.

    Returns:
        str: Returns the system time in HH:MM:SS AM/PM format.

    CLI Example:

    .. code-block:: bash

        salt 'minion-id' system.get_system_time
    '''
    now = win32api.GetLocalTime()
    meridian = 'AM'
    hours = int(now[4])
    if hours == 12:
        meridian = 'PM'
    elif hours == 0:
        hours = 12
    elif hours > 12:
        hours = hours - 12
        meridian = 'PM'
    return '{0:02d}:{1:02d}:{2:02d} {3}'.format(hours, now[5], now[6], meridian)


def set_system_time(newtime):
    '''
    Set the system time.

    Args:

        newtime (str):
            The time to set. Can be any of the following formats:

            - HH:MM:SS AM/PM
            - HH:MM AM/PM
            - HH:MM:SS (24 hour)
            - HH:MM (24 hour)

    Returns:
        bool: ``True`` if successful, otherwise ``False``

    CLI Example:

    .. code-block:: bash

        salt 'minion-id' system.set_system_time 12:01
    '''
    # Get date/time object from newtime
    fmts = ['%I:%M:%S %p', '%I:%M %p', '%H:%M:%S', '%H:%M']
    dt_obj = _try_parse_datetime(newtime, fmts)
    if dt_obj is None:
        return False

    # Set time using set_system_date_time()
    return set_system_date_time(hours=dt_obj.hour,
                                minutes=dt_obj.minute,
                                seconds=dt_obj.second)


def set_system_date_time(years=None,
                         months=None,
                         days=None,
                         hours=None,
                         minutes=None,
                         seconds=None):
    '''
    Set the system date and time. Each argument is an element of the date, but
    not required. If an element is not passed, the current system value for that
    element will be used. For example, if you don't pass the year, the current
    system year will be used. (Used by set_system_date and set_system_time)

    Args:

        years (int): Years digit, ie: 2015
        months (int): Months digit: 1 - 12
        days (int): Days digit: 1 - 31
        hours (int): Hours digit: 0 - 23
        minutes (int): Minutes digit: 0 - 59
        seconds (int): Seconds digit: 0 - 59

    Returns:
        bool: ``True`` if successful, otherwise ``False``

    CLI Example:

    .. code-block:: bash

        salt '*' system.set_system_date_ time 2015 5 12 11 37 53
    '''
    # Get the current date/time
    try:
        date_time = win32api.GetLocalTime()
    except win32api.error as exc:
        (number, context, message) = exc
        log.error('Failed to get local time')
        log.error('nbr: %s', number)
        log.error('ctx: %s', context)
        log.error('msg: %s', message)
        return False

    # Check for passed values. If not passed, use current values
    if years is None:
        years = date_time[0]
    if months is None:
        months = date_time[1]
    if days is None:
        days = date_time[3]
    if hours is None:
        hours = date_time[4]
    if minutes is None:
        minutes = date_time[5]
    if seconds is None:
        seconds = date_time[6]

    try:
        class SYSTEMTIME(ctypes.Structure):
            _fields_ = [
                ('wYear', ctypes.c_int16),
                ('wMonth', ctypes.c_int16),
                ('wDayOfWeek', ctypes.c_int16),
                ('wDay', ctypes.c_int16),
                ('wHour', ctypes.c_int16),
                ('wMinute', ctypes.c_int16),
                ('wSecond', ctypes.c_int16),
                ('wMilliseconds', ctypes.c_int16)]
        system_time = SYSTEMTIME()
        system_time.wYear = int(years)
        system_time.wMonth = int(months)
        system_time.wDay = int(days)
        system_time.wHour = int(hours)
        system_time.wMinute = int(minutes)
        system_time.wSecond = int(seconds)
        system_time_ptr = ctypes.pointer(system_time)
        succeeded = ctypes.windll.kernel32.SetLocalTime(system_time_ptr)
        if succeeded is not 0:
            return True
        else:
            log.error('Failed to set local time')
            raise CommandExecutionError(
                win32api.FormatMessage(succeeded).rstrip())
    except OSError as err:
        log.error('Failed to set local time')
        raise CommandExecutionError(err)


def get_system_date():
    '''
    Get the Windows system date

    Returns:
        str: Returns the system date

    CLI Example:

    .. code-block:: bash

        salt '*' system.get_system_date
    '''
    now = win32api.GetLocalTime()
    return '{0:02d}/{1:02d}/{2:04d}'.format(now[1], now[3], now[0])


def set_system_date(newdate):
    '''
    Set the Windows system date. Use <mm-dd-yy> format for the date.

    Args:
        newdate (str):
            The date to set. Can be any of the following formats

            - YYYY-MM-DD
            - MM-DD-YYYY
            - MM-DD-YY
            - MM/DD/YYYY
            - MM/DD/YY
            - YYYY/MM/DD

    Returns:
        bool: ``True`` if successful, otherwise ``False``

    CLI Example:

    .. code-block:: bash

        salt '*' system.set_system_date '03-28-13'
    '''
    fmts = ['%Y-%m-%d', '%m-%d-%Y', '%m-%d-%y',
            '%m/%d/%Y', '%m/%d/%y', '%Y/%m/%d']
    # Get date/time object from newdate
    dt_obj = _try_parse_datetime(newdate, fmts)
    if dt_obj is None:
        return False

    # Set time using set_system_date_time()
    return set_system_date_time(years=dt_obj.year,
                                months=dt_obj.month,
                                days=dt_obj.day)


def start_time_service():
    '''
    Start the Windows time service

    Returns:
        bool: ``True`` if successful, otherwise ``False``

    CLI Example:

    .. code-block:: bash

        salt '*' system.start_time_service
    '''
    return __salt__['service.start']('w32time')


def stop_time_service():
    '''
    Stop the Windows time service

    Returns:
        bool: ``True`` if successful, otherwise ``False``

    CLI Example:

    .. code-block:: bash

        salt '*' system.stop_time_service
    '''
    return __salt__['service.stop']('w32time')


def get_pending_component_servicing():
    '''
    Determine whether there are pending Component Based Servicing tasks that
    require a reboot.

    .. versionadded:: 2016.11.0

    Returns:
        bool: ``True`` if there are pending Component Based Servicing tasks,
        otherwise ``False``

    CLI Example:

    .. code-block:: bash

        salt '*' system.get_pending_component_servicing
    '''
    vname = '(Default)'
    key = r'SOFTWARE\Microsoft\Windows\CurrentVersion\Component Based Servicing\RebootPending'

    reg_ret = __salt__['reg.read_value']('HKLM', key, vname)

    # So long as the registry key exists, a reboot is pending.
    if reg_ret['success']:
        log.debug('Found key: %s', key)
        return True
    else:
        log.debug('Unable to access key: %s', key)
    return False


def get_pending_domain_join():
    '''
    Determine whether there is a pending domain join action that requires a
    reboot.

    .. versionadded:: 2016.11.0

    Returns:
        bool: ``True`` if there is a pending domain join action, otherwise
        ``False``

    CLI Example:

    .. code-block:: bash

        salt '*' system.get_pending_domain_join
    '''
    vname = '(Default)'
    base_key = r'SYSTEM\CurrentControlSet\Services\Netlogon'
    avoid_key = r'{0}\AvoidSpnSet'.format(base_key)
    join_key = r'{0}\JoinDomain'.format(base_key)

    # If either the avoid_key or join_key is present,
    # then there is a reboot pending.

    avoid_reg_ret = __salt__['reg.read_value']('HKLM', avoid_key, vname)

    if avoid_reg_ret['success']:
        log.debug('Found key: %s', avoid_key)
        return True
    else:
        log.debug('Unable to access key: %s', avoid_key)

    join_reg_ret = __salt__['reg.read_value']('HKLM', join_key, vname)

    if join_reg_ret['success']:
        log.debug('Found key: %s', join_key)
        return True
    else:
        log.debug('Unable to access key: %s', join_key)
    return False


def get_pending_file_rename():
    '''
    Determine whether there are pending file rename operations that require a
    reboot.

    .. versionadded:: 2016.11.0

    Returns:
        bool: ``True`` if there are pending file rename operations, otherwise
        ``False``

    CLI Example:

    .. code-block:: bash

        salt '*' system.get_pending_file_rename
    '''
    vnames = ('PendingFileRenameOperations', 'PendingFileRenameOperations2')
    key = r'SYSTEM\CurrentControlSet\Control\Session Manager'

    # If any of the value names exist and have value data set,
    # then a reboot is pending.

    for vname in vnames:
        reg_ret = __salt__['reg.read_value']('HKLM', key, vname)

        if reg_ret['success']:
            log.debug('Found key: %s', key)

            if reg_ret['vdata'] and (reg_ret['vdata'] != '(value not set)'):
                return True
        else:
            log.debug('Unable to access key: %s', key)
    return False


def get_pending_servermanager():
    '''
    Determine whether there are pending Server Manager tasks that require a
    reboot.

    .. versionadded:: 2016.11.0

    Returns:
        bool: ``True`` if there are pending Server Manager tasks, otherwise
        ``False``

    CLI Example:

    .. code-block:: bash

        salt '*' system.get_pending_servermanager
    '''
    vname = 'CurrentRebootAttempts'
    key = r'SOFTWARE\Microsoft\ServerManager'

    # There are situations where it's possible to have '(value not set)' as
    # the value data, and since an actual reboot wont be pending in that
    # instance, just catch instances where we try unsuccessfully to cast as int.

    reg_ret = __salt__['reg.read_value']('HKLM', key, vname)

    if reg_ret['success']:
        log.debug('Found key: %s', key)

        try:
            if int(reg_ret['vdata']) > 0:
                return True
        except ValueError:
            pass
    else:
        log.debug('Unable to access key: %s', key)
    return False


def get_pending_update():
    '''
    Determine whether there are pending updates that require a reboot.

    .. versionadded:: 2016.11.0

    Returns:
        bool: ``True`` if there are pending updates, otherwise ``False``

    CLI Example:

    .. code-block:: bash

        salt '*' system.get_pending_update
    '''
    vname = '(Default)'
    key = r'SOFTWARE\Microsoft\Windows\CurrentVersion\WindowsUpdate\Auto Update\RebootRequired'

    reg_ret = __salt__['reg.read_value']('HKLM', key, vname)

    # So long as the registry key exists, a reboot is pending.
    if reg_ret['success']:
        log.debug('Found key: %s', key)
        return True
    else:
        log.debug('Unable to access key: %s', key)
    return False


MINION_VOLATILE_KEY = r'SYSTEM\CurrentControlSet\Services\salt-minion\Volatile-Data'


REBOOT_REQUIRED_NAME = 'Reboot required'


def set_reboot_required_witnessed():
    r'''
    This function is used to remember that an event indicating that a reboot is
    required was witnessed. This function relies on the salt-minion's ability to
    create the following volatile registry key in the *HKLM* hive:

       *SYSTEM\\CurrentControlSet\\Services\\salt-minion\\Volatile-Data*

    Because this registry key is volatile, it will not persist beyond the
    current boot session. Also, in the scope of this key, the name *'Reboot
    required'* will be assigned the value of *1*.

    For the time being, this function is being used whenever an install
    completes with exit code 3010 and can be extended where appropriate in the
    future.

    .. versionadded:: 2016.11.0

    Returns:
        bool: ``True`` if successful, otherwise ``False``

    CLI Example:

    .. code-block:: bash

        salt '*' system.set_reboot_required_witnessed
    '''
    return __salt__['reg.set_value'](hive='HKLM',
                                     key=MINION_VOLATILE_KEY,
                                     volatile=True,
                                     vname=REBOOT_REQUIRED_NAME,
                                     vdata=1,
                                     vtype='REG_DWORD')


def get_reboot_required_witnessed():
    '''
    Determine if at any time during the current boot session the salt minion
    witnessed an event indicating that a reboot is required.

    This function will return ``True`` if an install completed with exit
    code 3010 during the current boot session and can be extended where
    appropriate in the future.

    .. versionadded:: 2016.11.0

    Returns:
        bool: ``True`` if the ``Requires reboot`` registry flag is set to ``1``,
        otherwise ``False``

    CLI Example:

    .. code-block:: bash

        salt '*' system.get_reboot_required_witnessed

    '''
    value_dict = __salt__['reg.read_value'](hive='HKLM',
                                            key=MINION_VOLATILE_KEY,
                                            vname=REBOOT_REQUIRED_NAME)
    return value_dict['vdata'] == 1


def get_pending_reboot():
    '''
    Determine whether there is a reboot pending.

    .. versionadded:: 2016.11.0

    Returns:
        bool: ``True`` if the system is pending reboot, otherwise ``False``

    CLI Example:

    .. code-block:: bash

        salt '*' system.get_pending_reboot
    '''

    # Order the checks for reboot pending in most to least likely.
    checks = (get_pending_update, get_pending_file_rename, get_pending_servermanager,
              get_pending_component_servicing,
              get_reboot_required_witnessed,
              get_pending_computer_name,
              get_pending_domain_join)

    for check in checks:
        if check():
            return True

    return False<|MERGE_RESOLUTION|>--- conflicted
+++ resolved
@@ -774,12 +774,8 @@
                   workgroup='WORKGROUP',
                   disable=False,
                   restart=False):
-<<<<<<< HEAD
-    r'''
-=======
     # pylint: disable=anomalous-backslash-in-string
     '''
->>>>>>> 20be5b43
     Unjoin a computer from an Active Directory Domain. Requires a restart.
 
     Args:
@@ -787,11 +783,7 @@
         username (str):
             Username of an account which is authorized to manage computer
             accounts on the domain. Needs to be a fully qualified name like
-<<<<<<< HEAD
-            ``user@domain.tld`` or ``domain.tld\user``. If the domain is not
-=======
             ``user@domain.tld`` or ``domain.tld\\user``. If the domain is not
->>>>>>> 20be5b43
             specified, the passed domain will be used. If the computer account
             doesn't need to be disabled after the computer is unjoined, this can
             be ``None``.
