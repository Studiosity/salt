--- conflicted
+++ resolved
@@ -76,18 +76,11 @@
     '''
     Only load if boto3 libraries exist.
     '''
-<<<<<<< HEAD
-    if not HAS_BOTO:
-        return False, 'The boto_kinesis module could not be loaded: boto libraries not found.'
-    __utils__['boto3.assign_funcs'](__name__, 'kinesis')
-    return __virtualname__
-=======
     has_boto_reqs = salt.utils.versions.check_boto_reqs()
     if has_boto_reqs is True:
         __utils__['boto3.assign_funcs'](__name__, 'kinesis')
         return __virtualname__
     return has_boto_reqs
->>>>>>> 20be5b43
 
 
 def _get_basic_stream(stream_name, conn):
