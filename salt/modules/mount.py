--- conflicted
+++ resolved
@@ -10,9 +10,6 @@
 import logging
 
 # Import salt libs
-<<<<<<< HEAD
-import salt.utils
-=======
 import salt.utils.args
 import salt.utils.data
 import salt.utils.files
@@ -20,7 +17,6 @@
 import salt.utils.platform
 import salt.utils.mount
 import salt.utils.stringutils
->>>>>>> 20be5b43
 from salt.exceptions import CommandNotFoundError, CommandExecutionError
 
 # Import 3rd-party libs
@@ -1156,20 +1152,12 @@
 
         salt '*' mount.is_fuse_exec sshfs
     '''
-<<<<<<< HEAD
-    cmd_path = salt.utils.which(cmd)
-=======
     cmd_path = salt.utils.path.which(cmd)
->>>>>>> 20be5b43
 
     # No point in running ldd on a command that doesn't exist
     if not cmd_path:
         return False
-<<<<<<< HEAD
-    elif not salt.utils.which('ldd'):
-=======
     elif not salt.utils.path.which('ldd'):
->>>>>>> 20be5b43
         raise CommandNotFoundError('ldd')
 
     out = __salt__['cmd.run']('ldd {0}'.format(cmd_path), python_shell=False)
