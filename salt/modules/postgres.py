--- conflicted
+++ resolved
@@ -660,17 +660,10 @@
         optionstext = ['{0} = {1}'.format(k, v) for k, v in six.iteritems(options)]
         options_query = 'WITH ( {0} )'.format(', '.join(optionstext))
         # should come out looking like: 'WITH ( opt1 = 1.0, opt2 = 4.0 )'
-<<<<<<< HEAD
     query = 'CREATE TABLESPACE "{0}" {1} LOCATION \'{2}\' {3}'.format(name,
                                                                 owner_query,
                                                                 location,
                                                                 options_query)
-=======
-    query = 'CREATE TABLESPACE {0} {1} LOCATION \'{2}\' {3}'.format(name,
-                                                                    owner_query,
-                                                                    location,
-                                                                    options_query)
->>>>>>> bf6195b9
 
     # Execute the command
     ret = _psql_prepare_and_run(['-c', query],
