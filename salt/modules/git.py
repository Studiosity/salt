# -*- coding: utf-8 -*-
'''
Support for the Git SCM
'''
from __future__ import absolute_import, print_function, unicode_literals

# Import python libs
import copy
import glob
import logging
import os
import re
import stat

# Import salt libs
import salt.utils.args
import salt.utils.data
import salt.utils.files
import salt.utils.functools
import salt.utils.itertools
import salt.utils.path
import salt.utils.platform
import salt.utils.stringutils
import salt.utils.templates
import salt.utils.url
from salt.exceptions import SaltInvocationError, CommandExecutionError
from salt.utils.versions import LooseVersion as _LooseVersion
from salt.ext import six

log = logging.getLogger(__name__)

__func_alias__ = {
    'rm_': 'rm'
}


def __virtual__():
    '''
    Only load if git exists on the system
    '''
    if salt.utils.path.which('git') is None:
        return (False,
                'The git execution module cannot be loaded: git unavailable.')
    else:
        return True


def _check_worktree_support(failhard=True):
    '''
    Ensure that we don't try to operate on worktrees in git < 2.5.0.
    '''
    git_version = version(versioninfo=False)
    if _LooseVersion(git_version) < _LooseVersion('2.5.0'):
        if failhard:
            raise CommandExecutionError(
                'Worktrees are only supported in git 2.5.0 and newer '
                '(detected git version: ' + git_version + ')'
            )
        return False
    return True


def _config_getter(get_opt,
                   key,
                   value_regex=None,
                   cwd=None,
                   user=None,
                   password=None,
                   ignore_retcode=False,
                   **kwargs):
    '''
    Common code for config.get_* functions, builds and runs the git CLI command
    and returns the result dict for the calling function to parse.
    '''
    kwargs = salt.utils.args.clean_kwargs(**kwargs)
    global_ = kwargs.pop('global', False)
    if kwargs:
        salt.utils.args.invalid_kwargs(kwargs)

    if cwd is None:
        if not global_:
            raise SaltInvocationError(
                '\'cwd\' argument required unless global=True'
            )
    else:
        cwd = _expand_path(cwd, user)

    if get_opt == '--get-regexp':
        if value_regex is not None \
                and not isinstance(value_regex, six.string_types):
            value_regex = six.text_type(value_regex)
    else:
        # Ignore value_regex
        value_regex = None

    command = ['git', 'config']
    command.extend(_which_git_config(global_, cwd, user, password))
    command.append(get_opt)
    command.append(key)
    if value_regex is not None:
        command.append(value_regex)
    return _git_run(command,
                    cwd=cwd,
                    user=user,
                    password=password,
                    ignore_retcode=ignore_retcode,
                    failhard=False)


def _expand_path(cwd, user):
    '''
    Expand home directory
    '''
    try:
        to_expand = '~' + user if user else '~'
    except TypeError:
        # Users should never be numeric but if we don't account for this then
        # we're going to get a traceback if someone passes this invalid input.
        to_expand = '~' + six.text_type(user) if user else '~'
    try:
        return os.path.join(os.path.expanduser(to_expand), cwd)
    except AttributeError:
        return os.path.join(os.path.expanduser(to_expand), six.text_type(cwd))


def _path_is_executable_others(path):
    '''
    Check every part of path for executable permission
    '''
    prevpath = None
    while path and path != prevpath:
        try:
            if not os.stat(path).st_mode & stat.S_IXOTH:
                return False
        except OSError:
            return False
        prevpath = path
        path, _ = os.path.split(path)
    return True


def _format_opts(opts):
    '''
    Common code to inspect opts and split them if necessary
    '''
    if opts is None:
        return []
    elif isinstance(opts, list):
        new_opts = []
        for item in opts:
            if isinstance(item, six.string_types):
                new_opts.append(item)
            else:
                new_opts.append(six.text_type(item))
        return new_opts
    else:
        if not isinstance(opts, six.string_types):
            opts = [six.text_type(opts)]
        else:
            opts = salt.utils.args.shlex_split(opts)
    opts = salt.utils.data.decode(opts)
    try:
        if opts[-1] == '--':
            # Strip the '--' if it was passed at the end of the opts string,
            # it'll be added back (if necessary) in the calling function.
            # Putting this check here keeps it from having to be repeated every
            # time _format_opts() is invoked.
            return opts[:-1]
    except IndexError:
        pass
    return opts


def _format_git_opts(opts):
    '''
    Do a version check and make sure that the installed version of git can
    support git -c
    '''
    if opts:
        version_ = version(versioninfo=False)
        if _LooseVersion(version_) < _LooseVersion('1.7.2'):
            raise SaltInvocationError(
                'git_opts is only supported for git versions >= 1.7.2 '
                '(detected: {0})'.format(version_)
            )
    return _format_opts(opts)


def _git_run(command, cwd=None, user=None, password=None, identity=None,
             ignore_retcode=False, failhard=True, redirect_stderr=False,
             saltenv='base', **kwargs):
    '''
    simple, throw an exception with the error message on an error return code.

    this function may be moved to the command module, spliced with
    'cmd.run_all', and used as an alternative to 'cmd.run_all'. Some
    commands don't return proper retcodes, so this can't replace 'cmd.run_all'.
    '''
    env = {}

    if identity:
        _salt_cli = __opts__.get('__cli', '')
        errors = []
        missing_keys = []

        # if the statefile provides multiple identities, they need to be tried
        # (but also allow a string instead of a list)
        if not isinstance(identity, list):
            # force it into a list
            identity = [identity]

        # try each of the identities, independently
        tmp_identity_file = None
        for id_file in identity:
            if 'salt://' in id_file:
                with salt.utils.files.set_umask(0o077):
                    tmp_identity_file = salt.utils.files.mkstemp()
                    _id_file = id_file
                    id_file = __salt__['cp.get_file'](id_file,
                                                      tmp_identity_file,
                                                      saltenv)
                if not id_file:
                    log.error('identity %s does not exist.', _id_file)
                    __salt__['file.remove'](tmp_identity_file)
                    continue
                else:
                    if user:
                        os.chown(id_file,
                                 __salt__['file.user_to_uid'](user),
                                 -1)
            else:
                if not __salt__['file.file_exists'](id_file):
                    missing_keys.append(id_file)
                    log.error('identity %s does not exist.', id_file)
                    continue

            env = {
                'GIT_IDENTITY': id_file
            }

            # copy wrapper to area accessible by ``runas`` user
            # currently no support in windows for wrapping git ssh
            ssh_id_wrapper = os.path.join(
                salt.utils.templates.TEMPLATE_DIRNAME,
                'git/ssh-id-wrapper'
            )
            tmp_ssh_wrapper = None
<<<<<<< HEAD
            if salt.utils.platform.is_windows():
                for suffix in ('', ' (x86)'):
                    ssh_exe = (
                        'C:\\Program Files{0}\\Git\\bin\\ssh.exe'
                        .format(suffix)
                    )
                    if os.path.isfile(ssh_exe):
                        env['GIT_SSH_EXE'] = ssh_exe
=======
            if salt.utils.is_windows():
                # Known locations for Git's ssh.exe in Windows
                globmasks = [os.path.join(os.getenv('SystemDrive'), os.sep,
                                          'Program Files*', 'Git', 'usr', 'bin',
                                          'ssh.exe'),
                             os.path.join(os.getenv('SystemDrive'), os.sep,
                                          'Program Files*', 'Git', 'bin',
                                          'ssh.exe')]
                for globmask in globmasks:
                    ssh_exe = glob.glob(globmask)
                    if ssh_exe and os.path.isfile(ssh_exe[0]):
                        env['GIT_SSH_EXE'] = ssh_exe[0]
>>>>>>> cdb21a01
                        break
                else:
                    raise CommandExecutionError(
                        'Failed to find ssh.exe, unable to use identity file'
                    )
                # Use the windows batch file instead of the bourne shell script
                ssh_id_wrapper += '.bat'
                env['GIT_SSH'] = ssh_id_wrapper
            elif not user or _path_is_executable_others(ssh_id_wrapper):
                env['GIT_SSH'] = ssh_id_wrapper
            else:
                tmp_ssh_wrapper = salt.utils.files.mkstemp()
                salt.utils.files.copyfile(ssh_id_wrapper, tmp_ssh_wrapper)
                os.chmod(tmp_ssh_wrapper, 0o500)
                os.chown(tmp_ssh_wrapper, __salt__['file.user_to_uid'](user), -1)
                env['GIT_SSH'] = tmp_ssh_wrapper

            if 'salt-call' not in _salt_cli \
                    and __salt__['ssh.key_is_encrypted'](id_file):
                errors.append(
                    'Identity file {0} is passphrase-protected and cannot be '
                    'used in a non-interactive command. Using salt-call from '
                    'the minion will allow a passphrase-protected key to be '
                    'used.'.format(id_file)
                )
                continue

            log.info(
                'Attempting git authentication using identity file %s',
                id_file
            )

            try:
                result = __salt__['cmd.run_all'](
                    command,
                    cwd=cwd,
                    runas=user,
                    password=password,
                    env=env,
                    python_shell=False,
                    log_callback=salt.utils.url.redact_http_basic_auth,
                    ignore_retcode=ignore_retcode,
                    redirect_stderr=redirect_stderr,
                    **kwargs)
            finally:
                # Cleanup the temporary ssh wrapper file
                try:
                    __salt__['file.remove'](tmp_ssh_wrapper)
                    log.debug('Removed ssh wrapper file %s', tmp_ssh_wrapper)
                except AttributeError:
                    # No wrapper was used
                    pass
                except (SaltInvocationError, CommandExecutionError) as exc:
                    log.warning('Failed to remove ssh wrapper file %s: %s', tmp_ssh_wrapper, exc)

                # Cleanup the temporary identity file
                try:
                    __salt__['file.remove'](tmp_identity_file)
                    log.debug('Removed identity file %s', tmp_identity_file)
                except AttributeError:
                    # No identify file was used
                    pass
                except (SaltInvocationError, CommandExecutionError) as exc:
                    log.warning('Failed to remove identity file %s: %s', tmp_identity_file, exc)

            # If the command was successful, no need to try additional IDs
            if result['retcode'] == 0:
                return result
            else:
                err = result['stdout' if redirect_stderr else 'stderr']
                if err:
                    errors.append(salt.utils.url.redact_http_basic_auth(err))

        # We've tried all IDs and still haven't passed, so error out
        if failhard:
            msg = (
                'Unable to authenticate using identity file:\n\n{0}'.format(
                    '\n'.join(errors)
                )
            )
            if missing_keys:
                if errors:
                    msg += '\n\n'
                msg += (
                    'The following identity file(s) were not found: {0}'
                    .format(', '.join(missing_keys))
                )
            raise CommandExecutionError(msg)
        return result

    else:
        result = __salt__['cmd.run_all'](
            command,
            cwd=cwd,
            runas=user,
            password=password,
            env=env,
            python_shell=False,
            log_callback=salt.utils.url.redact_http_basic_auth,
            ignore_retcode=ignore_retcode,
            redirect_stderr=redirect_stderr,
            **kwargs)

        if result['retcode'] == 0:
            return result
        else:
            if failhard:
                gitcommand = ' '.join(command) \
                    if isinstance(command, list) \
                    else command
                msg = 'Command \'{0}\' failed'.format(
                    salt.utils.url.redact_http_basic_auth(gitcommand)
                )
                err = result['stdout' if redirect_stderr else 'stderr']
                if err:
                    msg += ': {0}'.format(
                        salt.utils.url.redact_http_basic_auth(err)
                    )
                raise CommandExecutionError(msg)
            return result


def _get_toplevel(path, user=None, password=None):
    '''
    Use git rev-parse to return the top level of a repo
    '''
    return _git_run(
        ['git', 'rev-parse', '--show-toplevel'],
        cwd=path,
        user=user,
        password=password)['stdout']


def _git_config(cwd, user, password):
    '''
    Helper to retrieve git config options
    '''
    contextkey = 'git.config.' + cwd
    if contextkey not in __context__:
        git_dir = rev_parse(cwd,
                            opts=['--git-dir'],
                            user=user,
                            password=password,
                            ignore_retcode=True)
        if not os.path.isabs(git_dir):
            paths = (cwd, git_dir, 'config')
        else:
            paths = (git_dir, 'config')
        __context__[contextkey] = os.path.join(*paths)
    return __context__[contextkey]


def _which_git_config(global_, cwd, user, password):
    '''
    Based on whether global or local config is desired, return a list of CLI
    args to include in the git config command.
    '''
    if global_:
        return ['--global']
    version_ = _LooseVersion(version(versioninfo=False))
    if version_ >= _LooseVersion('1.7.10.2'):
        # --local added in 1.7.10.2
        return ['--local']
    else:
        # For earlier versions, need to specify the path to the git config file
        return ['--file', _git_config(cwd, user, password)]


def add(cwd,
        filename,
        opts='',
        git_opts='',
        user=None,
        password=None,
        ignore_retcode=False):
    '''
    .. versionchanged:: 2015.8.0
        The ``--verbose`` command line argument is now implied

    Interface to `git-add(1)`_

    cwd
        The path to the git checkout

    filename
        The location of the file/directory to add, relative to ``cwd``

    opts
        Any additional options to add to the command line, in a single string

        .. note::
            On the Salt CLI, if the opts are preceded with a dash, it is
            necessary to precede them with ``opts=`` (as in the CLI examples
            below) to avoid causing errors with Salt's own argument parsing.

    git_opts
        Any additional options to add to git command itself (not the ``add``
        subcommand), in a single string. This is useful for passing ``-c`` to
        run git with temporary changes to the git configuration.

        .. versionadded:: 2017.7.0

        .. note::
            This is only supported in git 1.7.2 and newer.

    user
        User under which to run the git command. By default, the command is run
        by the user under which the minion is running.

    password
        Windows only. Required when specifying ``user``. This parameter will be
        ignored on non-Windows platforms.

      .. versionadded:: 2016.3.4

    ignore_retcode : False
        If ``True``, do not log an error to the minion log if the git command
        returns a nonzero exit status.

        .. versionadded:: 2015.8.0

    .. _`git-add(1)`: http://git-scm.com/docs/git-add


    CLI Examples:

    .. code-block:: bash

        salt myminion git.add /path/to/repo foo/bar.py
        salt myminion git.add /path/to/repo foo/bar.py opts='--dry-run'
    '''
    cwd = _expand_path(cwd, user)
    command = ['git'] + _format_git_opts(git_opts)
    command.extend(['add', '--verbose'])
    command.extend(
        [x for x in _format_opts(opts) if x not in ('-v', '--verbose')]
    )
    command.extend(['--', filename])
    return _git_run(command,
                    cwd=cwd,
                    user=user,
                    password=password,
                    ignore_retcode=ignore_retcode)['stdout']


def archive(cwd,
            output,
            rev='HEAD',
            prefix=None,
            git_opts='',
            user=None,
            password=None,
            ignore_retcode=False,
            **kwargs):
    '''
    .. versionchanged:: 2015.8.0
        Returns ``True`` if successful, raises an error if not.

    Interface to `git-archive(1)`_, exports a tarball/zip file of the
    repository

    cwd
        The path to be archived

        .. note::
            ``git archive`` permits a partial archive to be created. Thus, this
            path does not need to be the root of the git repository. Only the
            files within the directory specified by ``cwd`` (and its
            subdirectories) will be in the resulting archive. For example, if
            there is a git checkout at ``/tmp/foo``, then passing
            ``/tmp/foo/bar`` as the ``cwd`` will result in just the files
            underneath ``/tmp/foo/bar`` to be exported as an archive.

    output
        The path of the archive to be created

    overwrite : False
        Unless set to ``True``, Salt will over overwrite an existing archive at
        the path specified by the ``output`` argument.

        .. versionadded:: 2015.8.0

    rev : HEAD
        The revision from which to create the archive

    format
        Manually specify the file format of the resulting archive. This
        argument can be omitted, and ``git archive`` will attempt to guess the
        archive type (and compression) from the filename. ``zip``, ``tar``,
        ``tar.gz``, and ``tgz`` are extensions that are recognized
        automatically, and git can be configured to support other archive types
        with the addition of git configuration keys.

        See the `git-archive(1)`_ manpage explanation of the
        ``--format`` argument (as well as the ``CONFIGURATION`` section of the
        manpage) for further information.

        .. versionadded:: 2015.8.0

    prefix
        Prepend ``<prefix>`` to every filename in the archive. If unspecified,
        the name of the directory at the top level of the repository will be
        used as the prefix (e.g. if ``cwd`` is set to ``/foo/bar/baz``, the
        prefix will be ``baz``, and the resulting archive will contain a
        top-level directory by that name).

        .. note::
            The default behavior if the ``--prefix`` option for ``git archive``
            is not specified is to not prepend a prefix, so Salt's behavior
            differs slightly from ``git archive`` in this respect. Use
            ``prefix=''`` to create an archive with no prefix.

        .. versionchanged:: 2015.8.0
            The behavior of this argument has been changed slightly. As of
            this version, it is necessary to include the trailing slash when
            specifying a prefix, if the prefix is intended to create a
            top-level directory.

    git_opts
        Any additional options to add to git command itself (not the
        ``archive`` subcommand), in a single string. This is useful for passing
        ``-c`` to run git with temporary changes to the git configuration.

        .. versionadded:: 2017.7.0

        .. note::
            This is only supported in git 1.7.2 and newer.

    user
        User under which to run the git command. By default, the command is run
        by the user under which the minion is running.

    password
        Windows only. Required when specifying ``user``. This parameter will be
        ignored on non-Windows platforms.

      .. versionadded:: 2016.3.4

    ignore_retcode : False
        If ``True``, do not log an error to the minion log if the git command
        returns a nonzero exit status.

        .. versionadded:: 2015.8.0

    .. _`git-archive(1)`: http://git-scm.com/docs/git-archive


    CLI Example:

    .. code-block:: bash

        salt myminion git.archive /path/to/repo /path/to/archive.tar
    '''
    cwd = _expand_path(cwd, user)
    output = _expand_path(output, user)
    # Sanitize kwargs and make sure that no invalid ones were passed. This
    # allows us to accept 'format' as an argument to this function without
    # shadowing the format() global, while also not allowing unwanted arguments
    # to be passed.
    kwargs = salt.utils.args.clean_kwargs(**kwargs)
    format_ = kwargs.pop('format', None)
    if kwargs:
        salt.utils.args.invalid_kwargs(kwargs)

    command = ['git'] + _format_git_opts(git_opts)
    command.append('archive')
    # If prefix was set to '' then we skip adding the --prefix option, but if
    # it was not passed (i.e. None) we use the cwd.
    if prefix != '':
        if not prefix:
            prefix = os.path.basename(cwd) + os.sep
        command.extend(['--prefix', prefix])

    if format_:
        command.extend(['--format', format_])
    command.extend(['--output', output, rev])
    _git_run(command,
             cwd=cwd,
             user=user,
             password=password,
             ignore_retcode=ignore_retcode)
    # No output (unless --verbose is used, and we don't want all files listed
    # in the output in case there are thousands), so just return True. If there
    # was an error in the git command, it will have already raised an exception
    # and we will never get to this return statement.
    return True


def branch(cwd,
           name=None,
           opts='',
           git_opts='',
           user=None,
           password=None,
           ignore_retcode=False):
    '''
    Interface to `git-branch(1)`_

    cwd
        The path to the git checkout

    name
        Name of the branch on which to operate. If not specified, the current
        branch will be assumed.

    opts
        Any additional options to add to the command line, in a single string

        .. note::
            To create a branch based on something other than HEAD, pass the
            name of the revision as ``opts``. If the revision is in the format
            ``remotename/branch``, then this will also set the remote tracking
            branch.

            Additionally, on the Salt CLI, if the opts are preceded with a
            dash, it is necessary to precede them with ``opts=`` (as in the CLI
            examples below) to avoid causing errors with Salt's own argument
            parsing.

    git_opts
        Any additional options to add to git command itself (not the ``branch``
        subcommand), in a single string. This is useful for passing ``-c`` to
        run git with temporary changes to the git configuration.

        .. versionadded:: 2017.7.0

        .. note::
            This is only supported in git 1.7.2 and newer.

    user
        User under which to run the git command. By default, the command is run
        by the user under which the minion is running.

    password
        Windows only. Required when specifying ``user``. This parameter will be
        ignored on non-Windows platforms.

      .. versionadded:: 2016.3.4

    ignore_retcode : False
        If ``True``, do not log an error to the minion log if the git command
        returns a nonzero exit status.

        .. versionadded:: 2015.8.0

    .. _`git-branch(1)`: http://git-scm.com/docs/git-branch


    CLI Examples:

    .. code-block:: bash

        # Set remote tracking branch
        salt myminion git.branch /path/to/repo mybranch opts='--set-upstream-to origin/mybranch'
        # Create new branch
        salt myminion git.branch /path/to/repo mybranch upstream/somebranch
        # Delete branch
        salt myminion git.branch /path/to/repo mybranch opts='-d'
        # Rename branch (2015.8.0 and later)
        salt myminion git.branch /path/to/repo newbranch opts='-m oldbranch'
    '''
    cwd = _expand_path(cwd, user)
    command = ['git'] + _format_git_opts(git_opts)
    command.append('branch')
    command.extend(_format_opts(opts))
    if name is not None:
        command.append(name)
    _git_run(command,
             cwd=cwd,
             user=user,
             password=password,
             ignore_retcode=ignore_retcode)
    return True


def checkout(cwd,
             rev=None,
             force=False,
             opts='',
             git_opts='',
             user=None,
             password=None,
             ignore_retcode=False):
    '''
    Interface to `git-checkout(1)`_

    cwd
        The path to the git checkout

    opts
        Any additional options to add to the command line, in a single string

        .. note::
            On the Salt CLI, if the opts are preceded with a dash, it is
            necessary to precede them with ``opts=`` (as in the CLI examples
            below) to avoid causing errors with Salt's own argument parsing.

    git_opts
        Any additional options to add to git command itself (not the
        ``checkout`` subcommand), in a single string. This is useful for
        passing ``-c`` to run git with temporary changes to the git
        configuration.

        .. versionadded:: 2017.7.0

        .. note::
            This is only supported in git 1.7.2 and newer.

    rev
        The remote branch or revision to checkout.

        .. versionchanged:: 2015.8.0
            Optional when using ``-b`` or ``-B`` in ``opts``.

    force : False
        Force a checkout even if there might be overwritten changes

    user
        User under which to run the git command. By default, the command is run
        by the user under which the minion is running.

    password
        Windows only. Required when specifying ``user``. This parameter will be
        ignored on non-Windows platforms.

      .. versionadded:: 2016.3.4

    ignore_retcode : False
        If ``True``, do not log an error to the minion log if the git command
        returns a nonzero exit status.

        .. versionadded:: 2015.8.0

    .. _`git-checkout(1)`: http://git-scm.com/docs/git-checkout


    CLI Examples:

    .. code-block:: bash

        # Checking out local local revisions
        salt myminion git.checkout /path/to/repo somebranch user=jeff
        salt myminion git.checkout /path/to/repo opts='testbranch -- conf/file1 file2'
        salt myminion git.checkout /path/to/repo rev=origin/mybranch opts='--track'
        # Checking out remote revision into new branch
        salt myminion git.checkout /path/to/repo upstream/master opts='-b newbranch'
        # Checking out current revision into new branch (2015.8.0 and later)
        salt myminion git.checkout /path/to/repo opts='-b newbranch'
    '''
    cwd = _expand_path(cwd, user)
    command = ['git'] + _format_git_opts(git_opts)
    command.append('checkout')
    if force:
        command.append('--force')
    opts = _format_opts(opts)
    command.extend(opts)
    checkout_branch = any(x in opts for x in ('-b', '-B'))
    if rev is None:
        if not checkout_branch:
            raise SaltInvocationError(
                '\'rev\' argument is required unless -b or -B in opts'
            )
    else:
        command.append(rev)
    # Checkout message goes to stderr
    return _git_run(command,
                    cwd=cwd,
                    user=user,
                    password=password,
                    ignore_retcode=ignore_retcode,
                    redirect_stderr=True)['stdout']


def clone(cwd,
          url=None,  # Remove default value once 'repository' arg is removed
          name=None,
          opts='',
          git_opts='',
          user=None,
          password=None,
          identity=None,
          https_user=None,
          https_pass=None,
          ignore_retcode=False,
          saltenv='base'):
    '''
    Interface to `git-clone(1)`_

    cwd
        Location of git clone

        .. versionchanged:: 2015.8.0
            If ``name`` is passed, then the clone will be made *within* this
            directory.

    url
        The URL of the repository to be cloned

        .. versionchanged:: 2015.8.0
            Argument renamed from ``repository`` to ``url``

    name
        Optional alternate name for the top-level directory to be created by
        the clone

        .. versionadded:: 2015.8.0

    opts
        Any additional options to add to the command line, in a single string

    git_opts
        Any additional options to add to git command itself (not the ``clone``
        subcommand), in a single string. This is useful for passing ``-c`` to
        run git with temporary changes to the git configuration.

        .. versionadded:: 2017.7.0

        .. note::
            This is only supported in git 1.7.2 and newer.

    user
        User under which to run the git command. By default, the command is run
        by the user under which the minion is running.

    password
        Windows only. Required when specifying ``user``. This parameter will be
        ignored on non-Windows platforms.

      .. versionadded:: 2016.3.4

    identity
        Path to a private key to use for ssh URLs

        .. warning::

            Unless Salt is invoked from the minion using ``salt-call``, the
            key(s) must be passphraseless. For greater security with
            passphraseless private keys, see the `sshd(8)`_ manpage for
            information on securing the keypair from the remote side in the
            ``authorized_keys`` file.

            .. _`sshd(8)`: http://www.man7.org/linux/man-pages/man8/sshd.8.html#AUTHORIZED_KEYS_FILE%20FORMAT

        .. versionchanged:: 2015.8.7

            Salt will no longer attempt to use passphrase-protected keys unless
            invoked from the minion using ``salt-call``, to prevent blocking
            waiting for user input.

        Key can also be specified as a SaltStack file server URL, eg. salt://location/identity_file

        .. versionchanged:: 2016.3.0

    https_user
        Set HTTP Basic Auth username. Only accepted for HTTPS URLs.

        .. versionadded:: 20515.5.0

    https_pass
        Set HTTP Basic Auth password. Only accepted for HTTPS URLs.

        .. versionadded:: 2015.5.0

    ignore_retcode : False
        If ``True``, do not log an error to the minion log if the git command
        returns a nonzero exit status.

        .. versionadded:: 2015.8.0

    saltenv
        The default salt environment to pull sls files from

        .. versionadded:: 2016.3.1

    .. _`git-clone(1)`: http://git-scm.com/docs/git-clone

    CLI Example:

    .. code-block:: bash

        salt myminion git.clone /path/to/repo_parent_dir git://github.com/saltstack/salt.git
    '''
    cwd = _expand_path(cwd, user)

    if not url:
        raise SaltInvocationError('Missing \'url\' argument')

    try:
        url = salt.utils.url.add_http_basic_auth(url,
                                                 https_user,
                                                 https_pass,
                                                 https_only=True)
    except ValueError as exc:
        raise SaltInvocationError(exc.__str__())

    command = ['git'] + _format_git_opts(git_opts)
    command.append('clone')
    command.extend(_format_opts(opts))
    command.extend(['--', url])
    if name is not None:
        command.append(name)
        if not os.path.exists(cwd):
            os.makedirs(cwd)
        clone_cwd = cwd
    else:
        command.append(cwd)
        # Use '/tmp' instead of $HOME (/root for root user) to work around
        # upstream git bug. See the following comment on the Salt bug tracker
        # for more info:
        # https://github.com/saltstack/salt/issues/15519#issuecomment-128531310
        # On Windows, just fall back to None (runs git clone command using the
        # home directory as the cwd).
        clone_cwd = '/tmp' if not salt.utils.platform.is_windows() else None
    _git_run(command,
             cwd=clone_cwd,
             user=user,
             password=password,
             identity=identity,
             ignore_retcode=ignore_retcode,
             saltenv=saltenv)
    return True


def commit(cwd,
           message,
           opts='',
           git_opts='',
           user=None,
           password=None,
           filename=None,
           ignore_retcode=False):
    '''
    Interface to `git-commit(1)`_

    cwd
        The path to the git checkout

    message
        Commit message

    opts
        Any additional options to add to the command line, in a single string.
        These opts will be added to the end of the git command being run.

        .. note::
            On the Salt CLI, if the opts are preceded with a dash, it is
            necessary to precede them with ``opts=`` (as in the CLI examples
            below) to avoid causing errors with Salt's own argument parsing.

            The ``-m`` option should not be passed here, as the commit message
            will be defined by the ``message`` argument.

    git_opts
        Any additional options to add to git command itself (not the ``commit``
        subcommand), in a single string. This is useful for passing ``-c`` to
        run git with temporary changes to the git configuration.

        .. versionadded:: 2017.7.0

        .. note::
            This is only supported in git 1.7.2 and newer.

    user
        User under which to run the git command. By default, the command is run
        by the user under which the minion is running.

    password
        Windows only. Required when specifying ``user``. This parameter will be
        ignored on non-Windows platforms.

      .. versionadded:: 2016.3.4

    filename
        The location of the file/directory to commit, relative to ``cwd``.
        This argument is optional, and can be used to commit a file without
        first staging it.

        .. note::
            This argument only works on files which are already tracked by the
            git repository.

        .. versionadded:: 2015.8.0

    ignore_retcode : False
        If ``True``, do not log an error to the minion log if the git command
        returns a nonzero exit status.

        .. versionadded:: 2015.8.0

    .. _`git-commit(1)`: http://git-scm.com/docs/git-commit


    CLI Examples:

    .. code-block:: bash

        salt myminion git.commit /path/to/repo 'The commit message'
        salt myminion git.commit /path/to/repo 'The commit message' filename=foo/bar.py
    '''
    cwd = _expand_path(cwd, user)
    command = ['git'] + _format_git_opts(git_opts)
    command.extend(['commit', '-m', message])
    command.extend(_format_opts(opts))
    if filename:
        # Add the '--' to terminate CLI args, but only if it wasn't already
        # passed in opts string.
        command.extend(['--', filename])
    return _git_run(command,
                    cwd=cwd,
                    user=user,
                    password=password,
                    ignore_retcode=ignore_retcode)['stdout']


def config_get(key,
               cwd=None,
               user=None,
               password=None,
               ignore_retcode=False,
               **kwargs):
    '''
    Get the value of a key in the git configuration file

    key
        The name of the configuration key to get

        .. versionchanged:: 2015.8.0
            Argument renamed from ``setting_name`` to ``key``

    cwd
        The path to the git checkout

        .. versionchanged:: 2015.8.0
            Now optional if ``global`` is set to ``True``

    global : False
        If ``True``, query the global git configuration. Otherwise, only the
        local git configuration will be queried.

        .. versionadded:: 2015.8.0

    all : False
        If ``True``, return a list of all values set for ``key``. If the key
        does not exist, ``None`` will be returned.

        .. versionadded:: 2015.8.0

    user
        User under which to run the git command. By default, the command is run
        by the user under which the minion is running.

    password
        Windows only. Required when specifying ``user``. This parameter will be
        ignored on non-Windows platforms.

      .. versionadded:: 2016.3.4

    ignore_retcode : False
        If ``True``, do not log an error to the minion log if the git command
        returns a nonzero exit status.

        .. versionadded:: 2015.8.0


    CLI Examples:

    .. code-block:: bash

        salt myminion git.config_get user.name cwd=/path/to/repo
        salt myminion git.config_get user.email global=True
        salt myminion git.config_get core.gitproxy cwd=/path/to/repo all=True
    '''
    # Sanitize kwargs and make sure that no invalid ones were passed. This
    # allows us to accept 'all' as an argument to this function without
    # shadowing all(), while also not allowing unwanted arguments to be passed.
    all_ = kwargs.pop('all', False)

    result = _config_getter('--get-all',
                            key,
                            cwd=cwd,
                            user=user,
                            password=password,
                            ignore_retcode=ignore_retcode,
                            **kwargs)

    # git config --get exits with retcode of 1 when key does not exist
    if result['retcode'] == 1:
        return None
    ret = result['stdout'].splitlines()
    if all_:
        return ret
    else:
        try:
            return ret[-1]
        except IndexError:
            # Should never happen but I'm paranoid and don't like tracebacks
            return ''


def config_get_regexp(key,
                      value_regex=None,
                      cwd=None,
                      user=None,
                      password=None,
                      ignore_retcode=False,
                      **kwargs):
    r'''
    .. versionadded:: 2015.8.0

    Get the value of a key or keys in the git configuration file using regexes
    for more flexible matching. The return data is a dictionary mapping keys to
    lists of values matching the ``value_regex``. If no values match, an empty
    dictionary will be returned.

    key
        Regex on which key names will be matched

    value_regex
        If specified, return all values matching this regex. The return data
        will be a dictionary mapping keys to lists of values matching the
        regex.

        .. important::
            Only values matching the ``value_regex`` will be part of the return
            data. So, if ``key`` matches a multivar, then it is possible that
            not all of the values will be returned. To get all values set for a
            multivar, simply omit the ``value_regex`` argument.

    cwd
        The path to the git checkout

    global : False
        If ``True``, query the global git configuration. Otherwise, only the
        local git configuration will be queried.

    user
        User under which to run the git command. By default, the command is run
        by the user under which the minion is running.

    password
        Windows only. Required when specifying ``user``. This parameter will be
        ignored on non-Windows platforms.

      .. versionadded:: 2016.3.4

    ignore_retcode : False
        If ``True``, do not log an error to the minion log if the git command
        returns a nonzero exit status.


    CLI Examples:

    .. code-block:: bash

        # Matches any values for key 'foo.bar'
        salt myminion git.config_get_regexp /path/to/repo foo.bar
        # Matches any value starting with 'baz' set for key 'foo.bar'
        salt myminion git.config_get_regexp /path/to/repo foo.bar 'baz.*'
        # Matches any key starting with 'user.'
        salt myminion git.config_get_regexp '^user\.' global=True
    '''
    result = _config_getter('--get-regexp',
                            key,
                            value_regex=value_regex,
                            cwd=cwd,
                            user=user,
                            password=password,
                            ignore_retcode=ignore_retcode,
                            **kwargs)

    # git config --get exits with retcode of 1 when key does not exist
    ret = {}
    if result['retcode'] == 1:
        return ret
    for line in result['stdout'].splitlines():
        try:
            param, value = line.split(None, 1)
        except ValueError:
            continue
        ret.setdefault(param, []).append(value)
    return ret

config_get_regex = salt.utils.functools.alias_function(config_get_regexp, 'config_get_regex')


def config_set(key,
               value=None,
               multivar=None,
               cwd=None,
               user=None,
               password=None,
               ignore_retcode=False,
               **kwargs):
    '''
    .. versionchanged:: 2015.8.0
        Return the value(s) of the key being set

    Set a key in the git configuration file

    cwd
        The path to the git checkout. Must be an absolute path, or the word
        ``global`` to indicate that a global key should be set.

        .. versionchanged:: 2014.7.0
            Made ``cwd`` argument optional if ``is_global=True``

    key
        The name of the configuration key to set

        .. versionchanged:: 2015.8.0
            Argument renamed from ``setting_name`` to ``key``

    value
        The value to set for the specified key. Incompatible with the
        ``multivar`` argument.

        .. versionchanged:: 2015.8.0
            Argument renamed from ``setting_value`` to ``value``

    add : False
        Add a value to a key, creating/updating a multivar

        .. versionadded:: 2015.8.0

    multivar
        Set a multivar all at once. Values can be comma-separated or passed as
        a Python list. Incompatible with the ``value`` argument.

        .. versionadded:: 2015.8.0

    user
        User under which to run the git command. By default, the command is run
        by the user under which the minion is running.

    password
        Windows only. Required when specifying ``user``. This parameter will be
        ignored on non-Windows platforms.

      .. versionadded:: 2016.3.4

    ignore_retcode : False
        If ``True``, do not log an error to the minion log if the git command
        returns a nonzero exit status.

        .. versionadded:: 2015.8.0

    global : False
        If ``True``, set a global variable

    CLI Example:

    .. code-block:: bash

        salt myminion git.config_set user.email me@example.com cwd=/path/to/repo
        salt myminion git.config_set user.email foo@bar.com global=True
    '''
    kwargs = salt.utils.args.clean_kwargs(**kwargs)
    add_ = kwargs.pop('add', False)
    global_ = kwargs.pop('global', False)
    if kwargs:
        salt.utils.args.invalid_kwargs(kwargs)

    if cwd is None:
        if not global_:
            raise SaltInvocationError(
                '\'cwd\' argument required unless global=True'
            )
    else:
        cwd = _expand_path(cwd, user)

    if all(x is not None for x in (value, multivar)):
        raise SaltInvocationError(
            'Only one of \'value\' and \'multivar\' is permitted'
        )

    if multivar is not None:
        if not isinstance(multivar, list):
            try:
                multivar = multivar.split(',')
            except AttributeError:
                multivar = six.text_type(multivar).split(',')
        else:
            new_multivar = []
            for item in salt.utils.data.decode(multivar):
                if isinstance(item, six.string_types):
                    new_multivar.append(item)
                else:
                    new_multivar.append(six.text_type(item))
            multivar = new_multivar

    command_prefix = ['git', 'config']
    if global_:
        command_prefix.append('--global')

    if value is not None:
        command = copy.copy(command_prefix)
        if add_:
            command.append('--add')
        else:
            command.append('--replace-all')
        command.extend([key, value])
        _git_run(command,
                 cwd=cwd,
                 user=user,
                 password=password,
                 ignore_retcode=ignore_retcode)
    else:
        for idx, target in enumerate(multivar):
            command = copy.copy(command_prefix)
            if idx == 0:
                command.append('--replace-all')
            else:
                command.append('--add')
            command.extend([key, target])
            _git_run(command,
                     cwd=cwd,
                     user=user,
                     password=password,
                     ignore_retcode=ignore_retcode)
    return config_get(key,
                      user=user,
                      password=password,
                      cwd=cwd,
                      ignore_retcode=ignore_retcode,
                      **{'all': True, 'global': global_})


def config_unset(key,
                 value_regex=None,
                 cwd=None,
                 user=None,
                 password=None,
                 ignore_retcode=False,
                 **kwargs):
    '''
    .. versionadded:: 2015.8.0

    Unset a key in the git configuration file

    cwd
        The path to the git checkout. Must be an absolute path, or the word
        ``global`` to indicate that a global key should be unset.

    key
        The name of the configuration key to unset

    value_regex
        Regular expression that matches exactly one key, used to delete a
        single value from a multivar. Ignored if ``all`` is set to ``True``.

    all : False
        If ``True`` unset all values for a multivar. If ``False``, and ``key``
        is a multivar, an error will be raised.

    global : False
        If ``True``, unset set a global variable. Otherwise, a local variable
        will be unset.

    user
        User under which to run the git command. By default, the command is run
        by the user under which the minion is running.

    password
        Windows only. Required when specifying ``user``. This parameter will be
        ignored on non-Windows platforms.

      .. versionadded:: 2016.3.4

    ignore_retcode : False
        If ``True``, do not log an error to the minion log if the git command
        returns a nonzero exit status.


    CLI Example:

    .. code-block:: bash

        salt myminion git.config_unset /path/to/repo foo.bar
        salt myminion git.config_unset /path/to/repo foo.bar all=True
    '''
    kwargs = salt.utils.args.clean_kwargs(**kwargs)
    all_ = kwargs.pop('all', False)
    global_ = kwargs.pop('global', False)
    if kwargs:
        salt.utils.args.invalid_kwargs(kwargs)

    if cwd is None:
        if not global_:
            raise SaltInvocationError(
                '\'cwd\' argument required unless global=True'
            )
    else:
        cwd = _expand_path(cwd, user)

    command = ['git', 'config']
    if all_:
        command.append('--unset-all')
    else:
        command.append('--unset')
    command.extend(_which_git_config(global_, cwd, user, password))

    command.append(key)
    if value_regex is not None:
        command.append(value_regex)
    ret = _git_run(command,
                   cwd=cwd if cwd != 'global' else None,
                   user=user,
                   password=password,
                   ignore_retcode=ignore_retcode,
                   failhard=False)
    retcode = ret['retcode']
    if retcode == 0:
        return True
    elif retcode == 1:
        raise CommandExecutionError('Section or key is invalid')
    elif retcode == 5:
        if config_get(cwd,
                      key,
                      user=user,
                      password=password,
                      ignore_retcode=ignore_retcode) is None:
            raise CommandExecutionError(
                'Key \'{0}\' does not exist'.format(key)
            )
        else:
            msg = 'Multiple values exist for key \'{0}\''.format(key)
            if value_regex is not None:
                msg += ' and value_regex matches multiple values'
            raise CommandExecutionError(msg)
    elif retcode == 6:
        raise CommandExecutionError('The value_regex is invalid')
    else:
        msg = (
            'Failed to unset key \'{0}\', git config returned exit code {1}'
            .format(key, retcode)
        )
        if ret['stderr']:
            msg += '; ' + ret['stderr']
        raise CommandExecutionError(msg)


def current_branch(cwd,
                   user=None,
                   password=None,
                   ignore_retcode=False):
    '''
    Returns the current branch name of a local checkout. If HEAD is detached,
    return the SHA1 of the revision which is currently checked out.

    cwd
        The path to the git checkout

    user
        User under which to run the git command. By default, the command is run
        by the user under which the minion is running.

    password
        Windows only. Required when specifying ``user``. This parameter will be
        ignored on non-Windows platforms.

      .. versionadded:: 2016.3.4

    ignore_retcode : False
        If ``True``, do not log an error to the minion log if the git command
        returns a nonzero exit status.

        .. versionadded:: 2015.8.0


    CLI Example:

    .. code-block:: bash

        salt myminion git.current_branch /path/to/repo
    '''
    cwd = _expand_path(cwd, user)
    command = ['git', 'rev-parse', '--abbrev-ref', 'HEAD']
    return _git_run(command,
                    cwd=cwd,
                    user=user,
                    password=password,
                    ignore_retcode=ignore_retcode)['stdout']


def describe(cwd,
             rev='HEAD',
             user=None,
             password=None,
             ignore_retcode=False):
    '''
    Returns the `git-describe(1)`_ string (or the SHA1 hash if there are no
    tags) for the given revision.

    cwd
        The path to the git checkout

    rev : HEAD
        The revision to describe

    user
        User under which to run the git command. By default, the command is run
        by the user under which the minion is running.

    password
        Windows only. Required when specifying ``user``. This parameter will be
        ignored on non-Windows platforms.

      .. versionadded:: 2016.3.4

    ignore_retcode : False
        If ``True``, do not log an error to the minion log if the git command
        returns a nonzero exit status.

        .. versionadded:: 2015.8.0

    .. _`git-describe(1)`: http://git-scm.com/docs/git-describe


    CLI Examples:

    .. code-block:: bash

        salt myminion git.describe /path/to/repo
        salt myminion git.describe /path/to/repo develop
    '''
    cwd = _expand_path(cwd, user)
    command = ['git', 'describe']
    if _LooseVersion(version(versioninfo=False)) >= _LooseVersion('1.5.6'):
        command.append('--always')
    command.append(rev)
    return _git_run(command,
                    cwd=cwd,
                    user=user,
                    password=password,
                    ignore_retcode=ignore_retcode)['stdout']


def diff(cwd,
         item1=None,
         item2=None,
         opts='',
         git_opts='',
         user=None,
         password=None,
         no_index=False,
         cached=False,
         paths=None):
    '''
    .. versionadded:: 2015.8.12,2016.3.3,2016.11.0

    Interface to `git-diff(1)`_

    cwd
        The path to the git checkout

    item1 and item2
        Revision(s) to pass to the ``git diff`` command. One or both of these
        arguments may be ignored if some of the options below are set to
        ``True``. When ``cached`` is ``False``, and no revisions are passed
        to this function, then the current working tree will be compared
        against the index (i.e. unstaged changes). When two revisions are
        passed, they will be compared to each other.

    opts
        Any additional options to add to the command line, in a single string

        .. note::
            On the Salt CLI, if the opts are preceded with a dash, it is
            necessary to precede them with ``opts=`` (as in the CLI examples
            below) to avoid causing errors with Salt's own argument parsing.

    git_opts
        Any additional options to add to git command itself (not the ``diff``
        subcommand), in a single string. This is useful for passing ``-c`` to
        run git with temporary changes to the git configuration.

        .. versionadded:: 2017.7.0

        .. note::
            This is only supported in git 1.7.2 and newer.

    user
        User under which to run the git command. By default, the command is run
        by the user under which the minion is running.

    password
        Windows only. Required when specifying ``user``. This parameter will be
        ignored on non-Windows platforms.

      .. versionadded:: 2016.3.4

    no_index : False
        When it is necessary to diff two files in the same repo against each
        other, and not diff two different revisions, set this option to
        ``True``. If this is left ``False`` in these instances, then a normal
        ``git diff`` will be performed against the index (i.e. unstaged
        changes), and files in the ``paths`` option will be used to narrow down
        the diff output.

        .. note::
            Requires Git 1.5.1 or newer. Additionally, when set to ``True``,
            ``item1`` and ``item2`` will be ignored.

    cached : False
        If ``True``, compare staged changes to ``item1`` (if specified),
        otherwise compare them to the most recent commit.

        .. note::
            ``item2`` is ignored if this option is is set to ``True``.

    paths
        File paths to pass to the ``git diff`` command. Can be passed as a
        comma-separated list or a Python list.

    .. _`git-diff(1)`: http://git-scm.com/docs/git-diff


    CLI Example:

    .. code-block:: bash

        # Perform diff against the index (staging area for next commit)
        salt myminion git.diff /path/to/repo
        # Compare staged changes to the most recent commit
        salt myminion git.diff /path/to/repo cached=True
        # Compare staged changes to a specific revision
        salt myminion git.diff /path/to/repo mybranch cached=True
        # Perform diff against the most recent commit (includes staged changes)
        salt myminion git.diff /path/to/repo HEAD
        # Diff two commits
        salt myminion git.diff /path/to/repo abcdef1 aabbccd
        # Diff two commits, only showing differences in the specified paths
        salt myminion git.diff /path/to/repo abcdef1 aabbccd paths=path/to/file1,path/to/file2
        # Diff two files with one being outside the working tree
        salt myminion git.diff /path/to/repo no_index=True paths=path/to/file1,/absolute/path/to/file2
    '''
    if no_index and cached:
        raise CommandExecutionError(
            'The \'no_index\' and \'cached\' options cannot be used together'
        )

    command = ['git'] + _format_git_opts(git_opts)
    command.append('diff')
    command.extend(_format_opts(opts))

    if paths is not None and not isinstance(paths, (list, tuple)):
        try:
            paths = paths.split(',')
        except AttributeError:
            paths = six.text_type(paths).split(',')

    ignore_retcode = False
    failhard = True

    if no_index:
        if _LooseVersion(version(versioninfo=False)) < _LooseVersion('1.5.1'):
            raise CommandExecutionError(
                'The \'no_index\' option is only supported in Git 1.5.1 and '
                'newer'
            )
        ignore_retcode = True
        failhard = False
        command.append('--no-index')
        for value in [x for x in (item1, item2) if x]:
            log.warning(
                'Revision \'%s\' ignored in git diff, as revisions cannot be '
                'used when no_index=True', value
            )

    elif cached:
        command.append('--cached')
        if item1:
            command.append(item1)
        if item2:
            log.warning(
                'Second revision \'%s\' ignored in git diff, at most one '
                'revision is considered when cached=True', item2
            )

    else:
        for value in [x for x in (item1, item2) if x]:
            command.append(value)

    if paths:
        command.append('--')
        command.extend(paths)

    return _git_run(command,
                    cwd=cwd,
                    user=user,
                    password=password,
                    ignore_retcode=ignore_retcode,
                    failhard=failhard,
                    redirect_stderr=True)['stdout']


def fetch(cwd,
          remote=None,
          force=False,
          refspecs=None,
          opts='',
          git_opts='',
          user=None,
          password=None,
          identity=None,
          ignore_retcode=False,
          saltenv='base'):
    '''
    .. versionchanged:: 2015.8.2
        Return data is now a dictionary containing information on branches and
        tags that were added/updated

    Interface to `git-fetch(1)`_

    cwd
        The path to the git checkout

    remote
        Optional remote name to fetch. If not passed, then git will use its
        default behavior (as detailed in `git-fetch(1)`_).

        .. versionadded:: 2015.8.0

    force
        Force the fetch even when it is not a fast-forward.

        .. versionadded:: 2015.8.0

    refspecs
        Override the refspec(s) configured for the remote with this argument.
        Multiple refspecs can be passed, comma-separated.

        .. versionadded:: 2015.8.0

    opts
        Any additional options to add to the command line, in a single string

        .. note::
            On the Salt CLI, if the opts are preceded with a dash, it is
            necessary to precede them with ``opts=`` (as in the CLI examples
            below) to avoid causing errors with Salt's own argument parsing.

    git_opts
        Any additional options to add to git command itself (not the ``fetch``
        subcommand), in a single string. This is useful for passing ``-c`` to
        run git with temporary changes to the git configuration.

        .. versionadded:: 2017.7.0

        .. note::
            This is only supported in git 1.7.2 and newer.

    user
        User under which to run the git command. By default, the command is run
        by the user under which the minion is running.

    password
        Windows only. Required when specifying ``user``. This parameter will be
        ignored on non-Windows platforms.

      .. versionadded:: 2016.3.4

    identity
        Path to a private key to use for ssh URLs

        .. warning::

            Unless Salt is invoked from the minion using ``salt-call``, the
            key(s) must be passphraseless. For greater security with
            passphraseless private keys, see the `sshd(8)`_ manpage for
            information on securing the keypair from the remote side in the
            ``authorized_keys`` file.

            .. _`sshd(8)`: http://www.man7.org/linux/man-pages/man8/sshd.8.html#AUTHORIZED_KEYS_FILE%20FORMAT

        .. versionchanged:: 2015.8.7

            Salt will no longer attempt to use passphrase-protected keys unless
            invoked from the minion using ``salt-call``, to prevent blocking
            waiting for user input.

        Key can also be specified as a SaltStack file server URL, eg. salt://location/identity_file

        .. versionchanged:: 2016.3.0

    ignore_retcode : False
        If ``True``, do not log an error to the minion log if the git command
        returns a nonzero exit status.

        .. versionadded:: 2015.8.0

    saltenv
        The default salt environment to pull sls files from

        .. versionadded:: 2016.3.1

    .. _`git-fetch(1)`: http://git-scm.com/docs/git-fetch


    CLI Example:

    .. code-block:: bash

        salt myminion git.fetch /path/to/repo upstream
        salt myminion git.fetch /path/to/repo identity=/root/.ssh/id_rsa
    '''
    cwd = _expand_path(cwd, user)
    command = ['git'] + _format_git_opts(git_opts)
    command.append('fetch')
    if force:
        command.append('--force')
    command.extend(
        [x for x in _format_opts(opts) if x not in ('-f', '--force')]
    )
    if remote:
        command.append(remote)
    if refspecs is not None:
        if not isinstance(refspecs, (list, tuple)):
            try:
                refspecs = refspecs.split(',')
            except AttributeError:
                refspecs = six.text_type(refspecs).split(',')
        refspecs = salt.utils.data.stringify(refspecs)
        command.extend(refspecs)
    output = _git_run(command,
                      cwd=cwd,
                      user=user,
                      password=password,
                      identity=identity,
                      ignore_retcode=ignore_retcode,
                      redirect_stderr=True,
                      saltenv=saltenv)['stdout']

    update_re = re.compile(
        r'[\s*]*(?:([0-9a-f]+)\.\.([0-9a-f]+)|'
        r'\[(?:new (tag|branch)|tag update)\])\s+(.+)->'
    )
    ret = {}
    for line in salt.utils.itertools.split(output, '\n'):
        match = update_re.match(line)
        if match:
            old_sha, new_sha, new_ref_type, ref_name = \
                match.groups()
            ref_name = ref_name.rstrip()
            if new_ref_type is not None:
                # ref is a new tag/branch
                ref_key = 'new tags' \
                    if new_ref_type == 'tag' \
                    else 'new branches'
                ret.setdefault(ref_key, []).append(ref_name)
            elif old_sha is not None:
                # ref is a branch update
                ret.setdefault('updated branches', {})[ref_name] = \
                    {'old': old_sha, 'new': new_sha}
            else:
                # ref is an updated tag
                ret.setdefault('updated tags', []).append(ref_name)
    return ret


def init(cwd,
         bare=False,
         template=None,
         separate_git_dir=None,
         shared=None,
         opts='',
         git_opts='',
         user=None,
         password=None,
         ignore_retcode=False):
    '''
    Interface to `git-init(1)`_

    cwd
        The path to the directory to be initialized

    bare : False
        If ``True``, init a bare repository

        .. versionadded:: 2015.8.0

    template
        Set this argument to specify an alternate `template directory`_

        .. versionadded:: 2015.8.0

    separate_git_dir
        Set this argument to specify an alternate ``$GIT_DIR``

        .. versionadded:: 2015.8.0

    shared
        Set sharing permissions on git repo. See `git-init(1)`_ for more
        details.

        .. versionadded:: 2015.8.0

    opts
        Any additional options to add to the command line, in a single string

        .. note::
            On the Salt CLI, if the opts are preceded with a dash, it is
            necessary to precede them with ``opts=`` (as in the CLI examples
            below) to avoid causing errors with Salt's own argument parsing.

    git_opts
        Any additional options to add to git command itself (not the ``init``
        subcommand), in a single string. This is useful for passing ``-c`` to
        run git with temporary changes to the git configuration.

        .. versionadded:: 2017.7.0

        .. note::
            This is only supported in git 1.7.2 and newer.

    user
        User under which to run the git command. By default, the command is run
        by the user under which the minion is running.

    password
        Windows only. Required when specifying ``user``. This parameter will be
        ignored on non-Windows platforms.

      .. versionadded:: 2016.3.4

    ignore_retcode : False
        If ``True``, do not log an error to the minion log if the git command
        returns a nonzero exit status.

        .. versionadded:: 2015.8.0

    .. _`git-init(1)`: http://git-scm.com/docs/git-init
    .. _`template directory`: http://git-scm.com/docs/git-init#_template_directory


    CLI Examples:

    .. code-block:: bash

        salt myminion git.init /path/to/repo
        # Init a bare repo (before 2015.8.0)
        salt myminion git.init /path/to/bare/repo.git opts='--bare'
        # Init a bare repo (2015.8.0 and later)
        salt myminion git.init /path/to/bare/repo.git bare=True
    '''
    cwd = _expand_path(cwd, user)
    command = ['git'] + _format_git_opts(git_opts)
    command.append('init')
    if bare:
        command.append('--bare')
    if template is not None:
        command.append('--template={0}'.format(template))
    if separate_git_dir is not None:
        command.append('--separate-git-dir={0}'.format(separate_git_dir))
    if shared is not None:
        if isinstance(shared, six.integer_types) \
                and not isinstance(shared, bool):
            shared = '0' + six.text_type(shared)
        elif not isinstance(shared, six.string_types):
            # Using lower here because booleans would be capitalized when
            # converted to a string.
            shared = six.text_type(shared).lower()
        command.append('--shared={0}'.format(shared))
    command.extend(_format_opts(opts))
    command.append(cwd)
    return _git_run(command,
                    user=user,
                    password=password,
                    ignore_retcode=ignore_retcode)['stdout']


def is_worktree(cwd,
                user=None,
                password=None):
    '''
    .. versionadded:: 2015.8.0

    This function will attempt to determine if ``cwd`` is part of a
    worktree by checking its ``.git`` to see if it is a file containing a
    reference to another gitdir.

    cwd
        path to the worktree to be removed

    user
        User under which to run the git command. By default, the command is run
        by the user under which the minion is running.

    password
        Windows only. Required when specifying ``user``. This parameter will be
        ignored on non-Windows platforms.

      .. versionadded:: 2016.3.4


    CLI Example:

    .. code-block:: bash

        salt myminion git.is_worktree /path/to/repo
    '''
    cwd = _expand_path(cwd, user)
    try:
        toplevel = _get_toplevel(cwd, user=user, password=password)
    except CommandExecutionError:
        return False
    gitdir = os.path.join(toplevel, '.git')
    try:
        with salt.utils.files.fopen(gitdir, 'r') as fp_:
            for line in fp_:
                line = salt.utils.stringutils.to_unicode(line)
                try:
                    label, path = line.split(None, 1)
                except ValueError:
                    return False
                else:
                    # This file should only contain a single line. However, we
                    # loop here to handle the corner case where .git is a large
                    # binary file, so that we do not read the entire file into
                    # memory at once. We'll hit a return statement before this
                    # loop enters a second iteration.
                    if label == 'gitdir:' and os.path.isabs(path):
                        return True
                    else:
                        return False
    except IOError:
        return False
    return False


def list_branches(cwd,
                  remote=False,
                  user=None,
                  password=None,
                  ignore_retcode=False):
    '''
    .. versionadded:: 2015.8.0

    Return a list of branches

    cwd
        The path to the git checkout

    remote : False
        If ``True``, list remote branches. Otherwise, local branches will be
        listed.

        .. warning::

            This option will only return remote branches of which the local
            checkout is aware, use :py:func:`git.fetch
            <salt.modules.git.fetch>` to update remotes.

    user
        User under which to run the git command. By default, the command is run
        by the user under which the minion is running.

    password
        Windows only. Required when specifying ``user``. This parameter will be
        ignored on non-Windows platforms.

      .. versionadded:: 2016.3.4

    ignore_retcode : False
        If ``True``, do not log an error to the minion log if the git command
        returns a nonzero exit status.

        .. versionadded:: 2015.8.0


    CLI Examples:

    .. code-block:: bash

        salt myminion git.list_branches /path/to/repo
        salt myminion git.list_branches /path/to/repo remote=True
    '''
    cwd = _expand_path(cwd, user)
    command = ['git', 'for-each-ref', '--format', '%(refname:short)',
               'refs/{0}/'.format('heads' if not remote else 'remotes')]
    return _git_run(command,
                    cwd=cwd,
                    user=user,
                    password=password,
                    ignore_retcode=ignore_retcode)['stdout'].splitlines()


def list_tags(cwd,
              user=None,
              password=None,
              ignore_retcode=False):
    '''
    .. versionadded:: 2015.8.0

    Return a list of tags

    cwd
        The path to the git checkout

    user
        User under which to run the git command. By default, the command is run
        by the user under which the minion is running.

    password
        Windows only. Required when specifying ``user``. This parameter will be
        ignored on non-Windows platforms.

      .. versionadded:: 2016.3.4

    ignore_retcode : False
        If ``True``, do not log an error to the minion log if the git command
        returns a nonzero exit status.

        .. versionadded:: 2015.8.0


    CLI Examples:

    .. code-block:: bash

        salt myminion git.list_tags /path/to/repo
    '''
    cwd = _expand_path(cwd, user)
    command = ['git', 'for-each-ref', '--format', '%(refname:short)',
               'refs/tags/']
    return _git_run(command,
                    cwd=cwd,
                    user=user,
                    password=password,
                    ignore_retcode=ignore_retcode)['stdout'].splitlines()


def list_worktrees(cwd,
                   stale=False,
                   user=None,
                   password=None,
                   **kwargs):
    '''
    .. versionadded:: 2015.8.0

    Returns information on worktrees

    .. versionchanged:: 2015.8.4
        Version 2.7.0 added the ``list`` subcommand to `git-worktree(1)`_ which
        provides a lot of additional information. The return data has been
        changed to include this information, even for pre-2.7.0 versions of
        git. In addition, if a worktree has a detached head, then any tags
        which point to the worktree's HEAD will be included in the return data.

    .. note::
        By default, only worktrees for which the worktree directory is still
        present are returned, but this can be changed using the ``all`` and
        ``stale`` arguments (described below).

    cwd
        The path to the git checkout

    user
        User under which to run the git command. By default, the command is run
        by the user under which the minion is running.

    password
        Windows only. Required when specifying ``user``. This parameter will be
        ignored on non-Windows platforms.

      .. versionadded:: 2016.3.4

    all : False
        If ``True``, then return all worktrees tracked under
        $GIT_DIR/worktrees, including ones for which the gitdir is no longer
        present.

    stale : False
        If ``True``, return *only* worktrees whose gitdir is no longer present.

    .. note::
        Only one of ``all`` and ``stale`` can be set to ``True``.

    .. _`git-worktree(1)`: http://git-scm.com/docs/git-worktree


    CLI Examples:

    .. code-block:: bash

        salt myminion git.list_worktrees /path/to/repo
        salt myminion git.list_worktrees /path/to/repo all=True
        salt myminion git.list_worktrees /path/to/repo stale=True
    '''
    if not _check_worktree_support(failhard=True):
        return {}
    cwd = _expand_path(cwd, user)
    kwargs = salt.utils.args.clean_kwargs(**kwargs)
    all_ = kwargs.pop('all', False)
    if kwargs:
        salt.utils.args.invalid_kwargs(kwargs)

    if all_ and stale:
        raise CommandExecutionError(
            '\'all\' and \'stale\' cannot both be set to True'
        )

    def _git_tag_points_at(cwd, rev, user=None, password=None):
        '''
        Get any tags that point at a
        '''
        return _git_run(['git', 'tag', '--points-at', rev],
                        cwd=cwd,
                        user=user,
                        password=password)['stdout'].splitlines()

    def _desired(is_stale, all_, stale):
        '''
        Common logic to determine whether or not to include the worktree info
        in the return data.
        '''
        if is_stale:
            if not all_ and not stale:
                # Stale worktrees are not desired, skip this one
                return False
        else:
            if stale:
                # Only stale worktrees are desired, skip this one
                return False
        return True

    def _duplicate_worktree_path(path):
        '''
        Log errors to the minion log notifying of duplicate worktree paths.
        These should not be there, but may show up due to a bug in git 2.7.0.
        '''
        log.error(
            'git.worktree: Duplicate worktree path %s. This may be caused by '
            'a known issue in git 2.7.0 (see '
            'http://permalink.gmane.org/gmane.comp.version-control.git/283998)',
            path
        )

    tracked_data_points = ('worktree', 'HEAD', 'branch')
    ret = {}
    git_version = _LooseVersion(version(versioninfo=False))
    has_native_list_subcommand = git_version >= _LooseVersion('2.7.0')
    if has_native_list_subcommand:
        out = _git_run(['git', 'worktree', 'list', '--porcelain'],
                       cwd=cwd,
                       user=user,
                       password=password)
        if out['retcode'] != 0:
            msg = 'Failed to list worktrees'
            if out['stderr']:
                msg += ': {0}'.format(out['stderr'])
            raise CommandExecutionError(msg)

        def _untracked_item(line):
            '''
            Log a warning
            '''
            log.warning('git.worktree: Untracked line item \'%s\'', line)

        for individual_worktree in \
                salt.utils.itertools.split(out['stdout'].strip(), '\n\n'):
            # Initialize the dict where we're storing the tracked data points
            worktree_data = dict([(x, '') for x in tracked_data_points])

            for line in salt.utils.itertools.split(individual_worktree, '\n'):
                try:
                    type_, value = line.strip().split(None, 1)
                except ValueError:
                    if line == 'detached':
                        type_ = 'branch'
                        value = 'detached'
                    else:
                        _untracked_item(line)
                        continue

                if type_ not in tracked_data_points:
                    _untracked_item(line)
                    continue

                if worktree_data[type_]:
                    log.error(
                        'git.worktree: Unexpected duplicate %s entry '
                        '\'%s\', skipping', type_, line
                    )
                    continue

                worktree_data[type_] = value

            # Check for missing data points
            missing = [x for x in tracked_data_points if not worktree_data[x]]
            if missing:
                log.error(
                    'git.worktree: Incomplete worktree data, missing the '
                    'following information: %s. Full data below:\n%s',
                    ', '.join(missing), individual_worktree
                )
                continue

            worktree_is_stale = not os.path.isdir(worktree_data['worktree'])

            if not _desired(worktree_is_stale, all_, stale):
                continue

            if worktree_data['worktree'] in ret:
                _duplicate_worktree_path(worktree_data['worktree'])

            wt_ptr = ret.setdefault(worktree_data['worktree'], {})
            wt_ptr['stale'] = worktree_is_stale
            wt_ptr['HEAD'] = worktree_data['HEAD']
            wt_ptr['detached'] = worktree_data['branch'] == 'detached'
            if wt_ptr['detached']:
                wt_ptr['branch'] = None
                # Check to see if HEAD points at a tag
                tags_found = _git_tag_points_at(cwd,
                                                wt_ptr['HEAD'],
                                                user=user,
                                                password=password)
                if tags_found:
                    wt_ptr['tags'] = tags_found
            else:
                wt_ptr['branch'] = \
                    worktree_data['branch'].replace('refs/heads/', '', 1)

        return ret

    else:
        toplevel = _get_toplevel(cwd, user=user, password=password)
        try:
            worktree_root = rev_parse(cwd,
                                      opts=['--git-path', 'worktrees'],
                                      user=user,
                                      password=password)
        except CommandExecutionError as exc:
            msg = 'Failed to find worktree location for ' + cwd
            log.error(msg, exc_info_on_loglevel=logging.DEBUG)
            raise CommandExecutionError(msg)
        if worktree_root.startswith('.git'):
            worktree_root = os.path.join(cwd, worktree_root)
        if not os.path.isdir(worktree_root):
            raise CommandExecutionError(
                'Worktree admin directory {0} not present'.format(worktree_root)
            )

        def _read_file(path):
            '''
            Return contents of a single line file with EOF newline stripped
            '''
            try:
                with salt.utils.files.fopen(path, 'r') as fp_:
                    for line in fp_:
                        ret = salt.utils.stringutils.to_unicode(line).strip()
                        # Ignore other lines, if they exist (which they
                        # shouldn't)
                        break
                    return ret
            except (IOError, OSError) as exc:
                # Raise a CommandExecutionError
                salt.utils.files.process_read_exception(exc, path)

        for worktree_name in os.listdir(worktree_root):
            admin_dir = os.path.join(worktree_root, worktree_name)
            gitdir_file = os.path.join(admin_dir, 'gitdir')
            head_file = os.path.join(admin_dir, 'HEAD')

            wt_loc = _read_file(gitdir_file)
            head_ref = _read_file(head_file)

            if not os.path.isabs(wt_loc):
                log.error(
                    'Non-absolute path found in %s. If git 2.7.0 was '
                    'installed and then downgraded, this was likely caused '
                    'by a known issue in git 2.7.0. See '
                    'http://permalink.gmane.org/gmane.comp.version-control'
                    '.git/283998 for more information.', gitdir_file
                )
                # Emulate what 'git worktree list' does under-the-hood, and
                # that is using the toplevel directory. It will still give
                # inaccurate results, but will avoid a traceback.
                wt_loc = toplevel

            if wt_loc.endswith('/.git'):
                wt_loc = wt_loc[:-5]

            worktree_is_stale = not os.path.isdir(wt_loc)

            if not _desired(worktree_is_stale, all_, stale):
                continue

            if wt_loc in ret:
                _duplicate_worktree_path(wt_loc)

            if head_ref.startswith('ref: '):
                head_ref = head_ref.split(None, 1)[-1]
                wt_branch = head_ref.replace('refs/heads/', '', 1)
                wt_head = rev_parse(cwd,
                                    rev=head_ref,
                                    user=user,
                                    password=password)
                wt_detached = False
            else:
                wt_branch = None
                wt_head = head_ref
                wt_detached = True

            wt_ptr = ret.setdefault(wt_loc, {})
            wt_ptr['stale'] = worktree_is_stale
            wt_ptr['branch'] = wt_branch
            wt_ptr['HEAD'] = wt_head
            wt_ptr['detached'] = wt_detached

            # Check to see if HEAD points at a tag
            if wt_detached:
                tags_found = _git_tag_points_at(cwd,
                                                wt_head,
                                                user=user,
                                                password=password)
                if tags_found:
                    wt_ptr['tags'] = tags_found

    return ret


def ls_remote(cwd=None,
              remote='origin',
              ref=None,
              opts='',
              git_opts='',
              user=None,
              password=None,
              identity=None,
              https_user=None,
              https_pass=None,
              ignore_retcode=False,
              saltenv='base'):
    '''
    Interface to `git-ls-remote(1)`_. Returns the upstream hash for a remote
    reference.

    cwd
        The path to the git checkout. Optional (and ignored if present) when
        ``remote`` is set to a URL instead of a remote name.

    remote : origin
        The name of the remote to query. Can be the name of a git remote
        (which exists in the git checkout defined by the ``cwd`` parameter),
        or the URL of a remote repository.

        .. versionchanged:: 2015.8.0
            Argument renamed from ``repository`` to ``remote``

    ref
        The name of the ref to query. Optional, if not specified, all refs are
        returned. Can be a branch or tag name, or the full name of the
        reference (for example, to get the hash for a Github pull request number
        1234, ``ref`` can be set to ``refs/pull/1234/head``

        .. versionchanged:: 2015.8.0
            Argument renamed from ``branch`` to ``ref``

        .. versionchanged:: 2015.8.4
            Defaults to returning all refs instead of master.

    opts
        Any additional options to add to the command line, in a single string

        .. versionadded:: 2015.8.0

    git_opts
        Any additional options to add to git command itself (not the
        ``ls-remote`` subcommand), in a single string. This is useful for
        passing ``-c`` to run git with temporary changes to the git
        configuration.

        .. versionadded:: 2017.7.0

        .. note::
            This is only supported in git 1.7.2 and newer.

    user
        User under which to run the git command. By default, the command is run
        by the user under which the minion is running.

    password
        Windows only. Required when specifying ``user``. This parameter will be
        ignored on non-Windows platforms.

      .. versionadded:: 2016.3.4

    identity
        Path to a private key to use for ssh URLs

        .. warning::

            Unless Salt is invoked from the minion using ``salt-call``, the
            key(s) must be passphraseless. For greater security with
            passphraseless private keys, see the `sshd(8)`_ manpage for
            information on securing the keypair from the remote side in the
            ``authorized_keys`` file.

            .. _`sshd(8)`: http://www.man7.org/linux/man-pages/man8/sshd.8.html#AUTHORIZED_KEYS_FILE%20FORMAT

        .. versionchanged:: 2015.8.7

            Salt will no longer attempt to use passphrase-protected keys unless
            invoked from the minion using ``salt-call``, to prevent blocking
            waiting for user input.

        Key can also be specified as a SaltStack file server URL, eg. salt://location/identity_file

        .. versionchanged:: 2016.3.0

    https_user
        Set HTTP Basic Auth username. Only accepted for HTTPS URLs.

        .. versionadded:: 2015.5.0

    https_pass
        Set HTTP Basic Auth password. Only accepted for HTTPS URLs.

        .. versionadded:: 2015.5.0

    ignore_retcode : False
        If ``True``, do not log an error to the minion log if the git command
        returns a nonzero exit status.

        .. versionadded:: 2015.8.0

    saltenv
        The default salt environment to pull sls files from

        .. versionadded:: 2016.3.1

    .. _`git-ls-remote(1)`: http://git-scm.com/docs/git-ls-remote


    CLI Example:

    .. code-block:: bash

        salt myminion git.ls_remote /path/to/repo origin master
        salt myminion git.ls_remote remote=https://mydomain.tld/repo.git ref=mytag opts='--tags'
    '''
    if cwd is not None:
        cwd = _expand_path(cwd, user)
    try:
        remote = salt.utils.url.add_http_basic_auth(remote,
                                                    https_user,
                                                    https_pass,
                                                    https_only=True)
    except ValueError as exc:
        raise SaltInvocationError(exc.__str__())
    command = ['git'] + _format_git_opts(git_opts)
    command.append('ls-remote')
    command.extend(_format_opts(opts))
    command.append(remote)
    if ref:
        command.append(ref)
    output = _git_run(command,
                      cwd=cwd,
                      user=user,
                      password=password,
                      identity=identity,
                      ignore_retcode=ignore_retcode,
                      saltenv=saltenv)['stdout']
    ret = {}
    for line in output.splitlines():
        try:
            ref_sha1, ref_name = line.split(None, 1)
        except IndexError:
            continue
        ret[ref_name] = ref_sha1
    return ret


def merge(cwd,
          rev=None,
          opts='',
          git_opts='',
          user=None,
          password=None,
          ignore_retcode=False,
          **kwargs):
    '''
    Interface to `git-merge(1)`_

    cwd
        The path to the git checkout

    rev
        Revision to merge into the current branch. If not specified, the remote
        tracking branch will be merged.

        .. versionadded:: 2015.8.0

    opts
        Any additional options to add to the command line, in a single string

        .. note::
            On the Salt CLI, if the opts are preceded with a dash, it is
            necessary to precede them with ``opts=`` (as in the CLI examples
            below) to avoid causing errors with Salt's own argument parsing.

    git_opts
        Any additional options to add to git command itself (not the ``merge``
        subcommand), in a single string. This is useful for passing ``-c`` to
        run git with temporary changes to the git configuration.

        .. versionadded:: 2017.7.0

        .. note::
            This is only supported in git 1.7.2 and newer.

    user
        User under which to run the git command. By default, the command is run
        by the user under which the minion is running.

    password
        Windows only. Required when specifying ``user``. This parameter will be
        ignored on non-Windows platforms.

      .. versionadded:: 2016.3.4

    ignore_retcode : False
        If ``True``, do not log an error to the minion log if the git command
        returns a nonzero exit status.

        .. versionadded:: 2015.8.0

    .. _`git-merge(1)`: http://git-scm.com/docs/git-merge


    CLI Example:

    .. code-block:: bash

        # Fetch first...
        salt myminion git.fetch /path/to/repo
        # ... then merge the remote tracking branch
        salt myminion git.merge /path/to/repo
        # .. or merge another rev
        salt myminion git.merge /path/to/repo rev=upstream/foo
    '''
    kwargs = salt.utils.args.clean_kwargs(**kwargs)
    if kwargs:
        salt.utils.args.invalid_kwargs(kwargs)

    cwd = _expand_path(cwd, user)
    command = ['git'] + _format_git_opts(git_opts)
    command.append('merge')
    command.extend(_format_opts(opts))
    if rev:
        command.append(rev)
    return _git_run(command,
                    cwd=cwd,
                    user=user,
                    password=password,
                    ignore_retcode=ignore_retcode)['stdout']


def merge_base(cwd,
               refs=None,
               octopus=False,
               is_ancestor=False,
               independent=False,
               fork_point=None,
               opts='',
               git_opts='',
               user=None,
               password=None,
               ignore_retcode=False,
               **kwargs):
    '''
    .. versionadded:: 2015.8.0

    Interface to `git-merge-base(1)`_.

    cwd
        The path to the git checkout

    refs
        Any refs/commits to check for a merge base. Can be passed as a
        comma-separated list or a Python list.

    all : False
        Return a list of all matching merge bases. Not compatible with any of
        the below options except for ``octopus``.

    octopus : False
        If ``True``, then this function will determine the best common
        ancestors of all specified commits, in preparation for an n-way merge.
        See here_ for a description of how these bases are determined.

        Set ``all`` to ``True`` with this option to return all computed merge
        bases, otherwise only the "best" will be returned.

    is_ancestor : False
        If ``True``, then instead of returning the merge base, return a
        boolean telling whether or not the first commit is an ancestor of the
        second commit.

        .. note::
            This option requires two commits to be passed.

        .. versionchanged:: 2015.8.2
            Works properly in git versions older than 1.8.0, where the
            ``--is-ancestor`` CLI option is not present.

    independent : False
        If ``True``, this function will return the IDs of the refs/commits
        passed which cannot be reached by another commit.

    fork_point
        If passed, then this function will return the commit where the
        commit diverged from the ref specified by ``fork_point``. If no fork
        point is found, ``None`` is returned.

        .. note::
            At most one commit is permitted to be passed if a ``fork_point`` is
            specified. If no commits are passed, then ``HEAD`` is assumed.

    opts
        Any additional options to add to the command line, in a single string

        .. note::
            On the Salt CLI, if the opts are preceded with a dash, it is
            necessary to precede them with ``opts=`` (as in the CLI examples
            below) to avoid causing errors with Salt's own argument parsing.

            This option should not be necessary unless new CLI arguments are
            added to `git-merge-base(1)`_ and are not yet supported in Salt.

    git_opts
        Any additional options to add to git command itself (not the
        ``merge-base`` subcommand), in a single string. This is useful for
        passing ``-c`` to run git with temporary changes to the git
        configuration.

        .. versionadded:: 2017.7.0

        .. note::
            This is only supported in git 1.7.2 and newer.

    user
        User under which to run the git command. By default, the command is run
        by the user under which the minion is running.

    password
        Windows only. Required when specifying ``user``. This parameter will be
        ignored on non-Windows platforms.

      .. versionadded:: 2016.3.4

    ignore_retcode : False
        if ``True``, do not log an error to the minion log if the git command
        returns a nonzero exit status.

    .. _`git-merge-base(1)`: http://git-scm.com/docs/git-merge-base
    .. _here: http://git-scm.com/docs/git-merge-base#_discussion


    CLI Examples:

    .. code-block:: bash

        salt myminion git.merge_base /path/to/repo HEAD upstream/mybranch
        salt myminion git.merge_base /path/to/repo 8f2e542,4ad8cab,cdc9886 octopus=True
        salt myminion git.merge_base /path/to/repo refs=8f2e542,4ad8cab,cdc9886 independent=True
        salt myminion git.merge_base /path/to/repo refs=8f2e542,4ad8cab is_ancestor=True
        salt myminion git.merge_base /path/to/repo fork_point=upstream/master
        salt myminion git.merge_base /path/to/repo refs=mybranch fork_point=upstream/master
    '''
    cwd = _expand_path(cwd, user)
    kwargs = salt.utils.args.clean_kwargs(**kwargs)
    all_ = kwargs.pop('all', False)
    if kwargs:
        salt.utils.args.invalid_kwargs(kwargs)

    if all_ and (independent or is_ancestor or fork_point):
        raise SaltInvocationError(
            'The \'all\' argument is not compatible with \'independent\', '
            '\'is_ancestor\', or \'fork_point\''
        )

    if refs is None:
        refs = []
    elif not isinstance(refs, (list, tuple)):
        refs = [x.strip() for x in six.text_type(refs).split(',')]
    mutually_exclusive_count = len(
        [x for x in (octopus, independent, is_ancestor, fork_point) if x]
    )
    if mutually_exclusive_count > 1:
        raise SaltInvocationError(
            'Only one of \'octopus\', \'independent\', \'is_ancestor\', and '
            '\'fork_point\' is permitted'
        )
    elif is_ancestor:
        if len(refs) != 2:
            raise SaltInvocationError(
                'Two refs/commits are required if \'is_ancestor\' is True'
            )
    elif fork_point:
        if len(refs) > 1:
            raise SaltInvocationError(
                'At most one ref/commit can be passed if \'fork_point\' is '
                'specified'
            )
        elif not refs:
            refs = ['HEAD']

    if is_ancestor:
        if _LooseVersion(version(versioninfo=False)) < _LooseVersion('1.8.0'):
            # Pre 1.8.0 git doesn't have --is-ancestor, so the logic here is a
            # little different. First we need to resolve the first ref to a
            # full SHA1, and then if running git merge-base on both commits
            # returns an identical commit to the resolved first ref, we know
            # that the first ref is an ancestor of the second ref.
            first_commit = rev_parse(cwd,
                                     rev=refs[0],
                                     opts=['--verify'],
                                     user=user,
                                     password=password,
                                     ignore_retcode=ignore_retcode)
            return merge_base(cwd,
                              refs=refs,
                              is_ancestor=False,
                              user=user,
                              password=password,
                              ignore_retcode=ignore_retcode) == first_commit

    command = ['git'] + _format_git_opts(git_opts)
    command.append('merge-base')
    command.extend(_format_opts(opts))
    if all_:
        command.append('--all')
    if octopus:
        command.append('--octopus')
    elif is_ancestor:
        command.append('--is-ancestor')
    elif independent:
        command.append('--independent')
    elif fork_point:
        command.extend(['--fork-point', fork_point])
    command.extend(refs)
    result = _git_run(command,
                      cwd=cwd,
                      user=user,
                      password=password,
                      ignore_retcode=ignore_retcode,
                      failhard=False if is_ancestor else True)
    if is_ancestor:
        return result['retcode'] == 0
    all_bases = result['stdout'].splitlines()
    if all_:
        return all_bases
    return all_bases[0]


def merge_tree(cwd,
               ref1,
               ref2,
               base=None,
               user=None,
               password=None,
               ignore_retcode=False):
    '''
    .. versionadded:: 2015.8.0

    Interface to `git-merge-tree(1)`_, shows the merge results and conflicts
    from a 3-way merge without touching the index.

    cwd
        The path to the git checkout

    ref1
        First ref/commit to compare

    ref2
        Second ref/commit to compare

    base
        The base tree to use for the 3-way-merge. If not provided, then
        :py:func:`git.merge_base <salt.modules.git.merge_base>` will be invoked
        on ``ref1`` and ``ref2`` to determine the merge base to use.

    user
        User under which to run the git command. By default, the command is run
        by the user under which the minion is running.

    password
        Windows only. Required when specifying ``user``. This parameter will be
        ignored on non-Windows platforms.

      .. versionadded:: 2016.3.4

    ignore_retcode : False
        if ``True``, do not log an error to the minion log if the git command
        returns a nonzero exit status.

    .. _`git-merge-tree(1)`: http://git-scm.com/docs/git-merge-tree


    CLI Examples:

    .. code-block:: bash

        salt myminion git.merge_tree /path/to/repo HEAD upstream/dev
        salt myminion git.merge_tree /path/to/repo HEAD upstream/dev base=aaf3c3d
    '''
    cwd = _expand_path(cwd, user)
    command = ['git', 'merge-tree']
    if base is None:
        try:
            base = merge_base(cwd, refs=[ref1, ref2])
        except (SaltInvocationError, CommandExecutionError):
            raise CommandExecutionError(
                'Unable to determine merge base for {0} and {1}'
                .format(ref1, ref2)
            )
    command.extend([base, ref1, ref2])
    return _git_run(command,
                    cwd=cwd,
                    user=user,
                    password=password,
                    ignore_retcode=ignore_retcode)['stdout']


def pull(cwd,
         opts='',
         git_opts='',
         user=None,
         password=None,
         identity=None,
         ignore_retcode=False,
         saltenv='base'):
    '''
    Interface to `git-pull(1)`_

    cwd
        The path to the git checkout

    opts
        Any additional options to add to the command line, in a single string

        .. note::
            On the Salt CLI, if the opts are preceded with a dash, it is
            necessary to precede them with ``opts=`` (as in the CLI examples
            below) to avoid causing errors with Salt's own argument parsing.

    git_opts
        Any additional options to add to git command itself (not the ``pull``
        subcommand), in a single string. This is useful for passing ``-c`` to
        run git with temporary changes to the git configuration.

        .. versionadded:: 2017.7.0

        .. note::
            This is only supported in git 1.7.2 and newer.

    user
        User under which to run the git command. By default, the command is run
        by the user under which the minion is running.

    password
        Windows only. Required when specifying ``user``. This parameter will be
        ignored on non-Windows platforms.

      .. versionadded:: 2016.3.4

    identity
        Path to a private key to use for ssh URLs

        .. warning::

            Unless Salt is invoked from the minion using ``salt-call``, the
            key(s) must be passphraseless. For greater security with
            passphraseless private keys, see the `sshd(8)`_ manpage for
            information on securing the keypair from the remote side in the
            ``authorized_keys`` file.

            .. _`sshd(8)`: http://www.man7.org/linux/man-pages/man8/sshd.8.html#AUTHORIZED_KEYS_FILE%20FORMAT

        .. versionchanged:: 2015.8.7

            Salt will no longer attempt to use passphrase-protected keys unless
            invoked from the minion using ``salt-call``, to prevent blocking
            waiting for user input.

        Key can also be specified as a SaltStack file server URL, eg. salt://location/identity_file

        .. versionchanged:: 2016.3.0

    ignore_retcode : False
        If ``True``, do not log an error to the minion log if the git command
        returns a nonzero exit status.

        .. versionadded:: 2015.8.0

    saltenv
        The default salt environment to pull sls files from

        .. versionadded:: 2016.3.1

    .. _`git-pull(1)`: http://git-scm.com/docs/git-pull

    CLI Example:

    .. code-block:: bash

        salt myminion git.pull /path/to/repo opts='--rebase origin master'
    '''
    cwd = _expand_path(cwd, user)
    command = ['git'] + _format_git_opts(git_opts)
    command.append('pull')
    command.extend(_format_opts(opts))
    return _git_run(command,
                    cwd=cwd,
                    user=user,
                    password=password,
                    identity=identity,
                    ignore_retcode=ignore_retcode,
                    saltenv=saltenv)['stdout']


def push(cwd,
         remote=None,
         ref=None,
         opts='',
         git_opts='',
         user=None,
         password=None,
         identity=None,
         ignore_retcode=False,
         saltenv='base',
         **kwargs):
    '''
    Interface to `git-push(1)`_

    cwd
        The path to the git checkout

    remote
        Name of the remote to which the ref should being pushed

        .. versionadded:: 2015.8.0

    ref : master
        Name of the ref to push

        .. note::
            Being a refspec_, this argument can include a colon to define local
            and remote ref names.

    opts
        Any additional options to add to the command line, in a single string

        .. note::
            On the Salt CLI, if the opts are preceded with a dash, it is
            necessary to precede them with ``opts=`` (as in the CLI examples
            below) to avoid causing errors with Salt's own argument parsing.

    git_opts
        Any additional options to add to git command itself (not the ``push``
        subcommand), in a single string. This is useful for passing ``-c`` to
        run git with temporary changes to the git configuration.

        .. versionadded:: 2017.7.0

        .. note::
            This is only supported in git 1.7.2 and newer.

    user
        User under which to run the git command. By default, the command is run
        by the user under which the minion is running.

    password
        Windows only. Required when specifying ``user``. This parameter will be
        ignored on non-Windows platforms.

      .. versionadded:: 2016.3.4

    identity
        Path to a private key to use for ssh URLs

        .. warning::

            Unless Salt is invoked from the minion using ``salt-call``, the
            key(s) must be passphraseless. For greater security with
            passphraseless private keys, see the `sshd(8)`_ manpage for
            information on securing the keypair from the remote side in the
            ``authorized_keys`` file.

            .. _`sshd(8)`: http://www.man7.org/linux/man-pages/man8/sshd.8.html#AUTHORIZED_KEYS_FILE%20FORMAT

        .. versionchanged:: 2015.8.7

            Salt will no longer attempt to use passphrase-protected keys unless
            invoked from the minion using ``salt-call``, to prevent blocking
            waiting for user input.

        Key can also be specified as a SaltStack file server URL, eg. salt://location/identity_file

        .. versionchanged:: 2016.3.0

    ignore_retcode : False
        If ``True``, do not log an error to the minion log if the git command
        returns a nonzero exit status.

        .. versionadded:: 2015.8.0

    saltenv
        The default salt environment to pull sls files from

        .. versionadded:: 2016.3.1

    .. _`git-push(1)`: http://git-scm.com/docs/git-push
    .. _refspec: http://git-scm.com/book/en/v2/Git-Internals-The-Refspec

    CLI Example:

    .. code-block:: bash

        # Push master as origin/master
        salt myminion git.push /path/to/repo origin master
        # Push issue21 as upstream/develop
        salt myminion git.push /path/to/repo upstream issue21:develop
        # Delete remote branch 'upstream/temp'
        salt myminion git.push /path/to/repo upstream :temp
    '''
    kwargs = salt.utils.args.clean_kwargs(**kwargs)
    if kwargs:
        salt.utils.args.invalid_kwargs(kwargs)

    cwd = _expand_path(cwd, user)
    command = ['git'] + _format_git_opts(git_opts)
    command.append('push')
    command.extend(_format_opts(opts))
    command.extend([remote, ref])
    return _git_run(command,
                    cwd=cwd,
                    user=user,
                    password=password,
                    identity=identity,
                    ignore_retcode=ignore_retcode,
                    saltenv=saltenv)['stdout']


def rebase(cwd,
           rev='master',
           opts='',
           git_opts='',
           user=None,
           password=None,
           ignore_retcode=False):
    '''
    Interface to `git-rebase(1)`_

    cwd
        The path to the git checkout

    rev : master
        The revision to rebase onto the current branch

    opts
        Any additional options to add to the command line, in a single string

        .. note::
            On the Salt CLI, if the opts are preceded with a dash, it is
            necessary to precede them with ``opts=`` (as in the CLI examples
            below) to avoid causing errors with Salt's own argument parsing.

    git_opts
        Any additional options to add to git command itself (not the ``rebase``
        subcommand), in a single string. This is useful for passing ``-c`` to
        run git with temporary changes to the git configuration.

        .. versionadded:: 2017.7.0

        .. note::
            This is only supported in git 1.7.2 and newer.

    user
        User under which to run the git command. By default, the command is run
        by the user under which the minion is running.

    password
        Windows only. Required when specifying ``user``. This parameter will be
        ignored on non-Windows platforms.

      .. versionadded:: 2016.3.4

    ignore_retcode : False
        If ``True``, do not log an error to the minion log if the git command
        returns a nonzero exit status.

        .. versionadded:: 2015.8.0

    .. _`git-rebase(1)`: http://git-scm.com/docs/git-rebase


    CLI Example:

    .. code-block:: bash

        salt myminion git.rebase /path/to/repo master
        salt myminion git.rebase /path/to/repo 'origin master'
        salt myminion git.rebase /path/to/repo origin/master opts='--onto newbranch'
    '''
    cwd = _expand_path(cwd, user)
    opts = _format_opts(opts)
    if any(x for x in opts if x in ('-i', '--interactive')):
        raise SaltInvocationError('Interactive rebases are not supported')
    command = ['git'] + _format_git_opts(git_opts)
    command.append('rebase')
    command.extend(opts)
    if not isinstance(rev, six.string_types):
        rev = six.text_type(rev)
    command.extend(salt.utils.args.shlex_split(rev))
    return _git_run(command,
                    cwd=cwd,
                    user=user,
                    password=password,
                    ignore_retcode=ignore_retcode)['stdout']


def remote_get(cwd,
               remote='origin',
               user=None,
               password=None,
               redact_auth=True,
               ignore_retcode=False):
    '''
    Get the fetch and push URL for a specific remote

    cwd
        The path to the git checkout

    remote : origin
        Name of the remote to query

    user
        User under which to run the git command. By default, the command is run
        by the user under which the minion is running.

    password
        Windows only. Required when specifying ``user``. This parameter will be
        ignored on non-Windows platforms.

      .. versionadded:: 2016.3.4

    redact_auth : True
        Set to ``False`` to include the username/password if the remote uses
        HTTPS Basic Auth. Otherwise, this information will be redacted.

        .. warning::
            Setting this to ``False`` will not only reveal any HTTPS Basic Auth
            that is configured, but the return data will also be written to the
            job cache. When possible, it is recommended to use SSH for
            authentication.

        .. versionadded:: 2015.5.6

    ignore_retcode : False
        If ``True``, do not log an error to the minion log if the git command
        returns a nonzero exit status.

        .. versionadded:: 2015.8.0


    CLI Examples:

    .. code-block:: bash

        salt myminion git.remote_get /path/to/repo
        salt myminion git.remote_get /path/to/repo upstream
    '''
    cwd = _expand_path(cwd, user)
    all_remotes = remotes(cwd,
                          user=user,
                          password=password,
                          redact_auth=redact_auth,
                          ignore_retcode=ignore_retcode)
    if remote not in all_remotes:
        raise CommandExecutionError(
            'Remote \'{0}\' not present in git checkout located at {1}'
            .format(remote, cwd)
        )
    return all_remotes[remote]


def remote_refs(url,
                heads=False,
                tags=False,
                user=None,
                password=None,
                identity=None,
                https_user=None,
                https_pass=None,
                ignore_retcode=False,
                saltenv='base'):
    '''
    .. versionadded:: 2015.8.0

    Return the remote refs for the specified URL

    url
        URL of the remote repository

    heads : False
        Restrict output to heads. Can be combined with ``tags``.

    tags : False
        Restrict output to tags. Can be combined with ``heads``.

    user
        User under which to run the git command. By default, the command is run
        by the user under which the minion is running.

    password
        Windows only. Required when specifying ``user``. This parameter will be
        ignored on non-Windows platforms.

      .. versionadded:: 2016.3.4

    identity
        Path to a private key to use for ssh URLs

        .. warning::

            Unless Salt is invoked from the minion using ``salt-call``, the
            key(s) must be passphraseless. For greater security with
            passphraseless private keys, see the `sshd(8)`_ manpage for
            information on securing the keypair from the remote side in the
            ``authorized_keys`` file.

            .. _`sshd(8)`: http://www.man7.org/linux/man-pages/man8/sshd.8.html#AUTHORIZED_KEYS_FILE%20FORMAT

        .. versionchanged:: 2015.8.7

            Salt will no longer attempt to use passphrase-protected keys unless
            invoked from the minion using ``salt-call``, to prevent blocking
            waiting for user input.

        Key can also be specified as a SaltStack file server URL, eg. salt://location/identity_file

        .. versionchanged:: 2016.3.0

    https_user
        Set HTTP Basic Auth username. Only accepted for HTTPS URLs.

    https_pass
        Set HTTP Basic Auth password. Only accepted for HTTPS URLs.

    ignore_retcode : False
        If ``True``, do not log an error to the minion log if the git command
        returns a nonzero exit status.

    saltenv
        The default salt environment to pull sls files from

        .. versionadded:: 2016.3.1

    CLI Example:

    .. code-block:: bash

        salt myminion git.remote_refs https://github.com/saltstack/salt.git
    '''
    command = ['git', 'ls-remote']
    if heads:
        command.append('--heads')
    if tags:
        command.append('--tags')
    try:
        command.append(salt.utils.url.add_http_basic_auth(url,
                                                          https_user,
                                                          https_pass,
                                                          https_only=True))
    except ValueError as exc:
        raise SaltInvocationError(exc.__str__())
    output = _git_run(command,
                      user=user,
                      password=password,
                      identity=identity,
                      ignore_retcode=ignore_retcode,
                      saltenv=saltenv)['stdout']
    ret = {}
    for line in salt.utils.itertools.split(output, '\n'):
        try:
            sha1_hash, ref_name = line.split(None, 1)
        except ValueError:
            continue
        ret[ref_name] = sha1_hash
    return ret


def remote_set(cwd,
               url,
               remote='origin',
               user=None,
               password=None,
               https_user=None,
               https_pass=None,
               push_url=None,
               push_https_user=None,
               push_https_pass=None,
               ignore_retcode=False):
    '''
    cwd
        The path to the git checkout

    url
        Remote URL to set

    remote : origin
        Name of the remote to set

    push_url
        If unset, the push URL will be identical to the fetch URL.

        .. versionadded:: 2015.8.0

    user
        User under which to run the git command. By default, the command is run
        by the user under which the minion is running.

    password
        Windows only. Required when specifying ``user``. This parameter will be
        ignored on non-Windows platforms.

      .. versionadded:: 2016.3.4

    https_user
        Set HTTP Basic Auth username. Only accepted for HTTPS URLs.

        .. versionadded:: 2015.5.0

    https_pass
        Set HTTP Basic Auth password. Only accepted for HTTPS URLs.

        .. versionadded:: 2015.5.0

    push_https_user
        Set HTTP Basic Auth user for ``push_url``. Ignored if ``push_url`` is
        unset. Only accepted for HTTPS URLs.

        .. versionadded:: 2015.8.0

    push_https_pass
        Set HTTP Basic Auth password for ``push_url``. Ignored if ``push_url``
        is unset. Only accepted for HTTPS URLs.

        .. versionadded:: 2015.8.0

    ignore_retcode : False
        If ``True``, do not log an error to the minion log if the git command
        returns a nonzero exit status.

        .. versionadded:: 2015.8.0


    CLI Examples:

    .. code-block:: bash

        salt myminion git.remote_set /path/to/repo git@github.com:user/repo.git
        salt myminion git.remote_set /path/to/repo git@github.com:user/repo.git remote=upstream
        salt myminion git.remote_set /path/to/repo https://github.com/user/repo.git remote=upstream push_url=git@github.com:user/repo.git
    '''
    # Check if remote exists
    if remote in remotes(cwd, user=user, password=password):
        log.debug(
            'Remote \'%s\' already exists in git checkout located at %s, '
            'removing so it can be re-added', remote, cwd
        )
        command = ['git', 'remote', 'rm', remote]
        _git_run(command,
                 cwd=cwd,
                 user=user,
                 password=password,
                 ignore_retcode=ignore_retcode)
    # Add remote
    try:
        url = salt.utils.url.add_http_basic_auth(url,
                                                 https_user,
                                                 https_pass,
                                                 https_only=True)
    except ValueError as exc:
        raise SaltInvocationError(exc.__str__())
    command = ['git', 'remote', 'add', remote, url]
    _git_run(command,
             cwd=cwd,
             user=user,
             password=password,
             ignore_retcode=ignore_retcode)
    if push_url:
        if not isinstance(push_url, six.string_types):
            push_url = six.text_type(push_url)
        try:
            push_url = salt.utils.url.add_http_basic_auth(push_url,
                                                          push_https_user,
                                                          push_https_pass,
                                                          https_only=True)
        except ValueError as exc:
            raise SaltInvocationError(six.text_type(exc))
        command = ['git', 'remote', 'set-url', '--push', remote, push_url]
        _git_run(command,
                 cwd=cwd,
                 user=user,
                 password=password,
                 ignore_retcode=ignore_retcode)
    return remote_get(cwd=cwd,
                      remote=remote,
                      user=user,
                      password=password,
                      ignore_retcode=ignore_retcode)


def remotes(cwd,
            user=None,
            password=None,
            redact_auth=True,
            ignore_retcode=False):
    '''
    Get fetch and push URLs for each remote in a git checkout

    cwd
        The path to the git checkout

    user
        User under which to run the git command. By default, the command is run
        by the user under which the minion is running.

    password
        Windows only. Required when specifying ``user``. This parameter will be
        ignored on non-Windows platforms.

      .. versionadded:: 2016.3.4

    redact_auth : True
        Set to ``False`` to include the username/password for authenticated
        remotes in the return data. Otherwise, this information will be
        redacted.

        .. warning::
            Setting this to ``False`` will not only reveal any HTTPS Basic Auth
            that is configured, but the return data will also be written to the
            job cache. When possible, it is recommended to use SSH for
            authentication.

        .. versionadded:: 2015.5.6

    ignore_retcode : False
        If ``True``, do not log an error to the minion log if the git command
        returns a nonzero exit status.

        .. versionadded:: 2015.8.0


    CLI Example:

    .. code-block:: bash

        salt myminion git.remotes /path/to/repo
    '''
    cwd = _expand_path(cwd, user)
    command = ['git', 'remote', '--verbose']
    ret = {}
    output = _git_run(command,
                      cwd=cwd,
                      user=user,
                      password=password,
                      ignore_retcode=ignore_retcode)['stdout']
    for remote_line in salt.utils.itertools.split(output, '\n'):
        try:
            remote, remote_info = remote_line.split(None, 1)
        except ValueError:
            continue
        try:
            remote_url, action = remote_info.rsplit(None, 1)
        except ValueError:
            continue
        # Remove parenthesis
        action = action.lstrip('(').rstrip(')').lower()
        if action not in ('fetch', 'push'):
            log.warning(
                'Unknown action \'%s\' for remote \'%s\' in git checkout '
                'located in %s', action, remote, cwd
            )
            continue
        if redact_auth:
            remote_url = salt.utils.url.redact_http_basic_auth(remote_url)
        ret.setdefault(remote, {})[action] = remote_url
    return ret


def reset(cwd,
          opts='',
          git_opts='',
          user=None,
          password=None,
          ignore_retcode=False):
    '''
    Interface to `git-reset(1)`_, returns the stdout from the git command

    cwd
        The path to the git checkout

    opts
        Any additional options to add to the command line, in a single string

        .. note::
            On the Salt CLI, if the opts are preceded with a dash, it is
            necessary to precede them with ``opts=`` (as in the CLI examples
            below) to avoid causing errors with Salt's own argument parsing.

    git_opts
        Any additional options to add to git command itself (not the ``reset``
        subcommand), in a single string. This is useful for passing ``-c`` to
        run git with temporary changes to the git configuration.

        .. versionadded:: 2017.7.0

        .. note::
            This is only supported in git 1.7.2 and newer.

    user
        User under which to run the git command. By default, the command is run
        by the user under which the minion is running.

    password
        Windows only. Required when specifying ``user``. This parameter will be
        ignored on non-Windows platforms.

      .. versionadded:: 2016.3.4

    ignore_retcode : False
        If ``True``, do not log an error to the minion log if the git command
        returns a nonzero exit status.

        .. versionadded:: 2015.8.0

    .. _`git-reset(1)`: http://git-scm.com/docs/git-reset


    CLI Examples:

    .. code-block:: bash

        # Soft reset to a specific commit ID
        salt myminion git.reset /path/to/repo ac3ee5c
        # Hard reset
        salt myminion git.reset /path/to/repo opts='--hard origin/master'
    '''
    cwd = _expand_path(cwd, user)
    command = ['git'] + _format_git_opts(git_opts)
    command.append('reset')
    command.extend(_format_opts(opts))
    return _git_run(command,
                    cwd=cwd,
                    user=user,
                    password=password,
                    ignore_retcode=ignore_retcode)['stdout']


def rev_parse(cwd,
              rev=None,
              opts='',
              git_opts='',
              user=None,
              password=None,
              ignore_retcode=False):
    '''
    .. versionadded:: 2015.8.0

    Interface to `git-rev-parse(1)`_

    cwd
        The path to the git checkout

    rev
        Revision to parse. See the `SPECIFYING REVISIONS`_ section of the
        `git-rev-parse(1)`_ manpage for details on how to format this argument.

        This argument is optional when using the options in the `Options for
        Files` section of the `git-rev-parse(1)`_ manpage.

    opts
        Any additional options to add to the command line, in a single string

    git_opts
        Any additional options to add to git command itself (not the
        ``rev-parse`` subcommand), in a single string. This is useful for
        passing ``-c`` to run git with temporary changes to the git
        configuration.

        .. versionadded:: 2017.7.0

        .. note::
            This is only supported in git 1.7.2 and newer.

    user
        User under which to run the git command. By default, the command is run
        by the user under which the minion is running.

    password
        Windows only. Required when specifying ``user``. This parameter will be
        ignored on non-Windows platforms.

      .. versionadded:: 2016.3.4

    ignore_retcode : False
        If ``True``, do not log an error to the minion log if the git command
        returns a nonzero exit status.

    .. _`git-rev-parse(1)`: http://git-scm.com/docs/git-rev-parse
    .. _`SPECIFYING REVISIONS`: http://git-scm.com/docs/git-rev-parse#_specifying_revisions
    .. _`Options for Files`: http://git-scm.com/docs/git-rev-parse#_options_for_files


    CLI Examples:

    .. code-block:: bash

        # Get the full SHA1 for HEAD
        salt myminion git.rev_parse /path/to/repo HEAD
        # Get the short SHA1 for HEAD
        salt myminion git.rev_parse /path/to/repo HEAD opts='--short'
        # Get the develop branch's upstream tracking branch
        salt myminion git.rev_parse /path/to/repo 'develop@{upstream}' opts='--abbrev-ref'
        # Get the SHA1 for the commit corresponding to tag v1.2.3
        salt myminion git.rev_parse /path/to/repo 'v1.2.3^{commit}'
        # Find out whether or not the repo at /path/to/repo is a bare repository
        salt myminion git.rev_parse /path/to/repo opts='--is-bare-repository'
    '''
    cwd = _expand_path(cwd, user)
    command = ['git'] + _format_git_opts(git_opts)
    command.append('rev-parse')
    command.extend(_format_opts(opts))
    if rev is not None:
        command.append(rev)
    return _git_run(command,
                    cwd=cwd,
                    user=user,
                    password=password,
                    ignore_retcode=ignore_retcode)['stdout']


def revision(cwd,
             rev='HEAD',
             short=False,
             user=None,
             password=None,
             ignore_retcode=False):
    '''
    Returns the SHA1 hash of a given identifier (hash, branch, tag, HEAD, etc.)

    cwd
        The path to the git checkout

    rev : HEAD
        The revision

    short : False
        If ``True``, return an abbreviated SHA1 git hash

    user
        User under which to run the git command. By default, the command is run
        by the user under which the minion is running.

    password
        Windows only. Required when specifying ``user``. This parameter will be
        ignored on non-Windows platforms.

      .. versionadded:: 2016.3.4

    ignore_retcode : False
        If ``True``, do not log an error to the minion log if the git command
        returns a nonzero exit status.

        .. versionadded:: 2015.8.0

    CLI Example:

    .. code-block:: bash

        salt myminion git.revision /path/to/repo mybranch
    '''
    cwd = _expand_path(cwd, user)
    command = ['git', 'rev-parse']
    if short:
        command.append('--short')
    command.append(rev)
    return _git_run(command,
                    cwd=cwd,
                    user=user,
                    password=password,
                    ignore_retcode=ignore_retcode)['stdout']


def rm_(cwd,
        filename,
        opts='',
        git_opts='',
        user=None,
        password=None,
        ignore_retcode=False):
    '''
    Interface to `git-rm(1)`_

    cwd
        The path to the git checkout

    filename
        The location of the file/directory to remove, relative to ``cwd``

        .. note::
            To remove a directory, ``-r`` must be part of the ``opts``
            parameter.

    opts
        Any additional options to add to the command line, in a single string

        .. note::
            On the Salt CLI, if the opts are preceded with a dash, it is
            necessary to precede them with ``opts=`` (as in the CLI examples
            below) to avoid causing errors with Salt's own argument parsing.

    git_opts
        Any additional options to add to git command itself (not the ``rm``
        subcommand), in a single string. This is useful for passing ``-c`` to
        run git with temporary changes to the git configuration.

        .. versionadded:: 2017.7.0

        .. note::
            This is only supported in git 1.7.2 and newer.

    user
        User under which to run the git command. By default, the command is run
        by the user under which the minion is running.

    password
        Windows only. Required when specifying ``user``. This parameter will be
        ignored on non-Windows platforms.

      .. versionadded:: 2016.3.4

    ignore_retcode : False
        If ``True``, do not log an error to the minion log if the git command
        returns a nonzero exit status.

        .. versionadded:: 2015.8.0

    .. _`git-rm(1)`: http://git-scm.com/docs/git-rm


    CLI Examples:

    .. code-block:: bash

        salt myminion git.rm /path/to/repo foo/bar.py
        salt myminion git.rm /path/to/repo foo/bar.py opts='--dry-run'
        salt myminion git.rm /path/to/repo foo/baz opts='-r'
    '''
    cwd = _expand_path(cwd, user)
    command = ['git'] + _format_git_opts(git_opts)
    command.append('rm')
    command.extend(_format_opts(opts))
    command.extend(['--', filename])
    return _git_run(command,
                    cwd=cwd,
                    user=user,
                    password=password,
                    ignore_retcode=ignore_retcode)['stdout']


def stash(cwd,
          action='save',
          opts='',
          git_opts='',
          user=None,
          password=None,
          ignore_retcode=False):
    '''
    Interface to `git-stash(1)`_, returns the stdout from the git command

    cwd
        The path to the git checkout

    opts
        Any additional options to add to the command line, in a single string.
        Use this to complete the ``git stash`` command by adding the remaining
        arguments (i.e.  ``'save <stash comment>'``, ``'apply stash@{2}'``,
        ``'show'``, etc.).  Omitting this argument will simply run ``git
        stash``.

    git_opts
        Any additional options to add to git command itself (not the ``stash``
        subcommand), in a single string. This is useful for passing ``-c`` to
        run git with temporary changes to the git configuration.

        .. versionadded:: 2017.7.0

        .. note::
            This is only supported in git 1.7.2 and newer.

    user
        User under which to run the git command. By default, the command is run
        by the user under which the minion is running.

    password
        Windows only. Required when specifying ``user``. This parameter will be
        ignored on non-Windows platforms.

      .. versionadded:: 2016.3.4

    ignore_retcode : False
        If ``True``, do not log an error to the minion log if the git command
        returns a nonzero exit status.

        .. versionadded:: 2015.8.0

    .. _`git-stash(1)`: http://git-scm.com/docs/git-stash


    CLI Examples:

    .. code-block:: bash

        salt myminion git.stash /path/to/repo save opts='work in progress'
        salt myminion git.stash /path/to/repo apply opts='stash@{1}'
        salt myminion git.stash /path/to/repo drop opts='stash@{1}'
        salt myminion git.stash /path/to/repo list
    '''
    cwd = _expand_path(cwd, user)
    command = ['git'] + _format_git_opts(git_opts)
    command.extend(['stash', action])
    command.extend(_format_opts(opts))
    return _git_run(command,
                    cwd=cwd,
                    user=user,
                    password=password,
                    ignore_retcode=ignore_retcode)['stdout']


def status(cwd,
           user=None,
           password=None,
           ignore_retcode=False):
    '''
    .. versionchanged:: 2015.8.0
        Return data has changed from a list of lists to a dictionary

    Returns the changes to the repository

    cwd
        The path to the git checkout

    user
        User under which to run the git command. By default, the command is run
        by the user under which the minion is running.

    password
        Windows only. Required when specifying ``user``. This parameter will be
        ignored on non-Windows platforms.

      .. versionadded:: 2016.3.4

    ignore_retcode : False
        If ``True``, do not log an error to the minion log if the git command
        returns a nonzero exit status.

        .. versionadded:: 2015.8.0


    CLI Example:

    .. code-block:: bash

        salt myminion git.status /path/to/repo
    '''
    cwd = _expand_path(cwd, user)
    state_map = {
        'M': 'modified',
        'A': 'new',
        'D': 'deleted',
        '??': 'untracked'
    }
    ret = {}
    command = ['git', 'status', '-z', '--porcelain']
    output = _git_run(command,
                      cwd=cwd,
                      user=user,
                      password=password,
                      ignore_retcode=ignore_retcode)['stdout']
    for line in output.split('\0'):
        try:
            state, filename = line.split(None, 1)
        except ValueError:
            continue
        ret.setdefault(state_map.get(state, state), []).append(filename)
    return ret


def submodule(cwd,
              command,
              opts='',
              git_opts='',
              user=None,
              password=None,
              identity=None,
              ignore_retcode=False,
              saltenv='base',
              **kwargs):
    '''
    .. versionchanged:: 2015.8.0
        Added the ``command`` argument to allow for operations other than
        ``update`` to be run on submodules, and deprecated the ``init``
        argument. To do a submodule update with ``init=True`` moving forward,
        use ``command=update opts='--init'``

    Interface to `git-submodule(1)`_

    cwd
        The path to the submodule

    command
        Submodule command to run, see `git-submodule(1) <git submodule>` for
        more information. Any additional arguments after the command (such as
        the URL when adding a submodule) must be passed in the ``opts``
        parameter.

        .. versionadded:: 2015.8.0

    opts
        Any additional options to add to the command line, in a single string

        .. note::
            On the Salt CLI, if the opts are preceded with a dash, it is
            necessary to precede them with ``opts=`` (as in the CLI examples
            below) to avoid causing errors with Salt's own argument parsing.

    git_opts
        Any additional options to add to git command itself (not the
        ``submodule`` subcommand), in a single string. This is useful for
        passing ``-c`` to run git with temporary changes to the git
        configuration.

        .. versionadded:: 2017.7.0

        .. note::
            This is only supported in git 1.7.2 and newer.

    init : False
        If ``True``, ensures that new submodules are initialized

        .. deprecated:: 2015.8.0
            Pass ``init`` as the ``command`` parameter, or include ``--init``
            in the ``opts`` param with ``command`` set to update.

    user
        User under which to run the git command. By default, the command is run
        by the user under which the minion is running.

    password
        Windows only. Required when specifying ``user``. This parameter will be
        ignored on non-Windows platforms.

      .. versionadded:: 2016.3.4

    identity
        Path to a private key to use for ssh URLs

        .. warning::

            Unless Salt is invoked from the minion using ``salt-call``, the
            key(s) must be passphraseless. For greater security with
            passphraseless private keys, see the `sshd(8)`_ manpage for
            information on securing the keypair from the remote side in the
            ``authorized_keys`` file.

            .. _`sshd(8)`: http://www.man7.org/linux/man-pages/man8/sshd.8.html#AUTHORIZED_KEYS_FILE%20FORMAT

        .. versionchanged:: 2015.8.7

            Salt will no longer attempt to use passphrase-protected keys unless
            invoked from the minion using ``salt-call``, to prevent blocking
            waiting for user input.

        Key can also be specified as a SaltStack file server URL, eg. salt://location/identity_file

        .. versionchanged:: 2016.3.0

    ignore_retcode : False
        If ``True``, do not log an error to the minion log if the git command
        returns a nonzero exit status.

        .. versionadded:: 2015.8.0

    saltenv
        The default salt environment to pull sls files from

        .. versionadded:: 2016.3.1

    .. _`git-submodule(1)`: http://git-scm.com/docs/git-submodule

    CLI Example:

    .. code-block:: bash

        # Update submodule and ensure it is initialized (before 2015.8.0)
        salt myminion git.submodule /path/to/repo/sub/repo init=True
        # Update submodule and ensure it is initialized (2015.8.0 and later)
        salt myminion git.submodule /path/to/repo/sub/repo update opts='--init'

        # Rebase submodule (2015.8.0 and later)
        salt myminion git.submodule /path/to/repo/sub/repo update opts='--rebase'

        # Add submodule (2015.8.0 and later)
        salt myminion git.submodule /path/to/repo/sub/repo add opts='https://mydomain.tld/repo.git'

        # Unregister submodule (2015.8.0 and later)
        salt myminion git.submodule /path/to/repo/sub/repo deinit
    '''
    kwargs = salt.utils.args.clean_kwargs(**kwargs)
    init_ = kwargs.pop('init', False)
    if kwargs:
        salt.utils.args.invalid_kwargs(kwargs)

    cwd = _expand_path(cwd, user)
    if init_:
        raise SaltInvocationError(
            'The \'init\' argument is no longer supported. Either set '
            '\'command\' to \'init\', or include \'--init\' in the \'opts\' '
            'argument and set \'command\' to \'update\'.'
        )
    cmd = ['git'] + _format_git_opts(git_opts)
    cmd.extend(['submodule', command])
    cmd.extend(_format_opts(opts))
    return _git_run(cmd,
                    cwd=cwd,
                    user=user,
                    password=password,
                    identity=identity,
                    ignore_retcode=ignore_retcode,
                    saltenv=saltenv)['stdout']


def symbolic_ref(cwd,
                 ref,
                 value=None,
                 opts='',
                 git_opts='',
                 user=None,
                 password=None,
                 ignore_retcode=False):
    '''
    .. versionadded:: 2015.8.0

    Interface to `git-symbolic-ref(1)`_

    cwd
        The path to the git checkout

    ref
        Symbolic ref to read/modify

    value
        If passed, then the symbolic ref will be set to this value and an empty
        string will be returned.

        If not passed, then the ref to which ``ref`` points will be returned,
        unless ``--delete`` is included in ``opts`` (in which case the symbolic
        ref will be deleted).

    opts
        Any additional options to add to the command line, in a single string

    git_opts
        Any additional options to add to git command itself (not the
        ``symbolic-refs`` subcommand), in a single string. This is useful for
        passing ``-c`` to run git with temporary changes to the git
        configuration.

        .. versionadded:: 2017.7.0

        .. note::
            This is only supported in git 1.7.2 and newer.

    user
        User under which to run the git command. By default, the command is run
        by the user under which the minion is running.

    password
        Windows only. Required when specifying ``user``. This parameter will be
        ignored on non-Windows platforms.

      .. versionadded:: 2016.3.4

    ignore_retcode : False
        If ``True``, do not log an error to the minion log if the git command
        returns a nonzero exit status.

        .. versionadded:: 2015.8.0

    .. _`git-symbolic-ref(1)`: http://git-scm.com/docs/git-symbolic-ref


    CLI Examples:

    .. code-block:: bash

        # Get ref to which HEAD is pointing
        salt myminion git.symbolic_ref /path/to/repo HEAD
        # Set/overwrite symbolic ref 'FOO' to local branch 'foo'
        salt myminion git.symbolic_ref /path/to/repo FOO refs/heads/foo
        # Delete symbolic ref 'FOO'
        salt myminion git.symbolic_ref /path/to/repo FOO opts='--delete'
    '''
    cwd = _expand_path(cwd, user)
    command = ['git'] + _format_git_opts(git_opts)
    command.append('symbolic-ref')
    opts = _format_opts(opts)
    if value is not None and any(x in opts for x in ('-d', '--delete')):
        raise SaltInvocationError(
            'Value cannot be set for symbolic ref if -d/--delete is included '
            'in opts'
        )
    command.extend(opts)
    command.append(ref)
    if value:
        command.extend(value)
    return _git_run(command,
                    cwd=cwd,
                    user=user,
                    password=password,
                    ignore_retcode=ignore_retcode)['stdout']


def version(versioninfo=False):
    '''
    .. versionadded:: 2015.8.0

    Returns the version of Git installed on the minion

    versioninfo : False
        If ``True``, return the version in a versioninfo list (e.g. ``[2, 5,
        0]``)


    CLI Example:

    .. code-block:: bash

        salt myminion git.version
    '''
    contextkey = 'git.version'
    contextkey_info = 'git.versioninfo'
    if contextkey not in __context__:
        try:
            version_ = _git_run(['git', '--version'])['stdout']
        except CommandExecutionError as exc:
            log.error(
                'Failed to obtain the git version (error follows):\n%s',
                exc
            )
            version_ = 'unknown'
        try:
            __context__[contextkey] = version_.split()[-1]
        except IndexError:
            # Somehow git --version returned no stdout while not raising an
            # error. Should never happen but we should still account for this
            # possible edge case.
            log.error('Running \'git --version\' returned no stdout')
            __context__[contextkey] = 'unknown'
    if not versioninfo:
        return __context__[contextkey]
    if contextkey_info not in __context__:
        # Set ptr to the memory location of __context__[contextkey_info] to
        # prevent repeated dict lookups
        ptr = __context__.setdefault(contextkey_info, [])
        for part in __context__[contextkey].split('.'):
            try:
                ptr.append(int(part))
            except ValueError:
                ptr.append(part)
    return __context__[contextkey_info]


def worktree_add(cwd,
                 worktree_path,
                 ref=None,
                 reset_branch=None,
                 force=None,
                 detach=False,
                 opts='',
                 git_opts='',
                 user=None,
                 password=None,
                 ignore_retcode=False,
                 **kwargs):
    '''
    .. versionadded:: 2015.8.0

    Interface to `git-worktree(1)`_, adds a worktree

    cwd
        The path to the git checkout

    worktree_path
        Path to the new worktree. Can be either absolute, or relative to
        ``cwd``.

    branch
        Name of new branch to create. If omitted, will be set to the basename
        of the ``worktree_path``. For example, if the ``worktree_path`` is
        ``/foo/bar/baz``, then ``branch`` will be ``baz``.

    ref
        Name of the ref on which to base the new worktree. If omitted, then
        ``HEAD`` is use, and a new branch will be created, named for the
        basename of the ``worktree_path``. For example, if the
        ``worktree_path`` is ``/foo/bar/baz`` then a new branch ``baz`` will be
        created, and pointed at ``HEAD``.

    reset_branch : False
        If ``False``, then `git-worktree(1)`_ will fail to create the worktree
        if the targeted branch already exists. Set this argument to ``True`` to
        reset the targeted branch to point at ``ref``, and checkout the
        newly-reset branch into the new worktree.

    force : False
        By default, `git-worktree(1)`_ will not permit the same branch to be
        checked out in more than one worktree. Set this argument to ``True`` to
        override this.

    opts
        Any additional options to add to the command line, in a single string

        .. note::
            On the Salt CLI, if the opts are preceded with a dash, it is
            necessary to precede them with ``opts=`` to avoid causing errors
            with Salt's own argument parsing.

            All CLI options for adding worktrees as of Git 2.5.0 are already
            supported by this function as of Salt 2015.8.0, so using this
            argument is unnecessary unless new CLI arguments are added to
            `git-worktree(1)`_ and are not yet supported in Salt.

    git_opts
        Any additional options to add to git command itself (not the
        ``worktree`` subcommand), in a single string. This is useful for
        passing ``-c`` to run git with temporary changes to the git
        configuration.

        .. versionadded:: 2017.7.0

        .. note::
            This is only supported in git 1.7.2 and newer.

    user
        User under which to run the git command. By default, the command is run
        by the user under which the minion is running.

    password
        Windows only. Required when specifying ``user``. This parameter will be
        ignored on non-Windows platforms.

      .. versionadded:: 2016.3.4

    ignore_retcode : False
        If ``True``, do not log an error to the minion log if the git command
        returns a nonzero exit status.

        .. versionadded:: 2015.8.0

    .. _`git-worktree(1)`: http://git-scm.com/docs/git-worktree


    CLI Examples:

    .. code-block:: bash

        salt myminion git.worktree_add /path/to/repo/main ../hotfix ref=origin/master
        salt myminion git.worktree_add /path/to/repo/main ../hotfix branch=hotfix21 ref=v2.1.9.3
    '''
    _check_worktree_support()
    kwargs = salt.utils.args.clean_kwargs(**kwargs)
    branch_ = kwargs.pop('branch', None)
    if kwargs:
        salt.utils.args.invalid_kwargs(kwargs)

    cwd = _expand_path(cwd, user)
    if branch_ and detach:
        raise SaltInvocationError(
            'Only one of \'branch\' and \'detach\' is allowed'
        )

    command = ['git'] + _format_git_opts(git_opts)
    command.extend(['worktree', 'add'])
    if detach:
        if force:
            log.warning(
                '\'force\' argument to git.worktree_add is ignored when '
                'detach=True'
            )
        command.append('--detach')
    else:
        if not branch_:
            branch_ = os.path.basename(worktree_path)
        command.extend(['-B' if reset_branch else '-b', branch_])
        if force:
            command.append('--force')
    command.extend(_format_opts(opts))
    command.append(worktree_path)
    if ref:
        command.append(ref)
    # Checkout message goes to stderr
    return _git_run(command,
                    cwd=cwd,
                    user=user,
                    password=password,
                    ignore_retcode=ignore_retcode,
                    redirect_stderr=True)['stdout']


def worktree_prune(cwd,
                   dry_run=False,
                   verbose=True,
                   expire=None,
                   opts='',
                   git_opts='',
                   user=None,
                   password=None,
                   ignore_retcode=False):
    '''
    .. versionadded:: 2015.8.0

    Interface to `git-worktree(1)`_, prunes stale worktree administrative data
    from the gitdir

    cwd
        The path to the main git checkout or a linked worktree

    dry_run : False
        If ``True``, then this function will report what would have been
        pruned, but no changes will be made.

    verbose : True
        Report all changes made. Set to ``False`` to suppress this output.

    expire
        Only prune unused worktree data older than a specific period of time.
        The date format for this parameter is described in the documentation
        for the ``gc.pruneWorktreesExpire`` config param in the
        `git-config(1)`_ manpage.

    opts
        Any additional options to add to the command line, in a single string

        .. note::
            On the Salt CLI, if the opts are preceded with a dash, it is
            necessary to precede them with ``opts=`` to avoid causing errors
            with Salt's own argument parsing.

            All CLI options for pruning worktrees as of Git 2.5.0 are already
            supported by this function as of Salt 2015.8.0, so using this
            argument is unnecessary unless new CLI arguments are added to
            `git-worktree(1)`_ and are not yet supported in Salt.

    git_opts
        Any additional options to add to git command itself (not the
        ``worktree`` subcommand), in a single string. This is useful for
        passing ``-c`` to run git with temporary changes to the git
        configuration.

        .. versionadded:: 2017.7.0

        .. note::
            This is only supported in git 1.7.2 and newer.

    user
        User under which to run the git command. By default, the command is run
        by the user under which the minion is running.

    password
        Windows only. Required when specifying ``user``. This parameter will be
        ignored on non-Windows platforms.

      .. versionadded:: 2016.3.4

    ignore_retcode : False
        If ``True``, do not log an error to the minion log if the git command
        returns a nonzero exit status.

        .. versionadded:: 2015.8.0

    .. _`git-worktree(1)`: http://git-scm.com/docs/git-worktree
    .. _`git-config(1)`: http://git-scm.com/docs/git-config/2.5.1


    CLI Examples:

    .. code-block:: bash

        salt myminion git.worktree_prune /path/to/repo
        salt myminion git.worktree_prune /path/to/repo dry_run=True
        salt myminion git.worktree_prune /path/to/repo expire=1.day.ago
    '''
    _check_worktree_support()
    cwd = _expand_path(cwd, user)
    command = ['git'] + _format_git_opts(git_opts)
    command.extend(['worktree', 'prune'])
    if dry_run:
        command.append('--dry-run')
    if verbose:
        command.append('--verbose')
    if expire:
        command.extend(['--expire', expire])
    command.extend(_format_opts(opts))
    return _git_run(command,
                    cwd=cwd,
                    user=user,
                    password=password,
                    ignore_retcode=ignore_retcode)['stdout']


def worktree_rm(cwd, user=None):
    '''
    .. versionadded:: 2015.8.0

    Recursively removes the worktree located at ``cwd``, returning ``True`` if
    successful. This function will attempt to determine if ``cwd`` is actually
    a worktree by invoking :py:func:`git.is_worktree
    <salt.modules.git.is_worktree>`. If the path does not correspond to a
    worktree, then an error will be raised and no action will be taken.

    .. warning::

        There is no undoing this action. Be **VERY** careful before running
        this function.

    cwd
        Path to the worktree to be removed

    user
        Used for path expansion when ``cwd`` is not an absolute path. By
        default, when ``cwd`` is not absolute, the path will be assumed to be
        relative to the home directory of the user under which the minion is
        running. Setting this option will change the home directory from which
        path expansion is performed.


    CLI Examples:

    .. code-block:: bash

        salt myminion git.worktree_rm /path/to/worktree
    '''
    _check_worktree_support()
    cwd = _expand_path(cwd, user)
    if not os.path.exists(cwd):
        raise CommandExecutionError(cwd + ' does not exist')
    elif not is_worktree(cwd):
        raise CommandExecutionError(cwd + ' is not a git worktree')
    try:
        salt.utils.files.rm_rf(cwd)
    except Exception as exc:
        raise CommandExecutionError(
            'Unable to remove {0}: {1}'.format(cwd, exc)
        )
    return True<|MERGE_RESOLUTION|>--- conflicted
+++ resolved
@@ -245,17 +245,7 @@
                 'git/ssh-id-wrapper'
             )
             tmp_ssh_wrapper = None
-<<<<<<< HEAD
             if salt.utils.platform.is_windows():
-                for suffix in ('', ' (x86)'):
-                    ssh_exe = (
-                        'C:\\Program Files{0}\\Git\\bin\\ssh.exe'
-                        .format(suffix)
-                    )
-                    if os.path.isfile(ssh_exe):
-                        env['GIT_SSH_EXE'] = ssh_exe
-=======
-            if salt.utils.is_windows():
                 # Known locations for Git's ssh.exe in Windows
                 globmasks = [os.path.join(os.getenv('SystemDrive'), os.sep,
                                           'Program Files*', 'Git', 'usr', 'bin',
@@ -267,7 +257,6 @@
                     ssh_exe = glob.glob(globmask)
                     if ssh_exe and os.path.isfile(ssh_exe[0]):
                         env['GIT_SSH_EXE'] = ssh_exe[0]
->>>>>>> cdb21a01
                         break
                 else:
                     raise CommandExecutionError(
