# -*- coding: utf-8 -*-
'''
Support for the Git SCM
'''
from __future__ import absolute_import, print_function, unicode_literals

# Import python libs
import copy
import glob
import logging
import os
import re
import stat

# Import salt libs
import salt.utils.args
import salt.utils.data
import salt.utils.files
import salt.utils.functools
import salt.utils.itertools
import salt.utils.path
import salt.utils.platform
import salt.utils.stringutils
import salt.utils.templates
import salt.utils.url
from salt.exceptions import SaltInvocationError, CommandExecutionError
from salt.utils.versions import LooseVersion as _LooseVersion
from salt.ext import six

log = logging.getLogger(__name__)

__func_alias__ = {
    'rm_': 'rm'
}


def __virtual__():
    '''
    Only load if git exists on the system
    '''
    if salt.utils.path.which('git') is None:
        return (False,
                'The git execution module cannot be loaded: git unavailable.')
    else:
        return True


def _check_worktree_support(failhard=True):
    '''
    Ensure that we don't try to operate on worktrees in git < 2.5.0.
    '''
    git_version = version(versioninfo=False)
    if _LooseVersion(git_version) < _LooseVersion('2.5.0'):
        if failhard:
            raise CommandExecutionError(
                'Worktrees are only supported in git 2.5.0 and newer '
                '(detected git version: ' + git_version + ')'
            )
        return False
    return True


def _config_getter(get_opt,
                   key,
                   value_regex=None,
                   cwd=None,
                   user=None,
                   password=None,
                   ignore_retcode=False,
                   **kwargs):
    '''
    Common code for config.get_* functions, builds and runs the git CLI command
    and returns the result dict for the calling function to parse.
    '''
    kwargs = salt.utils.args.clean_kwargs(**kwargs)
    global_ = kwargs.pop('global', False)
    if kwargs:
        salt.utils.args.invalid_kwargs(kwargs)

    if cwd is None:
        if not global_:
            raise SaltInvocationError(
                '\'cwd\' argument required unless global=True'
            )
    else:
        cwd = _expand_path(cwd, user)

    if get_opt == '--get-regexp':
        if value_regex is not None \
                and not isinstance(value_regex, six.string_types):
            value_regex = six.text_type(value_regex)
    else:
        # Ignore value_regex
        value_regex = None

    command = ['git', 'config']
    command.extend(_which_git_config(global_, cwd, user, password))
    command.append(get_opt)
    command.append(key)
    if value_regex is not None:
        command.append(value_regex)
    return _git_run(command,
                    cwd=cwd,
                    user=user,
                    password=password,
                    ignore_retcode=ignore_retcode,
                    failhard=False)


def _expand_path(cwd, user):
    '''
    Expand home directory
    '''
    try:
        to_expand = '~' + user if user else '~'
    except TypeError:
        # Users should never be numeric but if we don't account for this then
        # we're going to get a traceback if someone passes this invalid input.
        to_expand = '~' + six.text_type(user) if user else '~'
    try:
        return os.path.join(os.path.expanduser(to_expand), cwd)
    except AttributeError:
        return os.path.join(os.path.expanduser(to_expand), six.text_type(cwd))


def _path_is_executable_others(path):
    '''
    Check every part of path for executable permission
    '''
    prevpath = None
    while path and path != prevpath:
        try:
            if not os.stat(path).st_mode & stat.S_IXOTH:
                return False
        except OSError:
            return False
        prevpath = path
        path, _ = os.path.split(path)
    return True


def _path_is_executable_others(path):
    '''
    Check every part of path for executable permission
    '''
    prevpath = None
    while path and path != prevpath:
        try:
            if not os.stat(path).st_mode & stat.S_IXOTH:
                return False
        except OSError:
            return False
        prevpath = path
        path, _ = os.path.split(path)
    return True


def _format_opts(opts):
    '''
    Common code to inspect opts and split them if necessary
    '''
    if opts is None:
        return []
    elif isinstance(opts, list):
        new_opts = []
        for item in opts:
            if isinstance(item, six.string_types):
                new_opts.append(item)
            else:
                new_opts.append(six.text_type(item))
        return new_opts
    else:
        if not isinstance(opts, six.string_types):
            opts = [six.text_type(opts)]
        else:
            opts = salt.utils.args.shlex_split(opts)
    opts = salt.utils.data.decode(opts)
    try:
        if opts[-1] == '--':
            # Strip the '--' if it was passed at the end of the opts string,
            # it'll be added back (if necessary) in the calling function.
            # Putting this check here keeps it from having to be repeated every
            # time _format_opts() is invoked.
            return opts[:-1]
    except IndexError:
        pass
    return opts


def _format_git_opts(opts):
    '''
    Do a version check and make sure that the installed version of git can
    support git -c
    '''
    if opts:
        version_ = version(versioninfo=False)
        if _LooseVersion(version_) < _LooseVersion('1.7.2'):
            raise SaltInvocationError(
                'git_opts is only supported for git versions >= 1.7.2 '
                '(detected: {0})'.format(version_)
            )
    return _format_opts(opts)


def _git_run(command, cwd=None, user=None, password=None, identity=None,
             ignore_retcode=False, failhard=True, redirect_stderr=False,
             saltenv='base', **kwargs):
    '''
    simple, throw an exception with the error message on an error return code.

    this function may be moved to the command module, spliced with
    'cmd.run_all', and used as an alternative to 'cmd.run_all'. Some
    commands don't return proper retcodes, so this can't replace 'cmd.run_all'.
    '''
    env = {}

    if identity:
        _salt_cli = __opts__.get('__cli', '')
        errors = []
        missing_keys = []

        # if the statefile provides multiple identities, they need to be tried
        # (but also allow a string instead of a list)
        if not isinstance(identity, list):
            # force it into a list
            identity = [identity]

        # try each of the identities, independently
        tmp_identity_file = None
        for id_file in identity:
            if 'salt://' in id_file:
                with salt.utils.files.set_umask(0o077):
                    tmp_identity_file = salt.utils.files.mkstemp()
                    _id_file = id_file
                    id_file = __salt__['cp.get_file'](id_file,
                                                      tmp_identity_file,
                                                      saltenv)
                if not id_file:
                    log.error('identity %s does not exist.', _id_file)
                    __salt__['file.remove'](tmp_identity_file)
                    continue
                else:
                    if user:
                        os.chown(id_file,
                                 __salt__['file.user_to_uid'](user),
                                 -1)
            else:
                if not __salt__['file.file_exists'](id_file):
                    missing_keys.append(id_file)
                    log.error('identity %s does not exist.', id_file)
                    continue

            env = {
                'GIT_IDENTITY': id_file
            }

            # copy wrapper to area accessible by ``runas`` user
            # currently no support in windows for wrapping git ssh
            ssh_id_wrapper = os.path.join(
                salt.utils.templates.TEMPLATE_DIRNAME,
                'git/ssh-id-wrapper'
            )
            tmp_ssh_wrapper = None
<<<<<<< HEAD
            if salt.utils.is_windows():
                for suffix in ('', ' (x86)'):
                    ssh_exe = (
                        'C:\\Program Files{0}\\Git\\bin\\ssh.exe'
                        .format(suffix)
                    )
                    if os.path.isfile(ssh_exe):
                        env['GIT_SSH_EXE'] = ssh_exe
=======
            if salt.utils.platform.is_windows():
                # Known locations for Git's ssh.exe in Windows
                globmasks = [os.path.join(os.getenv('SystemDrive'), os.sep,
                                          'Program Files*', 'Git', 'usr', 'bin',
                                          'ssh.exe'),
                             os.path.join(os.getenv('SystemDrive'), os.sep,
                                          'Program Files*', 'Git', 'bin',
                                          'ssh.exe')]
                for globmask in globmasks:
                    ssh_exe = glob.glob(globmask)
                    if ssh_exe and os.path.isfile(ssh_exe[0]):
                        env['GIT_SSH_EXE'] = ssh_exe[0]
>>>>>>> 20be5b43
                        break
                else:
                    raise CommandExecutionError(
                        'Failed to find ssh.exe, unable to use identity file'
                    )
                # Use the windows batch file instead of the bourne shell script
                ssh_id_wrapper += '.bat'
                env['GIT_SSH'] = ssh_id_wrapper
            elif not user or _path_is_executable_others(ssh_id_wrapper):
                env['GIT_SSH'] = ssh_id_wrapper
            else:
                tmp_ssh_wrapper = salt.utils.files.mkstemp()
                salt.utils.files.copyfile(ssh_id_wrapper, tmp_ssh_wrapper)
                os.chmod(tmp_ssh_wrapper, 0o500)
                os.chown(tmp_ssh_wrapper, __salt__['file.user_to_uid'](user), -1)
                env['GIT_SSH'] = tmp_ssh_wrapper

            if 'salt-call' not in _salt_cli \
                    and __salt__['ssh.key_is_encrypted'](id_file):
                errors.append(
                    'Identity file {0} is passphrase-protected and cannot be '
                    'used in a non-interactive command. Using salt-call from '
                    'the minion will allow a passphrase-protected key to be '
                    'used.'.format(id_file)
                )
                continue

            log.info(
                'Attempting git authentication using identity file %s',
                id_file
            )

            try:
                result = __salt__['cmd.run_all'](
                    command,
                    cwd=cwd,
                    runas=user,
                    password=password,
                    env=env,
                    python_shell=False,
                    log_callback=salt.utils.url.redact_http_basic_auth,
                    ignore_retcode=ignore_retcode,
                    redirect_stderr=redirect_stderr,
                    **kwargs)
            finally:
                # Cleanup the temporary ssh wrapper file
                try:
                    __salt__['file.remove'](tmp_ssh_wrapper)
                    log.debug('Removed ssh wrapper file %s', tmp_ssh_wrapper)
                except AttributeError:
                    # No wrapper was used
                    pass
                except (SaltInvocationError, CommandExecutionError) as exc:
                    log.warning('Failed to remove ssh wrapper file %s: %s', tmp_ssh_wrapper, exc)

                # Cleanup the temporary identity file
                try:
                    __salt__['file.remove'](tmp_identity_file)
                    log.debug('Removed identity file %s', tmp_identity_file)
                except AttributeError:
                    # No identify file was used
                    pass
                except (SaltInvocationError, CommandExecutionError) as exc:
                    log.warning('Failed to remove identity file %s: %s', tmp_identity_file, exc)

            # If the command was successful, no need to try additional IDs
            if result['retcode'] == 0:
                return result
            else:
                err = result['stdout' if redirect_stderr else 'stderr']
                if err:
                    errors.append(salt.utils.url.redact_http_basic_auth(err))

        # We've tried all IDs and still haven't passed, so error out
        if failhard:
            msg = (
                'Unable to authenticate using identity file:\n\n{0}'.format(
                    '\n'.join(errors)
                )
            )
            if missing_keys:
                if errors:
                    msg += '\n\n'
                msg += (
                    'The following identity file(s) were not found: {0}'
                    .format(', '.join(missing_keys))
                )
            raise CommandExecutionError(msg)
        return result

    else:
        result = __salt__['cmd.run_all'](
            command,
            cwd=cwd,
            runas=user,
            password=password,
            env=env,
            python_shell=False,
            log_callback=salt.utils.url.redact_http_basic_auth,
            ignore_retcode=ignore_retcode,
            redirect_stderr=redirect_stderr,
            **kwargs)

        if result['retcode'] == 0:
            return result
        else:
            if failhard:
                gitcommand = ' '.join(command) \
                    if isinstance(command, list) \
                    else command
                msg = 'Command \'{0}\' failed'.format(
                    salt.utils.url.redact_http_basic_auth(gitcommand)
                )
                err = result['stdout' if redirect_stderr else 'stderr']
                if err:
                    msg += ': {0}'.format(
                        salt.utils.url.redact_http_basic_auth(err)
                    )
                raise CommandExecutionError(msg)
            return result


def _get_toplevel(path, user=None, password=None):
    '''
    Use git rev-parse to return the top level of a repo
    '''
    return _git_run(
        ['git', 'rev-parse', '--show-toplevel'],
        cwd=path,
        user=user,
        password=password)['stdout']


def _git_config(cwd, user, password):
    '''
    Helper to retrieve git config options
    '''
    contextkey = 'git.config.' + cwd
    if contextkey not in __context__:
        git_dir = rev_parse(cwd,
                            opts=['--git-dir'],
                            user=user,
                            password=password,
                            ignore_retcode=True)
        if not os.path.isabs(git_dir):
            paths = (cwd, git_dir, 'config')
        else:
            paths = (git_dir, 'config')
        __context__[contextkey] = os.path.join(*paths)
    return __context__[contextkey]


def _which_git_config(global_, cwd, user, password):
    '''
    Based on whether global or local config is desired, return a list of CLI
    args to include in the git config command.
    '''
    if global_:
        return ['--global']
    version_ = _LooseVersion(version(versioninfo=False))
    if version_ >= _LooseVersion('1.7.10.2'):
        # --local added in 1.7.10.2
        return ['--local']
    else:
        # For earlier versions, need to specify the path to the git config file
        return ['--file', _git_config(cwd, user, password)]


def add(cwd,
        filename,
        opts='',
        git_opts='',
        user=None,
        password=None,
        ignore_retcode=False):
    '''
    .. versionchanged:: 2015.8.0
        The ``--verbose`` command line argument is now implied

    Interface to `git-add(1)`_

    cwd
        The path to the git checkout

    filename
        The location of the file/directory to add, relative to ``cwd``

    opts
        Any additional options to add to the command line, in a single string

        .. note::
            On the Salt CLI, if the opts are preceded with a dash, it is
            necessary to precede them with ``opts=`` (as in the CLI examples
            below) to avoid causing errors with Salt's own argument parsing.

    git_opts
        Any additional options to add to git command itself (not the ``add``
        subcommand), in a single string. This is useful for passing ``-c`` to
        run git with temporary changes to the git configuration.

        .. versionadded:: 2017.7.0

        .. note::
            This is only supported in git 1.7.2 and newer.

    user
        User under which to run the git command. By default, the command is run
        by the user under which the minion is running.

    password
        Windows only. Required when specifying ``user``. This parameter will be
        ignored on non-Windows platforms.

      .. versionadded:: 2016.3.4

    ignore_retcode : False
        If ``True``, do not log an error to the minion log if the git command
        returns a nonzero exit status.

        .. versionadded:: 2015.8.0

    .. _`git-add(1)`: http://git-scm.com/docs/git-add


    CLI Examples:

    .. code-block:: bash

        salt myminion git.add /path/to/repo foo/bar.py
        salt myminion git.add /path/to/repo foo/bar.py opts='--dry-run'
    '''
    cwd = _expand_path(cwd, user)
    command = ['git'] + _format_git_opts(git_opts)
    command.extend(['add', '--verbose'])
    command.extend(
        [x for x in _format_opts(opts) if x not in ('-v', '--verbose')]
    )
    command.extend(['--', filename])
    return _git_run(command,
                    cwd=cwd,
                    user=user,
                    password=password,
                    ignore_retcode=ignore_retcode)['stdout']


def archive(cwd,
            output,
            rev='HEAD',
            prefix=None,
            git_opts='',
            user=None,
            password=None,
            ignore_retcode=False,
            **kwargs):
    '''
    .. versionchanged:: 2015.8.0
        Returns ``True`` if successful, raises an error if not.

    Interface to `git-archive(1)`_, exports a tarball/zip file of the
    repository

    cwd
        The path to be archived

        .. note::
            ``git archive`` permits a partial archive to be created. Thus, this
            path does not need to be the root of the git repository. Only the
            files within the directory specified by ``cwd`` (and its
            subdirectories) will be in the resulting archive. For example, if
            there is a git checkout at ``/tmp/foo``, then passing
            ``/tmp/foo/bar`` as the ``cwd`` will result in just the files
            underneath ``/tmp/foo/bar`` to be exported as an archive.

    output
        The path of the archive to be created

    overwrite : False
        Unless set to ``True``, Salt will over overwrite an existing archive at
        the path specified by the ``output`` argument.

        .. versionadded:: 2015.8.0

    rev : HEAD
        The revision from which to create the archive

    format
        Manually specify the file format of the resulting archive. This
        argument can be omitted, and ``git archive`` will attempt to guess the
        archive type (and compression) from the filename. ``zip``, ``tar``,
        ``tar.gz``, and ``tgz`` are extensions that are recognized
        automatically, and git can be configured to support other archive types
        with the addition of git configuration keys.

        See the `git-archive(1)`_ manpage explanation of the
        ``--format`` argument (as well as the ``CONFIGURATION`` section of the
        manpage) for further information.

        .. versionadded:: 2015.8.0

    prefix
        Prepend ``<prefix>`` to every filename in the archive. If unspecified,
        the name of the directory at the top level of the repository will be
        used as the prefix (e.g. if ``cwd`` is set to ``/foo/bar/baz``, the
        prefix will be ``baz``, and the resulting archive will contain a
        top-level directory by that name).

        .. note::
            The default behavior if the ``--prefix`` option for ``git archive``
            is not specified is to not prepend a prefix, so Salt's behavior
            differs slightly from ``git archive`` in this respect. Use
            ``prefix=''`` to create an archive with no prefix.

        .. versionchanged:: 2015.8.0
            The behavior of this argument has been changed slightly. As of
            this version, it is necessary to include the trailing slash when
            specifying a prefix, if the prefix is intended to create a
            top-level directory.

    git_opts
        Any additional options to add to git command itself (not the
        ``archive`` subcommand), in a single string. This is useful for passing
        ``-c`` to run git with temporary changes to the git configuration.

        .. versionadded:: 2017.7.0

        .. note::
            This is only supported in git 1.7.2 and newer.

    user
        User under which to run the git command. By default, the command is run
        by the user under which the minion is running.

    password
        Windows only. Required when specifying ``user``. This parameter will be
        ignored on non-Windows platforms.

      .. versionadded:: 2016.3.4

    ignore_retcode : False
        If ``True``, do not log an error to the minion log if the git command
        returns a nonzero exit status.

        .. versionadded:: 2015.8.0

    .. _`git-archive(1)`: http://git-scm.com/docs/git-archive


    CLI Example:

    .. code-block:: bash

        salt myminion git.archive /path/to/repo /path/to/archive.tar
    '''
    cwd = _expand_path(cwd, user)
    output = _expand_path(output, user)
    # Sanitize kwargs and make sure that no invalid ones were passed. This
    # allows us to accept 'format' as an argument to this function without
    # shadowing the format() global, while also not allowing unwanted arguments
    # to be passed.
    kwargs = salt.utils.args.clean_kwargs(**kwargs)
    format_ = kwargs.pop('format', None)
    if kwargs:
        salt.utils.args.invalid_kwargs(kwargs)

    command = ['git'] + _format_git_opts(git_opts)
    command.append('archive')
    # If prefix was set to '' then we skip adding the --prefix option, but if
    # it was not passed (i.e. None) we use the cwd.
    if prefix != '':
        if not prefix:
            prefix = os.path.basename(cwd) + os.sep
        command.extend(['--prefix', prefix])

    if format_:
        command.extend(['--format', format_])
    command.extend(['--output', output, rev])
    _git_run(command,
             cwd=cwd,
             user=user,
             password=password,
             ignore_retcode=ignore_retcode)
    # No output (unless --verbose is used, and we don't want all files listed
    # in the output in case there are thousands), so just return True. If there
    # was an error in the git command, it will have already raised an exception
    # and we will never get to this return statement.
    return True


def branch(cwd,
           name=None,
           opts='',
           git_opts='',
           user=None,
           password=None,
           ignore_retcode=False):
    '''
    Interface to `git-branch(1)`_

    cwd
        The path to the git checkout

    name
        Name of the branch on which to operate. If not specified, the current
        branch will be assumed.

    opts
        Any additional options to add to the command line, in a single string

        .. note::
            To create a branch based on something other than HEAD, pass the
            name of the revision as ``opts``. If the revision is in the format
            ``remotename/branch``, then this will also set the remote tracking
            branch.

            Additionally, on the Salt CLI, if the opts are preceded with a
            dash, it is necessary to precede them with ``opts=`` (as in the CLI
            examples below) to avoid causing errors with Salt's own argument
            parsing.

    git_opts
        Any additional options to add to git command itself (not the ``branch``
        subcommand), in a single string. This is useful for passing ``-c`` to
        run git with temporary changes to the git configuration.

        .. versionadded:: 2017.7.0

        .. note::
            This is only supported in git 1.7.2 and newer.

    user
        User under which to run the git command. By default, the command is run
        by the user under which the minion is running.

    password
        Windows only. Required when specifying ``user``. This parameter will be
        ignored on non-Windows platforms.

      .. versionadded:: 2016.3.4

    ignore_retcode : False
        If ``True``, do not log an error to the minion log if the git command
        returns a nonzero exit status.

        .. versionadded:: 2015.8.0

    .. _`git-branch(1)`: http://git-scm.com/docs/git-branch


    CLI Examples:

    .. code-block:: bash

        # Set remote tracking branch
        salt myminion git.branch /path/to/repo mybranch opts='--set-upstream-to origin/mybranch'
        # Create new branch
        salt myminion git.branch /path/to/repo mybranch upstream/somebranch
        # Delete branch
        salt myminion git.branch /path/to/repo mybranch opts='-d'
        # Rename branch (2015.8.0 and later)
        salt myminion git.branch /path/to/repo newbranch opts='-m oldbranch'
    '''
    cwd = _expand_path(cwd, user)
    command = ['git'] + _format_git_opts(git_opts)
    command.append('branch')
    command.extend(_format_opts(opts))
    if name is not None:
        command.append(name)
    _git_run(command,
             cwd=cwd,
             user=user,
             password=password,
             ignore_retcode=ignore_retcode)
    return True


def checkout(cwd,
             rev=None,
             force=False,
             opts='',
             git_opts='',
             user=None,
             password=None,
             ignore_retcode=False):
    '''
    Interface to `git-checkout(1)`_

    cwd
        The path to the git checkout

    opts
        Any additional options to add to the command line, in a single string

        .. note::
            On the Salt CLI, if the opts are preceded with a dash, it is
            necessary to precede them with ``opts=`` (as in the CLI examples
            below) to avoid causing errors with Salt's own argument parsing.

    git_opts
        Any additional options to add to git command itself (not the
        ``checkout`` subcommand), in a single string. This is useful for
        passing ``-c`` to run git with temporary changes to the git
        configuration.

        .. versionadded:: 2017.7.0

        .. note::
            This is only supported in git 1.7.2 and newer.

    rev
        The remote branch or revision to checkout.

        .. versionchanged:: 2015.8.0
            Optional when using ``-b`` or ``-B`` in ``opts``.

    force : False
        Force a checkout even if there might be overwritten changes

    user
        User under which to run the git command. By default, the command is run
        by the user under which the minion is running.

    password
        Windows only. Required when specifying ``user``. This parameter will be
        ignored on non-Windows platforms.

      .. versionadded:: 2016.3.4

    ignore_retcode : False
        If ``True``, do not log an error to the minion log if the git command
        returns a nonzero exit status.

        .. versionadded:: 2015.8.0

    .. _`git-checkout(1)`: http://git-scm.com/docs/git-checkout


    CLI Examples:

    .. code-block:: bash

        # Checking out local local revisions
        salt myminion git.checkout /path/to/repo somebranch user=jeff
        salt myminion git.checkout /path/to/repo opts='testbranch -- conf/file1 file2'
        salt myminion git.checkout /path/to/repo rev=origin/mybranch opts='--track'
        # Checking out remote revision into new branch
        salt myminion git.checkout /path/to/repo upstream/master opts='-b newbranch'
        # Checking out current revision into new branch (2015.8.0 and later)
        salt myminion git.checkout /path/to/repo opts='-b newbranch'
    '''
    cwd = _expand_path(cwd, user)
    command = ['git'] + _format_git_opts(git_opts)
    command.append('checkout')
    if force:
        command.append('--force')
    opts = _format_opts(opts)
    command.extend(opts)
    checkout_branch = any(x in opts for x in ('-b', '-B'))
    if rev is None:
        if not checkout_branch:
            raise SaltInvocationError(
                '\'rev\' argument is required unless -b or -B in opts'
            )
    else:
        command.append(rev)
    # Checkout message goes to stderr
    return _git_run(command,
                    cwd=cwd,
                    user=user,
                    password=password,
                    ignore_retcode=ignore_retcode,
                    redirect_stderr=True)['stdout']


def clone(cwd,
          url=None,  # Remove default value once 'repository' arg is removed
          name=None,
          opts='',
          git_opts='',
          user=None,
          password=None,
          identity=None,
          https_user=None,
          https_pass=None,
          ignore_retcode=False,
          saltenv='base'):
    '''
    Interface to `git-clone(1)`_

    cwd
        Location of git clone

        .. versionchanged:: 2015.8.0
            If ``name`` is passed, then the clone will be made *within* this
            directory.

    url
        The URL of the repository to be cloned

        .. versionchanged:: 2015.8.0
            Argument renamed from ``repository`` to ``url``

    name
        Optional alternate name for the top-level directory to be created by
        the clone

        .. versionadded:: 2015.8.0

    opts
        Any additional options to add to the command line, in a single string

    git_opts
        Any additional options to add to git command itself (not the ``clone``
        subcommand), in a single string. This is useful for passing ``-c`` to
        run git with temporary changes to the git configuration.

        .. versionadded:: 2017.7.0

        .. note::
            This is only supported in git 1.7.2 and newer.

    user
        User under which to run the git command. By default, the command is run
        by the user under which the minion is running.

    password
        Windows only. Required when specifying ``user``. This parameter will be
        ignored on non-Windows platforms.

      .. versionadded:: 2016.3.4

    identity
        Path to a private key to use for ssh URLs

        .. warning::

            Unless Salt is invoked from the minion using ``salt-call``, the
            key(s) must be passphraseless. For greater security with
            passphraseless private keys, see the `sshd(8)`_ manpage for
            information on securing the keypair from the remote side in the
            ``authorized_keys`` file.

            .. _`sshd(8)`: http://www.man7.org/linux/man-pages/man8/sshd.8.html#AUTHORIZED_KEYS_FILE%20FORMAT

        .. versionchanged:: 2015.8.7

            Salt will no longer attempt to use passphrase-protected keys unless
            invoked from the minion using ``salt-call``, to prevent blocking
            waiting for user input.

        Key can also be specified as a SaltStack file server URL, eg. salt://location/identity_file

        .. versionchanged:: 2016.3.0

    https_user
        Set HTTP Basic Auth username. Only accepted for HTTPS URLs.

        .. versionadded:: 20515.5.0

    https_pass
        Set HTTP Basic Auth password. Only accepted for HTTPS URLs.

        .. versionadded:: 2015.5.0

    ignore_retcode : False
        If ``True``, do not log an error to the minion log if the git command
        returns a nonzero exit status.

        .. versionadded:: 2015.8.0

    saltenv
        The default salt environment to pull sls files from

        .. versionadded:: 2016.3.1

    .. _`git-clone(1)`: http://git-scm.com/docs/git-clone

    CLI Example:

    .. code-block:: bash

        salt myminion git.clone /path/to/repo_parent_dir git://github.com/saltstack/salt.git
    '''
    cwd = _expand_path(cwd, user)

    if not url:
        raise SaltInvocationError('Missing \'url\' argument')

    try:
        url = salt.utils.url.add_http_basic_auth(url,
                                                 https_user,
                                                 https_pass,
                                                 https_only=True)
    except ValueError as exc:
        raise SaltInvocationError(exc.__str__())

    command = ['git'] + _format_git_opts(git_opts)
    command.append('clone')
    command.extend(_format_opts(opts))
    command.extend(['--', url])
    if name is not None:
        command.append(name)
        if not os.path.exists(cwd):
            os.makedirs(cwd)
        clone_cwd = cwd
    else:
        command.append(cwd)
        # Use '/tmp' instead of $HOME (/root for root user) to work around
        # upstream git bug. See the following comment on the Salt bug tracker
        # for more info:
        # https://github.com/saltstack/salt/issues/15519#issuecomment-128531310
        # On Windows, just fall back to None (runs git clone command using the
        # home directory as the cwd).
        clone_cwd = '/tmp' if not salt.utils.platform.is_windows() else None
    _git_run(command,
             cwd=clone_cwd,
             user=user,
             password=password,
             identity=identity,
             ignore_retcode=ignore_retcode,
             saltenv=saltenv)
    return True


def commit(cwd,
           message,
           opts='',
           git_opts='',
           user=None,
           password=None,
           filename=None,
           ignore_retcode=False):
    '''
    Interface to `git-commit(1)`_

    cwd
        The path to the git checkout

    message
        Commit message

    opts
        Any additional options to add to the command line, in a single string.
        These opts will be added to the end of the git command being run.

        .. note::
            On the Salt CLI, if the opts are preceded with a dash, it is
            necessary to precede them with ``opts=`` (as in the CLI examples
            below) to avoid causing errors with Salt's own argument parsing.

            The ``-m`` option should not be passed here, as the commit message
            will be defined by the ``message`` argument.

    git_opts
        Any additional options to add to git command itself (not the ``commit``
        subcommand), in a single string. This is useful for passing ``-c`` to
        run git with temporary changes to the git configuration.

        .. versionadded:: 2017.7.0

        .. note::
            This is only supported in git 1.7.2 and newer.

    user
        User under which to run the git command. By default, the command is run
        by the user under which the minion is running.

    password
        Windows only. Required when specifying ``user``. This parameter will be
        ignored on non-Windows platforms.

      .. versionadded:: 2016.3.4

    filename
        The location of the file/directory to commit, relative to ``cwd``.
        This argument is optional, and can be used to commit a file without
        first staging it.

        .. note::
            This argument only works on files which are already tracked by the
            git repository.

        .. versionadded:: 2015.8.0

    ignore_retcode : False
        If ``True``, do not log an error to the minion log if the git command
        returns a nonzero exit status.

        .. versionadded:: 2015.8.0

    .. _`git-commit(1)`: http://git-scm.com/docs/git-commit


    CLI Examples:

    .. code-block:: bash

        salt myminion git.commit /path/to/repo 'The commit message'
        salt myminion git.commit /path/to/repo 'The commit message' filename=foo/bar.py
    '''
    cwd = _expand_path(cwd, user)
    command = ['git'] + _format_git_opts(git_opts)
    command.extend(['commit', '-m', message])
    command.extend(_format_opts(opts))
    if filename:
        # Add the '--' to terminate CLI args, but only if it wasn't already
        # passed in opts string.
        command.extend(['--', filename])
    return _git_run(command,
                    cwd=cwd,
                    user=user,
                    password=password,
                    ignore_retcode=ignore_retcode)['stdout']


def config_get(key,
               cwd=None,
               user=None,
               password=None,
               ignore_retcode=False,
               **kwargs):
    '''
    Get the value of a key in the git configuration file

    key
        The name of the configuration key to get

        .. versionchanged:: 2015.8.0
            Argument renamed from ``setting_name`` to ``key``

    cwd
        The path to the git checkout

        .. versionchanged:: 2015.8.0
            Now optional if ``global`` is set to ``True``

    global : False
        If ``True``, query the global git configuration. Otherwise, only the
        local git configuration will be queried.

        .. versionadded:: 2015.8.0

    all : False
        If ``True``, return a list of all values set for ``key``. If the key
        does not exist, ``None`` will be returned.

        .. versionadded:: 2015.8.0

    user
        User under which to run the git command. By default, the command is run
        by the user under which the minion is running.

    password
        Windows only. Required when specifying ``user``. This parameter will be
        ignored on non-Windows platforms.

      .. versionadded:: 2016.3.4

    ignore_retcode : False
        If ``True``, do not log an error to the minion log if the git command
        returns a nonzero exit status.

        .. versionadded:: 2015.8.0


    CLI Examples:

    .. code-block:: bash

        salt myminion git.config_get user.name cwd=/path/to/repo
        salt myminion git.config_get user.email global=True
        salt myminion git.config_get core.gitproxy cwd=/path/to/repo all=True
    '''
    # Sanitize kwargs and make sure that no invalid ones were passed. This
    # allows us to accept 'all' as an argument to this function without
    # shadowing all(), while also not allowing unwanted arguments to be passed.
    all_ = kwargs.pop('all', False)

    result = _config_getter('--get-all',
                            key,
                            cwd=cwd,
                            user=user,
                            password=password,
                            ignore_retcode=ignore_retcode,
                            **kwargs)

    # git config --get exits with retcode of 1 when key does not exist
    if result['retcode'] == 1:
        return None
    ret = result['stdout'].splitlines()
    if all_:
        return ret
    else:
        try:
            return ret[-1]
        except IndexError:
            # Should never happen but I'm paranoid and don't like tracebacks
            return ''


def config_get_regexp(key,
                      value_regex=None,
                      cwd=None,
                      user=None,
                      password=None,
                      ignore_retcode=False,
                      **kwargs):
    r'''
    .. versionadded:: 2015.8.0

    Get the value of a key or keys in the git configuration file using regexes
    for more flexible matching. The return data is a dictionary mapping keys to
    lists of values matching the ``value_regex``. If no values match, an empty
    dictionary will be returned.

    key
        Regex on which key names will be matched

    value_regex
        If specified, return all values matching this regex. The return data
        will be a dictionary mapping keys to lists of values matching the
        regex.

        .. important::
            Only values matching the ``value_regex`` will be part of the return
            data. So, if ``key`` matches a multivar, then it is possible that
            not all of the values will be returned. To get all values set for a
            multivar, simply omit the ``value_regex`` argument.

    cwd
        The path to the git checkout

    global : False
        If ``True``, query the global git configuration. Otherwise, only the
        local git configuration will be queried.

    user
        User under which to run the git command. By default, the command is run
        by the user under which the minion is running.

    password
        Windows only. Required when specifying ``user``. This parameter will be
        ignored on non-Windows platforms.

      .. versionadded:: 2016.3.4

    ignore_retcode : False
        If ``True``, do not log an error to the minion log if the git command
        returns a nonzero exit status.


    CLI Examples:

    .. code-block:: bash

        # Matches any values for key 'foo.bar'
        salt myminion git.config_get_regexp /path/to/repo foo.bar
        # Matches any value starting with 'baz' set for key 'foo.bar'
        salt myminion git.config_get_regexp /path/to/repo foo.bar 'baz.*'
        # Matches any key starting with 'user.'
        salt myminion git.config_get_regexp '^user\.' global=True
    '''
    result = _config_getter('--get-regexp',
                            key,
                            value_regex=value_regex,
                            cwd=cwd,
                            user=user,
                            password=password,
                            ignore_retcode=ignore_retcode,
                            **kwargs)

    # git config --get exits with retcode of 1 when key does not exist
    ret = {}
    if result['retcode'] == 1:
        return ret
    for line in result['stdout'].splitlines():
        try:
            param, value = line.split(None, 1)
        except ValueError:
            continue
        ret.setdefault(param, []).append(value)
    return ret

config_get_regex = salt.utils.functools.alias_function(config_get_regexp, 'config_get_regex')


def config_set(key,
               value=None,
               multivar=None,
               cwd=None,
               user=None,
               password=None,
               ignore_retcode=False,
               **kwargs):
    '''
    .. versionchanged:: 2015.8.0
        Return the value(s) of the key being set

    Set a key in the git configuration file

    cwd
        The path to the git checkout. Must be an absolute path, or the word
        ``global`` to indicate that a global key should be set.

        .. versionchanged:: 2014.7.0
            Made ``cwd`` argument optional if ``is_global=True``

    key
        The name of the configuration key to set

        .. versionchanged:: 2015.8.0
            Argument renamed from ``setting_name`` to ``key``

    value
        The value to set for the specified key. Incompatible with the
        ``multivar`` argument.

        .. versionchanged:: 2015.8.0
            Argument renamed from ``setting_value`` to ``value``

    add : False
        Add a value to a key, creating/updating a multivar

        .. versionadded:: 2015.8.0

    multivar
        Set a multivar all at once. Values can be comma-separated or passed as
        a Python list. Incompatible with the ``value`` argument.

        .. versionadded:: 2015.8.0

    user
        User under which to run the git command. By default, the command is run
        by the user under which the minion is running.

    password
        Windows only. Required when specifying ``user``. This parameter will be
        ignored on non-Windows platforms.

      .. versionadded:: 2016.3.4

    ignore_retcode : False
        If ``True``, do not log an error to the minion log if the git command
        returns a nonzero exit status.

        .. versionadded:: 2015.8.0

    global : False
        If ``True``, set a global variable

    CLI Example:

    .. code-block:: bash

        salt myminion git.config_set user.email me@example.com cwd=/path/to/repo
        salt myminion git.config_set user.email foo@bar.com global=True
    '''
    kwargs = salt.utils.args.clean_kwargs(**kwargs)
    add_ = kwargs.pop('add', False)
    global_ = kwargs.pop('global', False)
    if kwargs:
        salt.utils.args.invalid_kwargs(kwargs)

    if cwd is None:
        if not global_:
            raise SaltInvocationError(
                '\'cwd\' argument required unless global=True'
            )
    else:
        cwd = _expand_path(cwd, user)

    if all(x is not None for x in (value, multivar)):
        raise SaltInvocationError(
            'Only one of \'value\' and \'multivar\' is permitted'
        )

    if multivar is not None:
        if not isinstance(multivar, list):
            try:
                multivar = multivar.split(',')
            except AttributeError:
                multivar = six.text_type(multivar).split(',')
        else:
            new_multivar = []
            for item in salt.utils.data.decode(multivar):
                if isinstance(item, six.string_types):
                    new_multivar.append(item)
                else:
                    new_multivar.append(six.text_type(item))
            multivar = new_multivar

    command_prefix = ['git', 'config']
    if global_:
        command_prefix.append('--global')

    if value is not None:
        command = copy.copy(command_prefix)
        if add_:
            command.append('--add')
        else:
            command.append('--replace-all')
        command.extend([key, value])
        _git_run(command,
                 cwd=cwd,
                 user=user,
                 password=password,
                 ignore_retcode=ignore_retcode)
    else:
        for idx, target in enumerate(multivar):
            command = copy.copy(command_prefix)
            if idx == 0:
                command.append('--replace-all')
            else:
                command.append('--add')
            command.extend([key, target])
            _git_run(command,
                     cwd=cwd,
                     user=user,
                     password=password,
                     ignore_retcode=ignore_retcode)
    return config_get(key,
                      user=user,
                      password=password,
                      cwd=cwd,
                      ignore_retcode=ignore_retcode,
                      **{'all': True, 'global': global_})


def config_unset(key,
                 value_regex=None,
                 cwd=None,
                 user=None,
                 password=None,
                 ignore_retcode=False,
                 **kwargs):
    '''
    .. versionadded:: 2015.8.0

    Unset a key in the git configuration file

    cwd
        The path to the git checkout. Must be an absolute path, or the word
        ``global`` to indicate that a global key should be unset.

    key
        The name of the configuration key to unset

    value_regex
        Regular expression that matches exactly one key, used to delete a
        single value from a multivar. Ignored if ``all`` is set to ``True``.

    all : False
        If ``True`` unset all values for a multivar. If ``False``, and ``key``
        is a multivar, an error will be raised.

    global : False
        If ``True``, unset set a global variable. Otherwise, a local variable
        will be unset.

    user
        User under which to run the git command. By default, the command is run
        by the user under which the minion is running.

    password
        Windows only. Required when specifying ``user``. This parameter will be
        ignored on non-Windows platforms.

      .. versionadded:: 2016.3.4

    ignore_retcode : False
        If ``True``, do not log an error to the minion log if the git command
        returns a nonzero exit status.


    CLI Example:

    .. code-block:: bash

        salt myminion git.config_unset /path/to/repo foo.bar
        salt myminion git.config_unset /path/to/repo foo.bar all=True
    '''
    kwargs = salt.utils.args.clean_kwargs(**kwargs)
    all_ = kwargs.pop('all', False)
    global_ = kwargs.pop('global', False)
    if kwargs:
        salt.utils.args.invalid_kwargs(kwargs)

    if cwd is None:
        if not global_:
            raise SaltInvocationError(
                '\'cwd\' argument required unless global=True'
            )
    else:
        cwd = _expand_path(cwd, user)

    command = ['git', 'config']
    if all_:
        command.append('--unset-all')
    else:
        command.append('--unset')
    command.extend(_which_git_config(global_, cwd, user, password))

    command.append(key)
    if value_regex is not None:
        command.append(value_regex)
    ret = _git_run(command,
                   cwd=cwd if cwd != 'global' else None,
                   user=user,
                   password=password,
                   ignore_retcode=ignore_retcode,
                   failhard=False)
    retcode = ret['retcode']
    if retcode == 0:
        return True
    elif retcode == 1:
        raise CommandExecutionError('Section or key is invalid')
    elif retcode == 5:
        if config_get(cwd,
                      key,
                      user=user,
                      password=password,
                      ignore_retcode=ignore_retcode) is None:
            raise CommandExecutionError(
                'Key \'{0}\' does not exist'.format(key)
            )
        else:
            msg = 'Multiple values exist for key \'{0}\''.format(key)
            if value_regex is not None:
                msg += ' and value_regex matches multiple values'
            raise CommandExecutionError(msg)
    elif retcode == 6:
        raise CommandExecutionError('The value_regex is invalid')
    else:
        msg = (
            'Failed to unset key \'{0}\', git config returned exit code {1}'
            .format(key, retcode)
        )
        if ret['stderr']:
            msg += '; ' + ret['stderr']
        raise CommandExecutionError(msg)


def current_branch(cwd,
                   user=None,
                   password=None,
                   ignore_retcode=False):
    '''
    Returns the current branch name of a local checkout. If HEAD is detached,
    return the SHA1 of the revision which is currently checked out.

    cwd
        The path to the git checkout

    user
        User under which to run the git command. By default, the command is run
        by the user under which the minion is running.

    password
        Windows only. Required when specifying ``user``. This parameter will be
        ignored on non-Windows platforms.

      .. versionadded:: 2016.3.4

    ignore_retcode : False
        If ``True``, do not log an error to the minion log if the git command
        returns a nonzero exit status.

        .. versionadded:: 2015.8.0


    CLI Example:

    .. code-block:: bash

        salt myminion git.current_branch /path/to/repo
    '''
    cwd = _expand_path(cwd, user)
    command = ['git', 'rev-parse', '--abbrev-ref', 'HEAD']
    return _git_run(command,
                    cwd=cwd,
                    user=user,
                    password=password,
                    ignore_retcode=ignore_retcode)['stdout']


def describe(cwd,
             rev='HEAD',
             user=None,
             password=None,
             ignore_retcode=False):
    '''
    Returns the `git-describe(1)`_ string (or the SHA1 hash if there are no
    tags) for the given revision.

    cwd
        The path to the git checkout

    rev : HEAD
        The revision to describe

    user
        User under which to run the git command. By default, the command is run
        by the user under which the minion is running.

    password
        Windows only. Required when specifying ``user``. This parameter will be
        ignored on non-Windows platforms.

      .. versionadded:: 2016.3.4

    ignore_retcode : False
        If ``True``, do not log an error to the minion log if the git command
        returns a nonzero exit status.

        .. versionadded:: 2015.8.0

    .. _`git-describe(1)`: http://git-scm.com/docs/git-describe


    CLI Examples:

    .. code-block:: bash

        salt myminion git.describe /path/to/repo
        salt myminion git.describe /path/to/repo develop
    '''
    cwd = _expand_path(cwd, user)
    command = ['git', 'describe']
    if _LooseVersion(version(versioninfo=False)) >= _LooseVersion('1.5.6'):
        command.append('--always')
    command.append(rev)
    return _git_run(command,
                    cwd=cwd,
                    user=user,
                    password=password,
                    ignore_retcode=ignore_retcode)['stdout']


def diff(cwd,
         item1=None,
         item2=None,
         opts='',
         git_opts='',
         user=None,
         password=None,
         no_index=False,
         cached=False,
         paths=None):
    '''
    .. versionadded:: 2015.8.12,2016.3.3,2016.11.0

    Interface to `git-diff(1)`_

    cwd
        The path to the git checkout

    item1 and item2
        Revision(s) to pass to the ``git diff`` command. One or both of these
        arguments may be ignored if some of the options below are set to
        ``True``. When ``cached`` is ``False``, and no revisions are passed
        to this function, then the current working tree will be compared
        against the index (i.e. unstaged changes). When two revisions are
        passed, they will be compared to each other.

    opts
        Any additional options to add to the command line, in a single string

        .. note::
            On the Salt CLI, if the opts are preceded with a dash, it is
            necessary to precede them with ``opts=`` (as in the CLI examples
            below) to avoid causing errors with Salt's own argument parsing.

    git_opts
        Any additional options to add to git command itself (not the ``diff``
        subcommand), in a single string. This is useful for passing ``-c`` to
        run git with temporary changes to the git configuration.

        .. versionadded:: 2017.7.0

        .. note::
            This is only supported in git 1.7.2 and newer.

    user
        User under which to run the git command. By default, the command is run
        by the user under which the minion is running.

    password
        Windows only. Required when specifying ``user``. This parameter will be
        ignored on non-Windows platforms.

      .. versionadded:: 2016.3.4

    no_index : False
        When it is necessary to diff two files in the same repo against each
        other, and not diff two different revisions, set this option to
        ``True``. If this is left ``False`` in these instances, then a normal
        ``git diff`` will be performed against the index (i.e. unstaged
        changes), and files in the ``paths`` option will be used to narrow down
        the diff output.

        .. note::
            Requires Git 1.5.1 or newer. Additionally, when set to ``True``,
            ``item1`` and ``item2`` will be ignored.

    cached : False
        If ``True``, compare staged changes to ``item1`` (if specified),
        otherwise compare them to the most recent commit.

        .. note::
            ``item2`` is ignored if this option is is set to ``True``.

    paths
        File paths to pass to the ``git diff`` command. Can be passed as a
        comma-separated list or a Python list.

    .. _`git-diff(1)`: http://git-scm.com/docs/git-diff


    CLI Example:

    .. code-block:: bash

        # Perform diff against the index (staging area for next commit)
        salt myminion git.diff /path/to/repo
        # Compare staged changes to the most recent commit
        salt myminion git.diff /path/to/repo cached=True
        # Compare staged changes to a specific revision
        salt myminion git.diff /path/to/repo mybranch cached=True
        # Perform diff against the most recent commit (includes staged changes)
        salt myminion git.diff /path/to/repo HEAD
        # Diff two commits
        salt myminion git.diff /path/to/repo abcdef1 aabbccd
        # Diff two commits, only showing differences in the specified paths
        salt myminion git.diff /path/to/repo abcdef1 aabbccd paths=path/to/file1,path/to/file2
        # Diff two files with one being outside the working tree
        salt myminion git.diff /path/to/repo no_index=True paths=path/to/file1,/absolute/path/to/file2
    '''
    if no_index and cached:
        raise CommandExecutionError(
            'The \'no_index\' and \'cached\' options cannot be used together'
        )

    command = ['git'] + _format_git_opts(git_opts)
    command.append('diff')
    command.extend(_format_opts(opts))

    if paths is not None and not isinstance(paths, (list, tuple)):
        try:
            paths = paths.split(',')
        except AttributeError:
            paths = six.text_type(paths).split(',')

    ignore_retcode = False
    failhard = True

    if no_index:
        if _LooseVersion(version(versioninfo=False)) < _LooseVersion('1.5.1'):
            raise CommandExecutionError(
                'The \'no_index\' option is only supported in Git 1.5.1 and '
                'newer'
            )
        ignore_retcode = True
        failhard = False
        command.append('--no-index')
        for value in [x for x in (item1, item2) if x]:
            log.warning(
                'Revision \'%s\' ignored in git diff, as revisions cannot be '
                'used when no_index=True', value
            )

    elif cached:
        command.append('--cached')
        if item1:
            command.append(item1)
        if item2:
            log.warning(
                'Second revision \'%s\' ignored in git diff, at most one '
                'revision is considered when cached=True', item2
            )

    else:
        for value in [x for x in (item1, item2) if x]:
            command.append(value)

    if paths:
        command.append('--')
        command.extend(paths)

    return _git_run(command,
                    cwd=cwd,
                    user=user,
                    password=password,
                    ignore_retcode=ignore_retcode,
                    failhard=failhard,
                    redirect_stderr=True)['stdout']


def fetch(cwd,
          remote=None,
          force=False,
          refspecs=None,
          opts='',
          git_opts='',
          user=None,
          password=None,
          identity=None,
          ignore_retcode=False,
          saltenv='base'):
    '''
    .. versionchanged:: 2015.8.2
        Return data is now a dictionary containing information on branches and
        tags that were added/updated

    Interface to `git-fetch(1)`_

    cwd
        The path to the git checkout

    remote
        Optional remote name to fetch. If not passed, then git will use its
        default behavior (as detailed in `git-fetch(1)`_).

        .. versionadded:: 2015.8.0

    force
        Force the fetch even when it is not a fast-forward.

        .. versionadded:: 2015.8.0

    refspecs
        Override the refspec(s) configured for the remote with this argument.
        Multiple refspecs can be passed, comma-separated.

        .. versionadded:: 2015.8.0

    opts
        Any additional options to add to the command line, in a single string

        .. note::
            On the Salt CLI, if the opts are preceded with a dash, it is
            necessary to precede them with ``opts=`` (as in the CLI examples
            below) to avoid causing errors with Salt's own argument parsing.

    git_opts
        Any additional options to add to git command itself (not the ``fetch``
        subcommand), in a single string. This is useful for passing ``-c`` to
        run git with temporary changes to the git configuration.

        .. versionadded:: 2017.7.0

        .. note::
            This is only supported in git 1.7.2 and newer.

    user
        User under which to run the git command. By default, the command is run
        by the user under which the minion is running.

    password
        Windows only. Required when specifying ``user``. This parameter will be
        ignored on non-Windows platforms.

      .. versionadded:: 2016.3.4

    identity
        Path to a private key to use for ssh URLs

        .. warning::

            Unless Salt is invoked from the minion using ``salt-call``, the
            key(s) must be passphraseless. For greater security with
            passphraseless private keys, see the `sshd(8)`_ manpage for
            information on securing the keypair from the remote side in the
            ``authorized_keys`` file.

            .. _`sshd(8)`: http://www.man7.org/linux/man-pages/man8/sshd.8.html#AUTHORIZED_KEYS_FILE%20FORMAT

        .. versionchanged:: 2015.8.7

            Salt will no longer attempt to use passphrase-protected keys unless
            invoked from the minion using ``salt-call``, to prevent blocking
            waiting for user input.

        Key can also be specified as a SaltStack file server URL, eg. salt://location/identity_file

        .. versionchanged:: 2016.3.0

    ignore_retcode : False
        If ``True``, do not log an error to the minion log if the git command
        returns a nonzero exit status.

        .. versionadded:: 2015.8.0

    saltenv
        The default salt environment to pull sls files from

        .. versionadded:: 2016.3.1

    .. _`git-fetch(1)`: http://git-scm.com/docs/git-fetch


    CLI Example:

    .. code-block:: bash

        salt myminion git.fetch /path/to/repo upstream
        salt myminion git.fetch /path/to/repo identity=/root/.ssh/id_rsa
    '''
    cwd = _expand_path(cwd, user)
    command = ['git'] + _format_git_opts(git_opts)
    command.append('fetch')
    if force:
        command.append('--force')
    command.extend(
        [x for x in _format_opts(opts) if x not in ('-f', '--force')]
    )
    if remote:
        command.append(remote)
    if refspecs is not None:
        if not isinstance(refspecs, (list, tuple)):
            try:
                refspecs = refspecs.split(',')
            except AttributeError:
                refspecs = six.text_type(refspecs).split(',')
        refspecs = salt.utils.data.stringify(refspecs)
        command.extend(refspecs)
    output = _git_run(command,
                      cwd=cwd,
                      user=user,
                      password=password,
                      identity=identity,
                      ignore_retcode=ignore_retcode,
                      redirect_stderr=True,
                      saltenv=saltenv)['stdout']

    update_re = re.compile(
        r'[\s*]*(?:([0-9a-f]+)\.\.([0-9a-f]+)|'
        r'\[(?:new (tag|branch)|tag update)\])\s+(.+)->'
    )
    ret = {}
    for line in salt.utils.itertools.split(output, '\n'):
        match = update_re.match(line)
        if match:
            old_sha, new_sha, new_ref_type, ref_name = \
                match.groups()
            ref_name = ref_name.rstrip()
            if new_ref_type is not None:
                # ref is a new tag/branch
                ref_key = 'new tags' \
                    if new_ref_type == 'tag' \
                    else 'new branches'
                ret.setdefault(ref_key, []).append(ref_name)
            elif old_sha is not None:
                # ref is a branch update
                ret.setdefault('updated branches', {})[ref_name] = \
                    {'old': old_sha, 'new': new_sha}
            else:
                # ref is an updated tag
                ret.setdefault('updated tags', []).append(ref_name)
    return ret


def init(cwd,
         bare=False,
         template=None,
         separate_git_dir=None,
         shared=None,
         opts='',
         git_opts='',
         user=None,
         password=None,
         ignore_retcode=False):
    '''
    Interface to `git-init(1)`_

    cwd
        The path to the directory to be initialized

    bare : False
        If ``True``, init a bare repository

        .. versionadded:: 2015.8.0

    template
        Set this argument to specify an alternate `template directory`_

        .. versionadded:: 2015.8.0

    separate_git_dir
        Set this argument to specify an alternate ``$GIT_DIR``

        .. versionadded:: 2015.8.0

    shared
        Set sharing permissions on git repo. See `git-init(1)`_ for more
        details.

        .. versionadded:: 2015.8.0

    opts
        Any additional options to add to the command line, in a single string

        .. note::
            On the Salt CLI, if the opts are preceded with a dash, it is
            necessary to precede them with ``opts=`` (as in the CLI examples
            below) to avoid causing errors with Salt's own argument parsing.

    git_opts
        Any additional options to add to git command itself (not the ``init``
        subcommand), in a single string. This is useful for passing ``-c`` to
        run git with temporary changes to the git configuration.

        .. versionadded:: 2017.7.0

        .. note::
            This is only supported in git 1.7.2 and newer.

    user
        User under which to run the git command. By default, the command is run
        by the user under which the minion is running.

    password
        Windows only. Required when specifying ``user``. This parameter will be
        ignored on non-Windows platforms.

      .. versionadded:: 2016.3.4

    ignore_retcode : False
        If ``True``, do not log an error to the minion log if the git command
        returns a nonzero exit status.

        .. versionadded:: 2015.8.0

    .. _`git-init(1)`: http://git-scm.com/docs/git-init
    .. _`template directory`: http://git-scm.com/docs/git-init#_template_directory


    CLI Examples:

    .. code-block:: bash

        salt myminion git.init /path/to/repo
        # Init a bare repo (before 2015.8.0)
        salt myminion git.init /path/to/bare/repo.git opts='--bare'
        # Init a bare repo (2015.8.0 and later)
        salt myminion git.init /path/to/bare/repo.git bare=True
    '''
    cwd = _expand_path(cwd, user)
    command = ['git'] + _format_git_opts(git_opts)
    command.append('init')
    if bare:
        command.append('--bare')
    if template is not None:
        command.append('--template={0}'.format(template))
    if separate_git_dir is not None:
        command.append('--separate-git-dir={0}'.format(separate_git_dir))
    if shared is not None:
        if isinstance(shared, six.integer_types) \
                and not isinstance(shared, bool):
            shared = '0' + six.text_type(shared)
        elif not isinstance(shared, six.string_types):
            # Using lower here because booleans would be capitalized when
            # converted to a string.
            shared = six.text_type(shared).lower()
        command.append('--shared={0}'.format(shared))
    command.extend(_format_opts(opts))
    command.append(cwd)
    return _git_run(command,
                    user=user,
                    password=password,
                    ignore_retcode=ignore_retcode)['stdout']


def is_worktree(cwd,
                user=None,
                password=None):
    '''
    .. versionadded:: 2015.8.0

    This function will attempt to determine if ``cwd`` is part of a
    worktree by checking its ``.git`` to see if it is a file containing a
    reference to another gitdir.

    cwd
        path to the worktree to be removed

    user
        User under which to run the git command. By default, the command is run
        by the user under which the minion is running.

    password
        Windows only. Required when specifying ``user``. This parameter will be
        ignored on non-Windows platforms.

      .. versionadded:: 2016.3.4


    CLI Example:

    .. code-block:: bash

        salt myminion git.is_worktree /path/to/repo
    '''
    cwd = _expand_path(cwd, user)
    try:
        toplevel = _get_toplevel(cwd, user=user, password=password)
    except CommandExecutionError:
        return False
    gitdir = os.path.join(toplevel, '.git')
    try:
        with salt.utils.files.fopen(gitdir, 'r') as fp_:
            for line in fp_:
                line = salt.utils.stringutils.to_unicode(line)
                try:
                    label, path = line.split(None, 1)
                except ValueError:
                    return False
                else:
                    # This file should only contain a single line. However, we
                    # loop here to handle the corner case where .git is a large
                    # binary file, so that we do not read the entire file into
                    # memory at once. We'll hit a return statement before this
                    # loop enters a second iteration.
                    if label == 'gitdir:' and os.path.isabs(path):
                        return True
                    else:
                        return False
    except IOError:
        return False
    return False


def list_branches(cwd,
                  remote=False,
                  user=None,
                  password=None,
                  ignore_retcode=False):
    '''
    .. versionadded:: 2015.8.0

    Return a list of branches

    cwd
        The path to the git checkout

    remote : False
        If ``True``, list remote branches. Otherwise, local branches will be
        listed.

        .. warning::

            This option will only return remote branches of which the local
            checkout is aware, use :py:func:`git.fetch
            <salt.modules.git.fetch>` to update remotes.

    user
        User under which to run the git command. By default, the command is run
        by the user under which the minion is running.

    password
        Windows only. Required when specifying ``user``. This parameter will be
        ignored on non-Windows platforms.

      .. versionadded:: 2016.3.4

    ignore_retcode : False
        If ``True``, do not log an error to the minion log if the git command
        returns a nonzero exit status.

        .. versionadded:: 2015.8.0


    CLI Examples:

    .. code-block:: bash

        salt myminion git.list_branches /path/to/repo
        salt myminion git.list_branches /path/to/repo remote=True
    '''
    cwd = _expand_path(cwd, user)
    command = ['git', 'for-each-ref', '--format', '%(refname:short)',
               'refs/{0}/'.format('heads' if not remote else 'remotes')]
    return _git_run(command,
                    cwd=cwd,
                    user=user,
                    password=password,
                    ignore_retcode=ignore_retcode)['stdout'].splitlines()


def list_tags(cwd,
              user=None,
              password=None,
              ignore_retcode=False):
    '''
    .. versionadded:: 2015.8.0

    Return a list of tags

    cwd
        The path to the git checkout

    user
        User under which to run the git command. By default, the command is run
        by the user under which the minion is running.

    password
        Windows only. Required when specifying ``user``. This parameter will be
        ignored on non-Windows platforms.

      .. versionadded:: 2016.3.4

    ignore_retcode : False
        If ``True``, do not log an error to the minion log if the git command
        returns a nonzero exit status.

        .. versionadded:: 2015.8.0


    CLI Examples:

    .. code-block:: bash

        salt myminion git.list_tags /path/to/repo
    '''
    cwd = _expand_path(cwd, user)
    command = ['git', 'for-each-ref', '--format', '%(refname:short)',
               'refs/tags/']
    return _git_run(command,
                    cwd=cwd,
                    user=user,
                    password=password,
                    ignore_retcode=ignore_retcode)['stdout'].splitlines()


def list_worktrees(cwd,
                   stale=False,
                   user=None,
                   password=None,
                   **kwargs):
    '''
    .. versionadded:: 2015.8.0

    Returns information on worktrees

    .. versionchanged:: 2015.8.4
        Version 2.7.0 added the ``list`` subcommand to `git-worktree(1)`_ which
        provides a lot of additional information. The return data has been
        changed to include this information, even for pre-2.7.0 versions of
        git. In addition, if a worktree has a detached head, then any tags
        which point to the worktree's HEAD will be included in the return data.

    .. note::
        By default, only worktrees for which the worktree directory is still
        present are returned, but this can be changed using the ``all`` and
        ``stale`` arguments (described below).

    cwd
        The path to the git checkout

    user
        User under which to run the git command. By default, the command is run
        by the user under which the minion is running.

    password
        Windows only. Required when specifying ``user``. This parameter will be
        ignored on non-Windows platforms.

      .. versionadded:: 2016.3.4

    all : False
        If ``True``, then return all worktrees tracked under
        $GIT_DIR/worktrees, including ones for which the gitdir is no longer
        present.

    stale : False
        If ``True``, return *only* worktrees whose gitdir is no longer present.

    .. note::
        Only one of ``all`` and ``stale`` can be set to ``True``.

    .. _`git-worktree(1)`: http://git-scm.com/docs/git-worktree


    CLI Examples:

    .. code-block:: bash

        salt myminion git.list_worktrees /path/to/repo
        salt myminion git.list_worktrees /path/to/repo all=True
        salt myminion git.list_worktrees /path/to/repo stale=True
    '''
    if not _check_worktree_support(failhard=True):
        return {}
    cwd = _expand_path(cwd, user)
    kwargs = salt.utils.args.clean_kwargs(**kwargs)
    all_ = kwargs.pop('all', False)
    if kwargs:
        salt.utils.args.invalid_kwargs(kwargs)

    if all_ and stale:
        raise CommandExecutionError(
            '\'all\' and \'stale\' cannot both be set to True'
        )

    def _git_tag_points_at(cwd, rev, user=None, password=None):
        '''
        Get any tags that point at a
        '''
        return _git_run(['git', 'tag', '--points-at', rev],
                        cwd=cwd,
                        user=user,
                        password=password)['stdout'].splitlines()

    def _desired(is_stale, all_, stale):
        '''
        Common logic to determine whether or not to include the worktree info
        in the return data.
        '''
        if is_stale:
            if not all_ and not stale:
                # Stale worktrees are not desired, skip this one
                return False
        else:
            if stale:
                # Only stale worktrees are desired, skip this one
                return False
        return True

    def _duplicate_worktree_path(path):
        '''
        Log errors to the minion log notifying of duplicate worktree paths.
        These should not be there, but may show up due to a bug in git 2.7.0.
        '''
        log.error(
            'git.worktree: Duplicate worktree path %s. This may be caused by '
            'a known issue in git 2.7.0 (see '
            'http://permalink.gmane.org/gmane.comp.version-control.git/283998)',
            path
        )

    tracked_data_points = ('worktree', 'HEAD', 'branch')
    ret = {}
    git_version = _LooseVersion(version(versioninfo=False))
    has_native_list_subcommand = git_version >= _LooseVersion('2.7.0')
    if has_native_list_subcommand:
        out = _git_run(['git', 'worktree', 'list', '--porcelain'],
                       cwd=cwd,
                       user=user,
                       password=password)
        if out['retcode'] != 0:
            msg = 'Failed to list worktrees'
            if out['stderr']:
                msg += ': {0}'.format(out['stderr'])
            raise CommandExecutionError(msg)

        def _untracked_item(line):
            '''
            Log a warning
            '''
            log.warning('git.worktree: Untracked line item \'%s\'', line)

        for individual_worktree in \
                salt.utils.itertools.split(out['stdout'].strip(), '\n\n'):
            # Initialize the dict where we're storing the tracked data points
            worktree_data = dict([(x, '') for x in tracked_data_points])

            for line in salt.utils.itertools.split(individual_worktree, '\n'):
                try:
                    type_, value = line.strip().split(None, 1)
                except ValueError:
                    if line == 'detached':
                        type_ = 'branch'
                        value = 'detached'
                    else:
                        _untracked_item(line)
                        continue

                if type_ not in tracked_data_points:
                    _untracked_item(line)
                    continue

                if worktree_data[type_]:
                    log.error(
                        'git.worktree: Unexpected duplicate %s entry '
                        '\'%s\', skipping', type_, line
                    )
                    continue

                worktree_data[type_] = value

            # Check for missing data points
            missing = [x for x in tracked_data_points if not worktree_data[x]]
            if missing:
                log.error(
                    'git.worktree: Incomplete worktree data, missing the '
                    'following information: %s. Full data below:\n%s',
                    ', '.join(missing), individual_worktree
                )
                continue

            worktree_is_stale = not os.path.isdir(worktree_data['worktree'])

            if not _desired(worktree_is_stale, all_, stale):
                continue

            if worktree_data['worktree'] in ret:
                _duplicate_worktree_path(worktree_data['worktree'])

            wt_ptr = ret.setdefault(worktree_data['worktree'], {})
            wt_ptr['stale'] = worktree_is_stale
            wt_ptr['HEAD'] = worktree_data['HEAD']
            wt_ptr['detached'] = worktree_data['branch'] == 'detached'
            if wt_ptr['detached']:
                wt_ptr['branch'] = None
                # Check to see if HEAD points at a tag
                tags_found = _git_tag_points_at(cwd,
                                                wt_ptr['HEAD'],
                                                user=user,
                                                password=password)
                if tags_found:
                    wt_ptr['tags'] = tags_found
            else:
                wt_ptr['branch'] = \
                    worktree_data['branch'].replace('refs/heads/', '', 1)

        return ret

    else:
        toplevel = _get_toplevel(cwd, user=user, password=password)
        try:
            worktree_root = rev_parse(cwd,
                                      opts=['--git-path', 'worktrees'],
                                      user=user,
                                      password=password)
        except CommandExecutionError as exc:
            msg = 'Failed to find worktree location for ' + cwd
            log.error(msg, exc_info_on_loglevel=logging.DEBUG)
            raise CommandExecutionError(msg)
        if worktree_root.startswith('.git'):
            worktree_root = os.path.join(cwd, worktree_root)
        if not os.path.isdir(worktree_root):
            raise CommandExecutionError(
                'Worktree admin directory {0} not present'.format(worktree_root)
            )

        def _read_file(path):
            '''
            Return contents of a single line file with EOF newline stripped
            '''
            try:
                with salt.utils.files.fopen(path, 'r') as fp_:
                    for line in fp_:
                        ret = salt.utils.stringutils.to_unicode(line).strip()
                        # Ignore other lines, if they exist (which they
                        # shouldn't)
                        break
                    return ret
            except (IOError, OSError) as exc:
                # Raise a CommandExecutionError
                salt.utils.files.process_read_exception(exc, path)

        for worktree_name in os.listdir(worktree_root):
            admin_dir = os.path.join(worktree_root, worktree_name)
            gitdir_file = os.path.join(admin_dir, 'gitdir')
            head_file = os.path.join(admin_dir, 'HEAD')

            wt_loc = _read_file(gitdir_file)
            head_ref = _read_file(head_file)

            if not os.path.isabs(wt_loc):
                log.error(
                    'Non-absolute path found in %s. If git 2.7.0 was '
                    'installed and then downgraded, this was likely caused '
                    'by a known issue in git 2.7.0. See '
                    'http://permalink.gmane.org/gmane.comp.version-control'
                    '.git/283998 for more information.', gitdir_file
                )
                # Emulate what 'git worktree list' does under-the-hood, and
                # that is using the toplevel directory. It will still give
                # inaccurate results, but will avoid a traceback.
                wt_loc = toplevel

            if wt_loc.endswith('/.git'):
                wt_loc = wt_loc[:-5]

            worktree_is_stale = not os.path.isdir(wt_loc)

            if not _desired(worktree_is_stale, all_, stale):
                continue

            if wt_loc in ret:
                _duplicate_worktree_path(wt_loc)

            if head_ref.startswith('ref: '):
                head_ref = head_ref.split(None, 1)[-1]
                wt_branch = head_ref.replace('refs/heads/', '', 1)
                wt_head = rev_parse(cwd,
                                    rev=head_ref,
                                    user=user,
                                    password=password)
                wt_detached = False
            else:
                wt_branch = None
                wt_head = head_ref
                wt_detached = True

            wt_ptr = ret.setdefault(wt_loc, {})
            wt_ptr['stale'] = worktree_is_stale
            wt_ptr['branch'] = wt_branch
            wt_ptr['HEAD'] = wt_head
            wt_ptr['detached'] = wt_detached

            # Check to see if HEAD points at a tag
            if wt_detached:
                tags_found = _git_tag_points_at(cwd,
                                                wt_head,
                                                user=user,
                                                password=password)
                if tags_found:
                    wt_ptr['tags'] = tags_found

    return ret


def ls_remote(cwd=None,
              remote='origin',
              ref=None,
              opts='',
              git_opts='',
              user=None,
              password=None,
              identity=None,
              https_user=None,
              https_pass=None,
              ignore_retcode=False,
              saltenv='base'):
    '''
    Interface to `git-ls-remote(1)`_. Returns the upstream hash for a remote
    reference.

    cwd
        The path to the git checkout. Optional (and ignored if present) when
        ``remote`` is set to a URL instead of a remote name.

    remote : origin
        The name of the remote to query. Can be the name of a git remote
        (which exists in the git checkout defined by the ``cwd`` parameter),
        or the URL of a remote repository.

        .. versionchanged:: 2015.8.0
            Argument renamed from ``repository`` to ``remote``

    ref
        The name of the ref to query. Optional, if not specified, all refs are
        returned. Can be a branch or tag name, or the full name of the
        reference (for example, to get the hash for a Github pull request number
        1234, ``ref`` can be set to ``refs/pull/1234/head``

        .. versionchanged:: 2015.8.0
            Argument renamed from ``branch`` to ``ref``

        .. versionchanged:: 2015.8.4
            Defaults to returning all refs instead of master.

    opts
        Any additional options to add to the command line, in a single string

        .. versionadded:: 2015.8.0

    git_opts
        Any additional options to add to git command itself (not the
        ``ls-remote`` subcommand), in a single string. This is useful for
        passing ``-c`` to run git with temporary changes to the git
        configuration.

        .. versionadded:: 2017.7.0

        .. note::
            This is only supported in git 1.7.2 and newer.

    user
        User under which to run the git command. By default, the command is run
        by the user under which the minion is running.

    password
        Windows only. Required when specifying ``user``. This parameter will be
        ignored on non-Windows platforms.

      .. versionadded:: 2016.3.4

    identity
        Path to a private key to use for ssh URLs

        .. warning::

            Unless Salt is invoked from the minion using ``salt-call``, the
            key(s) must be passphraseless. For greater security with
            passphraseless private keys, see the `sshd(8)`_ manpage for
            information on securing the keypair from the remote side in the
            ``authorized_keys`` file.

            .. _`sshd(8)`: http://www.man7.org/linux/man-pages/man8/sshd.8.html#AUTHORIZED_KEYS_FILE%20FORMAT

        .. versionchanged:: 2015.8.7

            Salt will no longer attempt to use passphrase-protected keys unless
            invoked from the minion using ``salt-call``, to prevent blocking
            waiting for user input.

        Key can also be specified as a SaltStack file server URL, eg. salt://location/identity_file

        .. versionchanged:: 2016.3.0

    https_user
        Set HTTP Basic Auth username. Only accepted for HTTPS URLs.

        .. versionadded:: 2015.5.0

    https_pass
        Set HTTP Basic Auth password. Only accepted for HTTPS URLs.

        .. versionadded:: 2015.5.0

    ignore_retcode : False
        If ``True``, do not log an error to the minion log if the git command
        returns a nonzero exit status.

        .. versionadded:: 2015.8.0

    saltenv
        The default salt environment to pull sls files from

        .. versionadded:: 2016.3.1

    .. _`git-ls-remote(1)`: http://git-scm.com/docs/git-ls-remote


    CLI Example:

    .. code-block:: bash

        salt myminion git.ls_remote /path/to/repo origin master
        salt myminion git.ls_remote remote=https://mydomain.tld/repo.git ref=mytag opts='--tags'
    '''
    if cwd is not None:
        cwd = _expand_path(cwd, user)
    try:
        remote = salt.utils.url.add_http_basic_auth(remote,
                                                    https_user,
                                                    https_pass,
                                                    https_only=True)
    except ValueError as exc:
        raise SaltInvocationError(exc.__str__())
    command = ['git'] + _format_git_opts(git_opts)
    command.append('ls-remote')
    command.extend(_format_opts(opts))
    command.append(remote)
    if ref:
        command.append(ref)
    output = _git_run(command,
                      cwd=cwd,
                      user=user,
                      password=password,
                      identity=identity,
                      ignore_retcode=ignore_retcode,
                      saltenv=saltenv)['stdout']
    ret = {}
    for line in output.splitlines():
        try:
            ref_sha1, ref_name = line.split(None, 1)
        except IndexError:
            continue
        ret[ref_name] = ref_sha1
    return ret


def merge(cwd,
          rev=None,
          opts='',
          git_opts='',
          user=None,
          password=None,
          ignore_retcode=False,
          **kwargs):
    '''
    Interface to `git-merge(1)`_

    cwd
        The path to the git checkout

    rev
        Revision to merge into the current branch. If not specified, the remote
        tracking branch will be merged.

        .. versionadded:: 2015.8.0

    opts
        Any additional options to add to the command line, in a single string

        .. note::
            On the Salt CLI, if the opts are preceded with a dash, it is
            necessary to precede them with ``opts=`` (as in the CLI examples
            below) to avoid causing errors with Salt's own argument parsing.

    git_opts
        Any additional options to add to git command itself (not the ``merge``
        subcommand), in a single string. This is useful for passing ``-c`` to
        run git with temporary changes to the git configuration.

        .. versionadded:: 2017.7.0

        .. note::
            This is only supported in git 1.7.2 and newer.

    user
        User under which to run the git command. By default, the command is run
        by the user under which the minion is running.

    password
        Windows only. Required when specifying ``user``. This parameter will be
        ignored on non-Windows platforms.

      .. versionadded:: 2016.3.4

    ignore_retcode : False
        If ``True``, do not log an error to the minion log if the git command
        returns a nonzero exit status.

        .. versionadded:: 2015.8.0

    .. _`git-merge(1)`: http://git-scm.com/docs/git-merge


    CLI Example:

    .. code-block:: bash

        # Fetch first...
        salt myminion git.fetch /path/to/repo
        # ... then merge the remote tracking branch
        salt myminion git.merge /path/to/repo
        # .. or merge another rev
        salt myminion git.merge /path/to/repo rev=upstream/foo
    '''
    kwargs = salt.utils.args.clean_kwargs(**kwargs)
    if kwargs:
        salt.utils.args.invalid_kwargs(kwargs)

    cwd = _expand_path(cwd, user)
    command = ['git'] + _format_git_opts(git_opts)
    command.append('merge')
    command.extend(_format_opts(opts))
    if rev:
        command.append(rev)
    return _git_run(command,
                    cwd=cwd,
                    user=user,
                    password=password,
                    ignore_retcode=ignore_retcode)['stdout']


def merge_base(cwd,
               refs=None,
               octopus=False,
               is_ancestor=False,
               independent=False,
               fork_point=None,
               opts='',
               git_opts='',
               user=None,
               password=None,
               ignore_retcode=False,
               **kwargs):
    '''
    .. versionadded:: 2015.8.0

    Interface to `git-merge-base(1)`_.

    cwd
        The path to the git checkout

    refs
        Any refs/commits to check for a merge base. Can be passed as a
        comma-separated list or a Python list.

    all : False
        Return a list of all matching merge bases. Not compatible with any of
        the below options except for ``octopus``.

    octopus : False
        If ``True``, then this function will determine the best common
        ancestors of all specified commits, in preparation for an n-way merge.
        See here_ for a description of how these bases are determined.

        Set ``all`` to ``True`` with this option to return all computed merge
        bases, otherwise only the "best" will be returned.

    is_ancestor : False
        If ``True``, then instead of returning the merge base, return a
        boolean telling whether or not the first commit is an ancestor of the
        second commit.

        .. note::
            This option requires two commits to be passed.

        .. versionchanged:: 2015.8.2
            Works properly in git versions older than 1.8.0, where the
            ``--is-ancestor`` CLI option is not present.

    independent : False
        If ``True``, this function will return the IDs of the refs/commits
        passed which cannot be reached by another commit.

    fork_point
        If passed, then this function will return the commit where the
        commit diverged from the ref specified by ``fork_point``. If no fork
        point is found, ``None`` is returned.

        .. note::
            At most one commit is permitted to be passed if a ``fork_point`` is
            specified. If no commits are passed, then ``HEAD`` is assumed.

    opts
        Any additional options to add to the command line, in a single string

        .. note::
            On the Salt CLI, if the opts are preceded with a dash, it is
            necessary to precede them with ``opts=`` (as in the CLI examples
            below) to avoid causing errors with Salt's own argument parsing.

            This option should not be necessary unless new CLI arguments are
            added to `git-merge-base(1)`_ and are not yet supported in Salt.

    git_opts
        Any additional options to add to git command itself (not the
        ``merge-base`` subcommand), in a single string. This is useful for
        passing ``-c`` to run git with temporary changes to the git
        configuration.

        .. versionadded:: 2017.7.0

        .. note::
            This is only supported in git 1.7.2 and newer.

    user
        User under which to run the git command. By default, the command is run
        by the user under which the minion is running.

    password
        Windows only. Required when specifying ``user``. This parameter will be
        ignored on non-Windows platforms.

      .. versionadded:: 2016.3.4

    ignore_retcode : False
        if ``True``, do not log an error to the minion log if the git command
        returns a nonzero exit status.

    .. _`git-merge-base(1)`: http://git-scm.com/docs/git-merge-base
    .. _here: http://git-scm.com/docs/git-merge-base#_discussion


    CLI Examples:

    .. code-block:: bash

        salt myminion git.merge_base /path/to/repo HEAD upstream/mybranch
        salt myminion git.merge_base /path/to/repo 8f2e542,4ad8cab,cdc9886 octopus=True
        salt myminion git.merge_base /path/to/repo refs=8f2e542,4ad8cab,cdc9886 independent=True
        salt myminion git.merge_base /path/to/repo refs=8f2e542,4ad8cab is_ancestor=True
        salt myminion git.merge_base /path/to/repo fork_point=upstream/master
        salt myminion git.merge_base /path/to/repo refs=mybranch fork_point=upstream/master
    '''
    cwd = _expand_path(cwd, user)
    kwargs = salt.utils.args.clean_kwargs(**kwargs)
    all_ = kwargs.pop('all', False)
    if kwargs:
        salt.utils.args.invalid_kwargs(kwargs)

    if all_ and (independent or is_ancestor or fork_point):
        raise SaltInvocationError(
            'The \'all\' argument is not compatible with \'independent\', '
            '\'is_ancestor\', or \'fork_point\''
        )

    if refs is None:
        refs = []
    elif not isinstance(refs, (list, tuple)):
        refs = [x.strip() for x in six.text_type(refs).split(',')]
    mutually_exclusive_count = len(
        [x for x in (octopus, independent, is_ancestor, fork_point) if x]
    )
    if mutually_exclusive_count > 1:
        raise SaltInvocationError(
            'Only one of \'octopus\', \'independent\', \'is_ancestor\', and '
            '\'fork_point\' is permitted'
        )
    elif is_ancestor:
        if len(refs) != 2:
            raise SaltInvocationError(
                'Two refs/commits are required if \'is_ancestor\' is True'
            )
    elif fork_point:
        if len(refs) > 1:
            raise SaltInvocationError(
                'At most one ref/commit can be passed if \'fork_point\' is '
                'specified'
            )
        elif not refs:
            refs = ['HEAD']

    if is_ancestor:
        if _LooseVersion(version(versioninfo=False)) < _LooseVersion('1.8.0'):
            # Pre 1.8.0 git doesn't have --is-ancestor, so the logic here is a
            # little different. First we need to resolve the first ref to a
            # full SHA1, and then if running git merge-base on both commits
            # returns an identical commit to the resolved first ref, we know
            # that the first ref is an ancestor of the second ref.
            first_commit = rev_parse(cwd,
                                     rev=refs[0],
                                     opts=['--verify'],
                                     user=user,
                                     password=password,
                                     ignore_retcode=ignore_retcode)
            return merge_base(cwd,
                              refs=refs,
                              is_ancestor=False,
                              user=user,
                              password=password,
                              ignore_retcode=ignore_retcode) == first_commit

    command = ['git'] + _format_git_opts(git_opts)
    command.append('merge-base')
    command.extend(_format_opts(opts))
    if all_:
        command.append('--all')
    if octopus:
        command.append('--octopus')
    elif is_ancestor:
        command.append('--is-ancestor')
    elif independent:
        command.append('--independent')
    elif fork_point:
        command.extend(['--fork-point', fork_point])
    command.extend(refs)
    result = _git_run(command,
                      cwd=cwd,
                      user=user,
                      password=password,
                      ignore_retcode=ignore_retcode,
                      failhard=False if is_ancestor else True)
    if is_ancestor:
        return result['retcode'] == 0
    all_bases = result['stdout'].splitlines()
    if all_:
        return all_bases
    return all_bases[0]


def merge_tree(cwd,
               ref1,
               ref2,
               base=None,
               user=None,
               password=None,
               ignore_retcode=False):
    '''
    .. versionadded:: 2015.8.0

    Interface to `git-merge-tree(1)`_, shows the merge results and conflicts
    from a 3-way merge without touching the index.

    cwd
        The path to the git checkout

    ref1
        First ref/commit to compare

    ref2
        Second ref/commit to compare

    base
        The base tree to use for the 3-way-merge. If not provided, then
        :py:func:`git.merge_base <salt.modules.git.merge_base>` will be invoked
        on ``ref1`` and ``ref2`` to determine the merge base to use.

    user
        User under which to run the git command. By default, the command is run
        by the user under which the minion is running.

    password
        Windows only. Required when specifying ``user``. This parameter will be
        ignored on non-Windows platforms.

      .. versionadded:: 2016.3.4

    ignore_retcode : False
        if ``True``, do not log an error to the minion log if the git command
        returns a nonzero exit status.

    .. _`git-merge-tree(1)`: http://git-scm.com/docs/git-merge-tree


    CLI Examples:

    .. code-block:: bash

        salt myminion git.merge_tree /path/to/repo HEAD upstream/dev
        salt myminion git.merge_tree /path/to/repo HEAD upstream/dev base=aaf3c3d
    '''
    cwd = _expand_path(cwd, user)
    command = ['git', 'merge-tree']
    if base is None:
        try:
            base = merge_base(cwd, refs=[ref1, ref2])
        except (SaltInvocationError, CommandExecutionError):
            raise CommandExecutionError(
                'Unable to determine merge base for {0} and {1}'
                .format(ref1, ref2)
            )
    command.extend([base, ref1, ref2])
    return _git_run(command,
                    cwd=cwd,
                    user=user,
                    password=password,
                    ignore_retcode=ignore_retcode)['stdout']


def pull(cwd,
         opts='',
         git_opts='',
         user=None,
         password=None,
         identity=None,
         ignore_retcode=False,
         saltenv='base'):
    '''
    Interface to `git-pull(1)`_

    cwd
        The path to the git checkout

    opts
        Any additional options to add to the command line, in a single string

        .. note::
            On the Salt CLI, if the opts are preceded with a dash, it is
            necessary to precede them with ``opts=`` (as in the CLI examples
            below) to avoid causing errors with Salt's own argument parsing.

    git_opts
        Any additional options to add to git command itself (not the ``pull``
        subcommand), in a single string. This is useful for passing ``-c`` to
        run git with temporary changes to the git configuration.

        .. versionadded:: 2017.7.0

        .. note::
            This is only supported in git 1.7.2 and newer.

    user
        User under which to run the git command. By default, the command is run
        by the user under which the minion is running.

    password
        Windows only. Required when specifying ``user``. This parameter will be
        ignored on non-Windows platforms.

      .. versionadded:: 2016.3.4

    identity
        Path to a private key to use for ssh URLs

        .. warning::

            Unless Salt is invoked from the minion using ``salt-call``, the
            key(s) must be passphraseless. For greater security with
            passphraseless private keys, see the `sshd(8)`_ manpage for
            information on securing the keypair from the remote side in the
            ``authorized_keys`` file.

            .. _`sshd(8)`: http://www.man7.org/linux/man-pages/man8/sshd.8.html#AUTHORIZED_KEYS_FILE%20FORMAT

        .. versionchanged:: 2015.8.7

            Salt will no longer attempt to use passphrase-protected keys unless
            invoked from the minion using ``salt-call``, to prevent blocking
            waiting for user input.

        Key can also be specified as a SaltStack file server URL, eg. salt://location/identity_file

        .. versionchanged:: 2016.3.0

    ignore_retcode : False
        If ``True``, do not log an error to the minion log if the git command
        returns a nonzero exit status.

        .. versionadded:: 2015.8.0

    saltenv
        The default salt environment to pull sls files from

        .. versionadded:: 2016.3.1

    .. _`git-pull(1)`: http://git-scm.com/docs/git-pull

    CLI Example:

    .. code-block:: bash

        salt myminion git.pull /path/to/repo opts='--rebase origin master'
    '''
    cwd = _expand_path(cwd, user)
    command = ['git'] + _format_git_opts(git_opts)
    command.append('pull')
    command.extend(_format_opts(opts))
    return _git_run(command,
                    cwd=cwd,
                    user=user,
                    password=password,
                    identity=identity,
                    ignore_retcode=ignore_retcode,
                    saltenv=saltenv)['stdout']


def push(cwd,
         remote=None,
         ref=None,
         opts='',
         git_opts='',
         user=None,
         password=None,
         identity=None,
         ignore_retcode=False,
         saltenv='base',
         **kwargs):
    '''
    Interface to `git-push(1)`_

    cwd
        The path to the git checkout

    remote
        Name of the remote to which the ref should being pushed

        .. versionadded:: 2015.8.0

    ref : master
        Name of the ref to push

        .. note::
            Being a refspec_, this argument can include a colon to define local
            and remote ref names.

    opts
        Any additional options to add to the command line, in a single string

        .. note::
            On the Salt CLI, if the opts are preceded with a dash, it is
            necessary to precede them with ``opts=`` (as in the CLI examples
            below) to avoid causing errors with Salt's own argument parsing.

    git_opts
        Any additional options to add to git command itself (not the ``push``
        subcommand), in a single string. This is useful for passing ``-c`` to
        run git with temporary changes to the git configuration.

        .. versionadded:: 2017.7.0

        .. note::
            This is only supported in git 1.7.2 and newer.

    user
        User under which to run the git command. By default, the command is run
        by the user under which the minion is running.

    password
        Windows only. Required when specifying ``user``. This parameter will be
        ignored on non-Windows platforms.

      .. versionadded:: 2016.3.4

    identity
        Path to a private key to use for ssh URLs

        .. warning::

            Unless Salt is invoked from the minion using ``salt-call``, the
            key(s) must be passphraseless. For greater security with
            passphraseless private keys, see the `sshd(8)`_ manpage for
            information on securing the keypair from the remote side in the
            ``authorized_keys`` file.

            .. _`sshd(8)`: http://www.man7.org/linux/man-pages/man8/sshd.8.html#AUTHORIZED_KEYS_FILE%20FORMAT

        .. versionchanged:: 2015.8.7

            Salt will no longer attempt to use passphrase-protected keys unless
            invoked from the minion using ``salt-call``, to prevent blocking
            waiting for user input.

        Key can also be specified as a SaltStack file server URL, eg. salt://location/identity_file

        .. versionchanged:: 2016.3.0

    ignore_retcode : False
        If ``True``, do not log an error to the minion log if the git command
        returns a nonzero exit status.

        .. versionadded:: 2015.8.0

    saltenv
        The default salt environment to pull sls files from

        .. versionadded:: 2016.3.1

    .. _`git-push(1)`: http://git-scm.com/docs/git-push
    .. _refspec: http://git-scm.com/book/en/v2/Git-Internals-The-Refspec

    CLI Example:

    .. code-block:: bash

        # Push master as origin/master
        salt myminion git.push /path/to/repo origin master
        # Push issue21 as upstream/develop
        salt myminion git.push /path/to/repo upstream issue21:develop
        # Delete remote branch 'upstream/temp'
        salt myminion git.push /path/to/repo upstream :temp
    '''
    kwargs = salt.utils.args.clean_kwargs(**kwargs)
    if kwargs:
        salt.utils.args.invalid_kwargs(kwargs)

    cwd = _expand_path(cwd, user)
    command = ['git'] + _format_git_opts(git_opts)
    command.append('push')
    command.extend(_format_opts(opts))
    command.extend([remote, ref])
    return _git_run(command,
                    cwd=cwd,
                    user=user,
                    password=password,
                    identity=identity,
                    ignore_retcode=ignore_retcode,
                    saltenv=saltenv)['stdout']


def rebase(cwd,
           rev='master',
           opts='',
           git_opts='',
           user=None,
           password=None,
           ignore_retcode=False):
    '''
    Interface to `git-rebase(1)`_

    cwd
        The path to the git checkout

    rev : master
        The revision to rebase onto the current branch

    opts
        Any additional options to add to the command line, in a single string

        .. note::
            On the Salt CLI, if the opts are preceded with a dash, it is
            necessary to precede them with ``opts=`` (as in the CLI examples
            below) to avoid causing errors with Salt's own argument parsing.

    git_opts
        Any additional options to add to git command itself (not the ``rebase``
        subcommand), in a single string. This is useful for passing ``-c`` to
        run git with temporary changes to the git configuration.

        .. versionadded:: 2017.7.0

        .. note::
            This is only supported in git 1.7.2 and newer.

    user
        User under which to run the git command. By default, the command is run
        by the user under which the minion is running.

    password
        Windows only. Required when specifying ``user``. This parameter will be
        ignored on non-Windows platforms.

      .. versionadded:: 2016.3.4

    ignore_retcode : False
        If ``True``, do not log an error to the minion log if the git command
        returns a nonzero exit status.

        .. versionadded:: 2015.8.0

    .. _`git-rebase(1)`: http://git-scm.com/docs/git-rebase


    CLI Example:

    .. code-block:: bash

        salt myminion git.rebase /path/to/repo master
        salt myminion git.rebase /path/to/repo 'origin master'
        salt myminion git.rebase /path/to/repo origin/master opts='--onto newbranch'
    '''
    cwd = _expand_path(cwd, user)
    opts = _format_opts(opts)
    if any(x for x in opts if x in ('-i', '--interactive')):
        raise SaltInvocationError('Interactive rebases are not supported')
    command = ['git'] + _format_git_opts(git_opts)
    command.append('rebase')
    command.extend(opts)
    if not isinstance(rev, six.string_types):
        rev = six.text_type(rev)
    command.extend(salt.utils.args.shlex_split(rev))
    return _git_run(command,
                    cwd=cwd,
                    user=user,
                    password=password,
                    ignore_retcode=ignore_retcode)['stdout']


def remote_get(cwd,
               remote='origin',
               user=None,
               password=None,
               redact_auth=True,
               ignore_retcode=False):
    '''
    Get the fetch and push URL for a specific remote

    cwd
        The path to the git checkout

    remote : origin
        Name of the remote to query

    user
        User under which to run the git command. By default, the command is run
        by the user under which the minion is running.

    password
        Windows only. Required when specifying ``user``. This parameter will be
        ignored on non-Windows platforms.

      .. versionadded:: 2016.3.4

    redact_auth : True
        Set to ``False`` to include the username/password if the remote uses
        HTTPS Basic Auth. Otherwise, this information will be redacted.

        .. warning::
            Setting this to ``False`` will not only reveal any HTTPS Basic Auth
            that is configured, but the return data will also be written to the
            job cache. When possible, it is recommended to use SSH for
            authentication.

        .. versionadded:: 2015.5.6

    ignore_retcode : False
        If ``True``, do not log an error to the minion log if the git command
        returns a nonzero exit status.

        .. versionadded:: 2015.8.0


    CLI Examples:

    .. code-block:: bash

        salt myminion git.remote_get /path/to/repo
        salt myminion git.remote_get /path/to/repo upstream
    '''
    cwd = _expand_path(cwd, user)
    all_remotes = remotes(cwd,
                          user=user,
                          password=password,
                          redact_auth=redact_auth,
                          ignore_retcode=ignore_retcode)
    if remote not in all_remotes:
        raise CommandExecutionError(
            'Remote \'{0}\' not present in git checkout located at {1}'
            .format(remote, cwd)
        )
    return all_remotes[remote]


def remote_refs(url,
                heads=False,
                tags=False,
                user=None,
                password=None,
                identity=None,
                https_user=None,
                https_pass=None,
                ignore_retcode=False,
                saltenv='base'):
    '''
    .. versionadded:: 2015.8.0

    Return the remote refs for the specified URL

    url
        URL of the remote repository

    heads : False
        Restrict output to heads. Can be combined with ``tags``.

    tags : False
        Restrict output to tags. Can be combined with ``heads``.

    user
        User under which to run the git command. By default, the command is run
        by the user under which the minion is running.

    password
        Windows only. Required when specifying ``user``. This parameter will be
        ignored on non-Windows platforms.

      .. versionadded:: 2016.3.4

    identity
        Path to a private key to use for ssh URLs

        .. warning::

            Unless Salt is invoked from the minion using ``salt-call``, the
            key(s) must be passphraseless. For greater security with
            passphraseless private keys, see the `sshd(8)`_ manpage for
            information on securing the keypair from the remote side in the
            ``authorized_keys`` file.

            .. _`sshd(8)`: http://www.man7.org/linux/man-pages/man8/sshd.8.html#AUTHORIZED_KEYS_FILE%20FORMAT

        .. versionchanged:: 2015.8.7

            Salt will no longer attempt to use passphrase-protected keys unless
            invoked from the minion using ``salt-call``, to prevent blocking
            waiting for user input.

        Key can also be specified as a SaltStack file server URL, eg. salt://location/identity_file

        .. versionchanged:: 2016.3.0

    https_user
        Set HTTP Basic Auth username. Only accepted for HTTPS URLs.

    https_pass
        Set HTTP Basic Auth password. Only accepted for HTTPS URLs.

    ignore_retcode : False
        If ``True``, do not log an error to the minion log if the git command
        returns a nonzero exit status.

    saltenv
        The default salt environment to pull sls files from

        .. versionadded:: 2016.3.1

    CLI Example:

    .. code-block:: bash

        salt myminion git.remote_refs https://github.com/saltstack/salt.git
    '''
    command = ['git', 'ls-remote']
    if heads:
        command.append('--heads')
    if tags:
        command.append('--tags')
    try:
        command.append(salt.utils.url.add_http_basic_auth(url,
                                                          https_user,
                                                          https_pass,
                                                          https_only=True))
    except ValueError as exc:
        raise SaltInvocationError(exc.__str__())
    output = _git_run(command,
                      user=user,
                      password=password,
                      identity=identity,
                      ignore_retcode=ignore_retcode,
                      saltenv=saltenv)['stdout']
    ret = {}
    for line in salt.utils.itertools.split(output, '\n'):
        try:
            sha1_hash, ref_name = line.split(None, 1)
        except ValueError:
            continue
        ret[ref_name] = sha1_hash
    return ret


def remote_set(cwd,
               url,
               remote='origin',
               user=None,
               password=None,
               https_user=None,
               https_pass=None,
               push_url=None,
               push_https_user=None,
               push_https_pass=None,
               ignore_retcode=False):
    '''
    cwd
        The path to the git checkout

    url
        Remote URL to set

    remote : origin
        Name of the remote to set

    push_url
        If unset, the push URL will be identical to the fetch URL.

        .. versionadded:: 2015.8.0

    user
        User under which to run the git command. By default, the command is run
        by the user under which the minion is running.

    password
        Windows only. Required when specifying ``user``. This parameter will be
        ignored on non-Windows platforms.

      .. versionadded:: 2016.3.4

    https_user
        Set HTTP Basic Auth username. Only accepted for HTTPS URLs.

        .. versionadded:: 2015.5.0

    https_pass
        Set HTTP Basic Auth password. Only accepted for HTTPS URLs.

        .. versionadded:: 2015.5.0

    push_https_user
        Set HTTP Basic Auth user for ``push_url``. Ignored if ``push_url`` is
        unset. Only accepted for HTTPS URLs.

        .. versionadded:: 2015.8.0

    push_https_pass
        Set HTTP Basic Auth password for ``push_url``. Ignored if ``push_url``
        is unset. Only accepted for HTTPS URLs.

        .. versionadded:: 2015.8.0

    ignore_retcode : False
        If ``True``, do not log an error to the minion log if the git command
        returns a nonzero exit status.

        .. versionadded:: 2015.8.0


    CLI Examples:

    .. code-block:: bash

        salt myminion git.remote_set /path/to/repo git@github.com:user/repo.git
        salt myminion git.remote_set /path/to/repo git@github.com:user/repo.git remote=upstream
        salt myminion git.remote_set /path/to/repo https://github.com/user/repo.git remote=upstream push_url=git@github.com:user/repo.git
    '''
    # Check if remote exists
    if remote in remotes(cwd, user=user, password=password):
        log.debug(
            'Remote \'%s\' already exists in git checkout located at %s, '
            'removing so it can be re-added', remote, cwd
        )
        command = ['git', 'remote', 'rm', remote]
        _git_run(command,
                 cwd=cwd,
                 user=user,
                 password=password,
                 ignore_retcode=ignore_retcode)
    # Add remote
    try:
        url = salt.utils.url.add_http_basic_auth(url,
                                                 https_user,
                                                 https_pass,
                                                 https_only=True)
    except ValueError as exc:
        raise SaltInvocationError(exc.__str__())
    command = ['git', 'remote', 'add', remote, url]
    _git_run(command,
             cwd=cwd,
             user=user,
             password=password,
             ignore_retcode=ignore_retcode)
    if push_url:
        if not isinstance(push_url, six.string_types):
            push_url = six.text_type(push_url)
        try:
            push_url = salt.utils.url.add_http_basic_auth(push_url,
                                                          push_https_user,
                                                          push_https_pass,
                                                          https_only=True)
        except ValueError as exc:
            raise SaltInvocationError(six.text_type(exc))
        command = ['git', 'remote', 'set-url', '--push', remote, push_url]
        _git_run(command,
                 cwd=cwd,
                 user=user,
                 password=password,
                 ignore_retcode=ignore_retcode)
    return remote_get(cwd=cwd,
                      remote=remote,
                      user=user,
                      password=password,
                      ignore_retcode=ignore_retcode)


def remotes(cwd,
            user=None,
            password=None,
            redact_auth=True,
            ignore_retcode=False):
    '''
    Get fetch and push URLs for each remote in a git checkout

    cwd
        The path to the git checkout

    user
        User under which to run the git command. By default, the command is run
        by the user under which the minion is running.

    password
        Windows only. Required when specifying ``user``. This parameter will be
        ignored on non-Windows platforms.

      .. versionadded:: 2016.3.4

    redact_auth : True
        Set to ``False`` to include the username/password for authenticated
        remotes in the return data. Otherwise, this information will be
        redacted.

        .. warning::
            Setting this to ``False`` will not only reveal any HTTPS Basic Auth
            that is configured, but the return data will also be written to the
            job cache. When possible, it is recommended to use SSH for
            authentication.

        .. versionadded:: 2015.5.6

    ignore_retcode : False
        If ``True``, do not log an error to the minion log if the git command
        returns a nonzero exit status.

        .. versionadded:: 2015.8.0


    CLI Example:

    .. code-block:: bash

        salt myminion git.remotes /path/to/repo
    '''
    cwd = _expand_path(cwd, user)
    command = ['git', 'remote', '--verbose']
    ret = {}
    output = _git_run(command,
                      cwd=cwd,
                      user=user,
                      password=password,
                      ignore_retcode=ignore_retcode)['stdout']
    for remote_line in salt.utils.itertools.split(output, '\n'):
        try:
            remote, remote_info = remote_line.split(None, 1)
        except ValueError:
            continue
        try:
            remote_url, action = remote_info.rsplit(None, 1)
        except ValueError:
            continue
        # Remove parenthesis
        action = action.lstrip('(').rstrip(')').lower()
        if action not in ('fetch', 'push'):
            log.warning(
                'Unknown action \'%s\' for remote \'%s\' in git checkout '
                'located in %s', action, remote, cwd
            )
            continue
        if redact_auth:
            remote_url = salt.utils.url.redact_http_basic_auth(remote_url)
        ret.setdefault(remote, {})[action] = remote_url
    return ret


def reset(cwd,
          opts='',
          git_opts='',
          user=None,
          password=None,
          ignore_retcode=False):
    '''
    Interface to `git-reset(1)`_, returns the stdout from the git command

    cwd
        The path to the git checkout

    opts
        Any additional options to add to the command line, in a single string

        .. note::
            On the Salt CLI, if the opts are preceded with a dash, it is
            necessary to precede them with ``opts=`` (as in the CLI examples
            below) to avoid causing errors with Salt's own argument parsing.

    git_opts
        Any additional options to add to git command itself (not the ``reset``
        subcommand), in a single string. This is useful for passing ``-c`` to
        run git with temporary changes to the git configuration.

        .. versionadded:: 2017.7.0

        .. note::
            This is only supported in git 1.7.2 and newer.

    user
        User under which to run the git command. By default, the command is run
        by the user under which the minion is running.

    password
        Windows only. Required when specifying ``user``. This parameter will be
        ignored on non-Windows platforms.

      .. versionadded:: 2016.3.4

    ignore_retcode : False
        If ``True``, do not log an error to the minion log if the git command
        returns a nonzero exit status.

        .. versionadded:: 2015.8.0

    .. _`git-reset(1)`: http://git-scm.com/docs/git-reset


    CLI Examples:

    .. code-block:: bash

        # Soft reset to a specific commit ID
        salt myminion git.reset /path/to/repo ac3ee5c
        # Hard reset
        salt myminion git.reset /path/to/repo opts='--hard origin/master'
    '''
    cwd = _expand_path(cwd, user)
    command = ['git'] + _format_git_opts(git_opts)
    command.append('reset')
    command.extend(_format_opts(opts))
    return _git_run(command,
                    cwd=cwd,
                    user=user,
                    password=password,
                    ignore_retcode=ignore_retcode)['stdout']


def rev_parse(cwd,
              rev=None,
              opts='',
              git_opts='',
              user=None,
              password=None,
              ignore_retcode=False):
    '''
    .. versionadded:: 2015.8.0

    Interface to `git-rev-parse(1)`_

    cwd
        The path to the git checkout

    rev
        Revision to parse. See the `SPECIFYING REVISIONS`_ section of the
        `git-rev-parse(1)`_ manpage for details on how to format this argument.

        This argument is optional when using the options in the `Options for
        Files` section of the `git-rev-parse(1)`_ manpage.

    opts
        Any additional options to add to the command line, in a single string

    git_opts
        Any additional options to add to git command itself (not the
        ``rev-parse`` subcommand), in a single string. This is useful for
        passing ``-c`` to run git with temporary changes to the git
        configuration.

        .. versionadded:: 2017.7.0

        .. note::
            This is only supported in git 1.7.2 and newer.

    user
        User under which to run the git command. By default, the command is run
        by the user under which the minion is running.

    password
        Windows only. Required when specifying ``user``. This parameter will be
        ignored on non-Windows platforms.

      .. versionadded:: 2016.3.4

    ignore_retcode : False
        If ``True``, do not log an error to the minion log if the git command
        returns a nonzero exit status.

    .. _`git-rev-parse(1)`: http://git-scm.com/docs/git-rev-parse
    .. _`SPECIFYING REVISIONS`: http://git-scm.com/docs/git-rev-parse#_specifying_revisions
    .. _`Options for Files`: http://git-scm.com/docs/git-rev-parse#_options_for_files


    CLI Examples:

    .. code-block:: bash

        # Get the full SHA1 for HEAD
        salt myminion git.rev_parse /path/to/repo HEAD
        # Get the short SHA1 for HEAD
        salt myminion git.rev_parse /path/to/repo HEAD opts='--short'
        # Get the develop branch's upstream tracking branch
        salt myminion git.rev_parse /path/to/repo 'develop@{upstream}' opts='--abbrev-ref'
        # Get the SHA1 for the commit corresponding to tag v1.2.3
        salt myminion git.rev_parse /path/to/repo 'v1.2.3^{commit}'
        # Find out whether or not the repo at /path/to/repo is a bare repository
        salt myminion git.rev_parse /path/to/repo opts='--is-bare-repository'
    '''
    cwd = _expand_path(cwd, user)
    command = ['git'] + _format_git_opts(git_opts)
    command.append('rev-parse')
    command.extend(_format_opts(opts))
    if rev is not None:
        command.append(rev)
    return _git_run(command,
                    cwd=cwd,
                    user=user,
                    password=password,
                    ignore_retcode=ignore_retcode)['stdout']


def revision(cwd,
             rev='HEAD',
             short=False,
             user=None,
             password=None,
             ignore_retcode=False):
    '''
    Returns the SHA1 hash of a given identifier (hash, branch, tag, HEAD, etc.)

    cwd
        The path to the git checkout

    rev : HEAD
        The revision

    short : False
        If ``True``, return an abbreviated SHA1 git hash

    user
        User under which to run the git command. By default, the command is run
        by the user under which the minion is running.

    password
        Windows only. Required when specifying ``user``. This parameter will be
        ignored on non-Windows platforms.

      .. versionadded:: 2016.3.4

    ignore_retcode : False
        If ``True``, do not log an error to the minion log if the git command
        returns a nonzero exit status.

        .. versionadded:: 2015.8.0

    CLI Example:

    .. code-block:: bash

        salt myminion git.revision /path/to/repo mybranch
    '''
    cwd = _expand_path(cwd, user)
    command = ['git', 'rev-parse']
    if short:
        command.append('--short')
    command.append(rev)
    return _git_run(command,
                    cwd=cwd,
                    user=user,
                    password=password,
                    ignore_retcode=ignore_retcode)['stdout']


def rm_(cwd,
        filename,
        opts='',
        git_opts='',
        user=None,
        password=None,
        ignore_retcode=False):
    '''
    Interface to `git-rm(1)`_

    cwd
        The path to the git checkout

    filename
        The location of the file/directory to remove, relative to ``cwd``

        .. note::
            To remove a directory, ``-r`` must be part of the ``opts``
            parameter.

    opts
        Any additional options to add to the command line, in a single string

        .. note::
            On the Salt CLI, if the opts are preceded with a dash, it is
            necessary to precede them with ``opts=`` (as in the CLI examples
            below) to avoid causing errors with Salt's own argument parsing.

    git_opts
        Any additional options to add to git command itself (not the ``rm``
        subcommand), in a single string. This is useful for passing ``-c`` to
        run git with temporary changes to the git configuration.

        .. versionadded:: 2017.7.0

        .. note::
            This is only supported in git 1.7.2 and newer.

    user
        User under which to run the git command. By default, the command is run
        by the user under which the minion is running.

    password
        Windows only. Required when specifying ``user``. This parameter will be
        ignored on non-Windows platforms.

      .. versionadded:: 2016.3.4

    ignore_retcode : False
        If ``True``, do not log an error to the minion log if the git command
        returns a nonzero exit status.

        .. versionadded:: 2015.8.0

    .. _`git-rm(1)`: http://git-scm.com/docs/git-rm


    CLI Examples:

    .. code-block:: bash

        salt myminion git.rm /path/to/repo foo/bar.py
        salt myminion git.rm /path/to/repo foo/bar.py opts='--dry-run'
        salt myminion git.rm /path/to/repo foo/baz opts='-r'
    '''
    cwd = _expand_path(cwd, user)
    command = ['git'] + _format_git_opts(git_opts)
    command.append('rm')
    command.extend(_format_opts(opts))
    command.extend(['--', filename])
    return _git_run(command,
                    cwd=cwd,
                    user=user,
                    password=password,
                    ignore_retcode=ignore_retcode)['stdout']


def stash(cwd,
          action='save',
          opts='',
          git_opts='',
          user=None,
          password=None,
          ignore_retcode=False):
    '''
    Interface to `git-stash(1)`_, returns the stdout from the git command

    cwd
        The path to the git checkout

    opts
        Any additional options to add to the command line, in a single string.
        Use this to complete the ``git stash`` command by adding the remaining
        arguments (i.e.  ``'save <stash comment>'``, ``'apply stash@{2}'``,
        ``'show'``, etc.).  Omitting this argument will simply run ``git
        stash``.

    git_opts
        Any additional options to add to git command itself (not the ``stash``
        subcommand), in a single string. This is useful for passing ``-c`` to
        run git with temporary changes to the git configuration.

        .. versionadded:: 2017.7.0

        .. note::
            This is only supported in git 1.7.2 and newer.

    user
        User under which to run the git command. By default, the command is run
        by the user under which the minion is running.

    password
        Windows only. Required when specifying ``user``. This parameter will be
        ignored on non-Windows platforms.

      .. versionadded:: 2016.3.4

    ignore_retcode : False
        If ``True``, do not log an error to the minion log if the git command
        returns a nonzero exit status.

        .. versionadded:: 2015.8.0

    .. _`git-stash(1)`: http://git-scm.com/docs/git-stash


    CLI Examples:

    .. code-block:: bash

        salt myminion git.stash /path/to/repo save opts='work in progress'
        salt myminion git.stash /path/to/repo apply opts='stash@{1}'
        salt myminion git.stash /path/to/repo drop opts='stash@{1}'
        salt myminion git.stash /path/to/repo list
    '''
    cwd = _expand_path(cwd, user)
    command = ['git'] + _format_git_opts(git_opts)
    command.extend(['stash', action])
    command.extend(_format_opts(opts))
    return _git_run(command,
                    cwd=cwd,
                    user=user,
                    password=password,
                    ignore_retcode=ignore_retcode)['stdout']


def status(cwd,
           user=None,
           password=None,
           ignore_retcode=False):
    '''
    .. versionchanged:: 2015.8.0
        Return data has changed from a list of lists to a dictionary

    Returns the changes to the repository

    cwd
        The path to the git checkout

    user
        User under which to run the git command. By default, the command is run
        by the user under which the minion is running.

    password
        Windows only. Required when specifying ``user``. This parameter will be
        ignored on non-Windows platforms.

      .. versionadded:: 2016.3.4

    ignore_retcode : False
        If ``True``, do not log an error to the minion log if the git command
        returns a nonzero exit status.

        .. versionadded:: 2015.8.0


    CLI Example:

    .. code-block:: bash

        salt myminion git.status /path/to/repo
    '''
    cwd = _expand_path(cwd, user)
    state_map = {
        'M': 'modified',
        'A': 'new',
        'D': 'deleted',
        '??': 'untracked'
    }
    ret = {}
    command = ['git', 'status', '-z', '--porcelain']
    output = _git_run(command,
                      cwd=cwd,
                      user=user,
                      password=password,
                      ignore_retcode=ignore_retcode)['stdout']
    for line in output.split('\0'):
        try:
            state, filename = line.split(None, 1)
        except ValueError:
            continue
        ret.setdefault(state_map.get(state, state), []).append(filename)
    return ret


def submodule(cwd,
              command,
              opts='',
              git_opts='',
              user=None,
              password=None,
              identity=None,
              ignore_retcode=False,
              saltenv='base',
              **kwargs):
    '''
    .. versionchanged:: 2015.8.0
        Added the ``command`` argument to allow for operations other than
        ``update`` to be run on submodules, and deprecated the ``init``
        argument. To do a submodule update with ``init=True`` moving forward,
        use ``command=update opts='--init'``

    Interface to `git-submodule(1)`_

    cwd
        The path to the submodule

    command
        Submodule command to run, see `git-submodule(1) <git submodule>` for
        more information. Any additional arguments after the command (such as
        the URL when adding a submodule) must be passed in the ``opts``
        parameter.

        .. versionadded:: 2015.8.0

    opts
        Any additional options to add to the command line, in a single string

        .. note::
            On the Salt CLI, if the opts are preceded with a dash, it is
            necessary to precede them with ``opts=`` (as in the CLI examples
            below) to avoid causing errors with Salt's own argument parsing.

    git_opts
        Any additional options to add to git command itself (not the
        ``submodule`` subcommand), in a single string. This is useful for
        passing ``-c`` to run git with temporary changes to the git
        configuration.

        .. versionadded:: 2017.7.0

        .. note::
            This is only supported in git 1.7.2 and newer.

    init : False
        If ``True``, ensures that new submodules are initialized

        .. deprecated:: 2015.8.0
            Pass ``init`` as the ``command`` parameter, or include ``--init``
            in the ``opts`` param with ``command`` set to update.

    user
        User under which to run the git command. By default, the command is run
        by the user under which the minion is running.

    password
        Windows only. Required when specifying ``user``. This parameter will be
        ignored on non-Windows platforms.

      .. versionadded:: 2016.3.4

    identity
        Path to a private key to use for ssh URLs

        .. warning::

            Unless Salt is invoked from the minion using ``salt-call``, the
            key(s) must be passphraseless. For greater security with
            passphraseless private keys, see the `sshd(8)`_ manpage for
            information on securing the keypair from the remote side in the
            ``authorized_keys`` file.

            .. _`sshd(8)`: http://www.man7.org/linux/man-pages/man8/sshd.8.html#AUTHORIZED_KEYS_FILE%20FORMAT

        .. versionchanged:: 2015.8.7

            Salt will no longer attempt to use passphrase-protected keys unless
            invoked from the minion using ``salt-call``, to prevent blocking
            waiting for user input.

        Key can also be specified as a SaltStack file server URL, eg. salt://location/identity_file

        .. versionchanged:: 2016.3.0

    ignore_retcode : False
        If ``True``, do not log an error to the minion log if the git command
        returns a nonzero exit status.

        .. versionadded:: 2015.8.0

    saltenv
        The default salt environment to pull sls files from

        .. versionadded:: 2016.3.1

    .. _`git-submodule(1)`: http://git-scm.com/docs/git-submodule

    CLI Example:

    .. code-block:: bash

        # Update submodule and ensure it is initialized (before 2015.8.0)
        salt myminion git.submodule /path/to/repo/sub/repo init=True
        # Update submodule and ensure it is initialized (2015.8.0 and later)
        salt myminion git.submodule /path/to/repo/sub/repo update opts='--init'

        # Rebase submodule (2015.8.0 and later)
        salt myminion git.submodule /path/to/repo/sub/repo update opts='--rebase'

        # Add submodule (2015.8.0 and later)
        salt myminion git.submodule /path/to/repo/sub/repo add opts='https://mydomain.tld/repo.git'

        # Unregister submodule (2015.8.0 and later)
        salt myminion git.submodule /path/to/repo/sub/repo deinit
    '''
    kwargs = salt.utils.args.clean_kwargs(**kwargs)
    init_ = kwargs.pop('init', False)
    if kwargs:
        salt.utils.args.invalid_kwargs(kwargs)

    cwd = _expand_path(cwd, user)
    if init_:
        raise SaltInvocationError(
            'The \'init\' argument is no longer supported. Either set '
            '\'command\' to \'init\', or include \'--init\' in the \'opts\' '
            'argument and set \'command\' to \'update\'.'
        )
    cmd = ['git'] + _format_git_opts(git_opts)
    cmd.extend(['submodule', command])
    cmd.extend(_format_opts(opts))
    return _git_run(cmd,
                    cwd=cwd,
                    user=user,
                    password=password,
                    identity=identity,
                    ignore_retcode=ignore_retcode,
                    saltenv=saltenv)['stdout']


def symbolic_ref(cwd,
                 ref,
                 value=None,
                 opts='',
                 git_opts='',
                 user=None,
                 password=None,
                 ignore_retcode=False):
    '''
    .. versionadded:: 2015.8.0

    Interface to `git-symbolic-ref(1)`_

    cwd
        The path to the git checkout

    ref
        Symbolic ref to read/modify

    value
        If passed, then the symbolic ref will be set to this value and an empty
        string will be returned.

        If not passed, then the ref to which ``ref`` points will be returned,
        unless ``--delete`` is included in ``opts`` (in which case the symbolic
        ref will be deleted).

    opts
        Any additional options to add to the command line, in a single string

    git_opts
        Any additional options to add to git command itself (not the
        ``symbolic-refs`` subcommand), in a single string. This is useful for
        passing ``-c`` to run git with temporary changes to the git
        configuration.

        .. versionadded:: 2017.7.0

        .. note::
            This is only supported in git 1.7.2 and newer.

    user
        User under which to run the git command. By default, the command is run
        by the user under which the minion is running.

    password
        Windows only. Required when specifying ``user``. This parameter will be
        ignored on non-Windows platforms.

      .. versionadded:: 2016.3.4

    ignore_retcode : False
        If ``True``, do not log an error to the minion log if the git command
        returns a nonzero exit status.

        .. versionadded:: 2015.8.0

    .. _`git-symbolic-ref(1)`: http://git-scm.com/docs/git-symbolic-ref


    CLI Examples:

    .. code-block:: bash

        # Get ref to which HEAD is pointing
        salt myminion git.symbolic_ref /path/to/repo HEAD
        # Set/overwrite symbolic ref 'FOO' to local branch 'foo'
        salt myminion git.symbolic_ref /path/to/repo FOO refs/heads/foo
        # Delete symbolic ref 'FOO'
        salt myminion git.symbolic_ref /path/to/repo FOO opts='--delete'
    '''
    cwd = _expand_path(cwd, user)
    command = ['git'] + _format_git_opts(git_opts)
    command.append('symbolic-ref')
    opts = _format_opts(opts)
    if value is not None and any(x in opts for x in ('-d', '--delete')):
        raise SaltInvocationError(
            'Value cannot be set for symbolic ref if -d/--delete is included '
            'in opts'
        )
    command.extend(opts)
    command.append(ref)
    if value:
        command.extend(value)
    return _git_run(command,
                    cwd=cwd,
                    user=user,
                    password=password,
                    ignore_retcode=ignore_retcode)['stdout']


def version(versioninfo=False):
    '''
    .. versionadded:: 2015.8.0

    Returns the version of Git installed on the minion

    versioninfo : False
        If ``True``, return the version in a versioninfo list (e.g. ``[2, 5,
        0]``)


    CLI Example:

    .. code-block:: bash

        salt myminion git.version
    '''
    contextkey = 'git.version'
    contextkey_info = 'git.versioninfo'
    if contextkey not in __context__:
        try:
            version_ = _git_run(['git', '--version'])['stdout']
        except CommandExecutionError as exc:
            log.error(
                'Failed to obtain the git version (error follows):\n%s',
                exc
            )
            version_ = 'unknown'
        try:
            __context__[contextkey] = version_.split()[-1]
        except IndexError:
            # Somehow git --version returned no stdout while not raising an
            # error. Should never happen but we should still account for this
            # possible edge case.
            log.error('Running \'git --version\' returned no stdout')
            __context__[contextkey] = 'unknown'
    if not versioninfo:
        return __context__[contextkey]
    if contextkey_info not in __context__:
        # Set ptr to the memory location of __context__[contextkey_info] to
        # prevent repeated dict lookups
        ptr = __context__.setdefault(contextkey_info, [])
        for part in __context__[contextkey].split('.'):
            try:
                ptr.append(int(part))
            except ValueError:
                ptr.append(part)
    return __context__[contextkey_info]


def worktree_add(cwd,
                 worktree_path,
                 ref=None,
                 reset_branch=None,
                 force=None,
                 detach=False,
                 opts='',
                 git_opts='',
                 user=None,
                 password=None,
                 ignore_retcode=False,
                 **kwargs):
    '''
    .. versionadded:: 2015.8.0

    Interface to `git-worktree(1)`_, adds a worktree

    cwd
        The path to the git checkout

    worktree_path
        Path to the new worktree. Can be either absolute, or relative to
        ``cwd``.

    branch
        Name of new branch to create. If omitted, will be set to the basename
        of the ``worktree_path``. For example, if the ``worktree_path`` is
        ``/foo/bar/baz``, then ``branch`` will be ``baz``.

    ref
        Name of the ref on which to base the new worktree. If omitted, then
        ``HEAD`` is use, and a new branch will be created, named for the
        basename of the ``worktree_path``. For example, if the
        ``worktree_path`` is ``/foo/bar/baz`` then a new branch ``baz`` will be
        created, and pointed at ``HEAD``.

    reset_branch : False
        If ``False``, then `git-worktree(1)`_ will fail to create the worktree
        if the targeted branch already exists. Set this argument to ``True`` to
        reset the targeted branch to point at ``ref``, and checkout the
        newly-reset branch into the new worktree.

    force : False
        By default, `git-worktree(1)`_ will not permit the same branch to be
        checked out in more than one worktree. Set this argument to ``True`` to
        override this.

    opts
        Any additional options to add to the command line, in a single string

        .. note::
            On the Salt CLI, if the opts are preceded with a dash, it is
            necessary to precede them with ``opts=`` to avoid causing errors
            with Salt's own argument parsing.

            All CLI options for adding worktrees as of Git 2.5.0 are already
            supported by this function as of Salt 2015.8.0, so using this
            argument is unnecessary unless new CLI arguments are added to
            `git-worktree(1)`_ and are not yet supported in Salt.

    git_opts
        Any additional options to add to git command itself (not the
        ``worktree`` subcommand), in a single string. This is useful for
        passing ``-c`` to run git with temporary changes to the git
        configuration.

        .. versionadded:: 2017.7.0

        .. note::
            This is only supported in git 1.7.2 and newer.

    user
        User under which to run the git command. By default, the command is run
        by the user under which the minion is running.

    password
        Windows only. Required when specifying ``user``. This parameter will be
        ignored on non-Windows platforms.

      .. versionadded:: 2016.3.4

    ignore_retcode : False
        If ``True``, do not log an error to the minion log if the git command
        returns a nonzero exit status.

        .. versionadded:: 2015.8.0

    .. _`git-worktree(1)`: http://git-scm.com/docs/git-worktree


    CLI Examples:

    .. code-block:: bash

        salt myminion git.worktree_add /path/to/repo/main ../hotfix ref=origin/master
        salt myminion git.worktree_add /path/to/repo/main ../hotfix branch=hotfix21 ref=v2.1.9.3
    '''
    _check_worktree_support()
    kwargs = salt.utils.args.clean_kwargs(**kwargs)
    branch_ = kwargs.pop('branch', None)
    if kwargs:
        salt.utils.args.invalid_kwargs(kwargs)

    cwd = _expand_path(cwd, user)
    if branch_ and detach:
        raise SaltInvocationError(
            'Only one of \'branch\' and \'detach\' is allowed'
        )

    command = ['git'] + _format_git_opts(git_opts)
    command.extend(['worktree', 'add'])
    if detach:
        if force:
            log.warning(
                '\'force\' argument to git.worktree_add is ignored when '
                'detach=True'
            )
        command.append('--detach')
    else:
        if not branch_:
            branch_ = os.path.basename(worktree_path)
        command.extend(['-B' if reset_branch else '-b', branch_])
        if force:
            command.append('--force')
    command.extend(_format_opts(opts))
    command.append(worktree_path)
    if ref:
        command.append(ref)
    # Checkout message goes to stderr
    return _git_run(command,
                    cwd=cwd,
                    user=user,
                    password=password,
                    ignore_retcode=ignore_retcode,
                    redirect_stderr=True)['stdout']


def worktree_prune(cwd,
                   dry_run=False,
                   verbose=True,
                   expire=None,
                   opts='',
                   git_opts='',
                   user=None,
                   password=None,
                   ignore_retcode=False):
    '''
    .. versionadded:: 2015.8.0

    Interface to `git-worktree(1)`_, prunes stale worktree administrative data
    from the gitdir

    cwd
        The path to the main git checkout or a linked worktree

    dry_run : False
        If ``True``, then this function will report what would have been
        pruned, but no changes will be made.

    verbose : True
        Report all changes made. Set to ``False`` to suppress this output.

    expire
        Only prune unused worktree data older than a specific period of time.
        The date format for this parameter is described in the documentation
        for the ``gc.pruneWorktreesExpire`` config param in the
        `git-config(1)`_ manpage.

    opts
        Any additional options to add to the command line, in a single string

        .. note::
            On the Salt CLI, if the opts are preceded with a dash, it is
            necessary to precede them with ``opts=`` to avoid causing errors
            with Salt's own argument parsing.

            All CLI options for pruning worktrees as of Git 2.5.0 are already
            supported by this function as of Salt 2015.8.0, so using this
            argument is unnecessary unless new CLI arguments are added to
            `git-worktree(1)`_ and are not yet supported in Salt.

    git_opts
        Any additional options to add to git command itself (not the
        ``worktree`` subcommand), in a single string. This is useful for
        passing ``-c`` to run git with temporary changes to the git
        configuration.

        .. versionadded:: 2017.7.0

        .. note::
            This is only supported in git 1.7.2 and newer.

    user
        User under which to run the git command. By default, the command is run
        by the user under which the minion is running.

    password
        Windows only. Required when specifying ``user``. This parameter will be
        ignored on non-Windows platforms.

      .. versionadded:: 2016.3.4

    ignore_retcode : False
        If ``True``, do not log an error to the minion log if the git command
        returns a nonzero exit status.

        .. versionadded:: 2015.8.0

    .. _`git-worktree(1)`: http://git-scm.com/docs/git-worktree
    .. _`git-config(1)`: http://git-scm.com/docs/git-config/2.5.1


    CLI Examples:

    .. code-block:: bash

        salt myminion git.worktree_prune /path/to/repo
        salt myminion git.worktree_prune /path/to/repo dry_run=True
        salt myminion git.worktree_prune /path/to/repo expire=1.day.ago
    '''
    _check_worktree_support()
    cwd = _expand_path(cwd, user)
    command = ['git'] + _format_git_opts(git_opts)
    command.extend(['worktree', 'prune'])
    if dry_run:
        command.append('--dry-run')
    if verbose:
        command.append('--verbose')
    if expire:
        command.extend(['--expire', expire])
    command.extend(_format_opts(opts))
    return _git_run(command,
                    cwd=cwd,
                    user=user,
                    password=password,
                    ignore_retcode=ignore_retcode)['stdout']


def worktree_rm(cwd, user=None):
    '''
    .. versionadded:: 2015.8.0

    Recursively removes the worktree located at ``cwd``, returning ``True`` if
    successful. This function will attempt to determine if ``cwd`` is actually
    a worktree by invoking :py:func:`git.is_worktree
    <salt.modules.git.is_worktree>`. If the path does not correspond to a
    worktree, then an error will be raised and no action will be taken.

    .. warning::

        There is no undoing this action. Be **VERY** careful before running
        this function.

    cwd
        Path to the worktree to be removed

    user
        Used for path expansion when ``cwd`` is not an absolute path. By
        default, when ``cwd`` is not absolute, the path will be assumed to be
        relative to the home directory of the user under which the minion is
        running. Setting this option will change the home directory from which
        path expansion is performed.


    CLI Examples:

    .. code-block:: bash

        salt myminion git.worktree_rm /path/to/worktree
    '''
    _check_worktree_support()
    cwd = _expand_path(cwd, user)
    if not os.path.exists(cwd):
        raise CommandExecutionError(cwd + ' does not exist')
    elif not is_worktree(cwd):
        raise CommandExecutionError(cwd + ' is not a git worktree')
    try:
        salt.utils.files.rm_rf(cwd)
    except Exception as exc:
        raise CommandExecutionError(
            'Unable to remove {0}: {1}'.format(cwd, exc)
        )
    return True<|MERGE_RESOLUTION|>--- conflicted
+++ resolved
@@ -121,22 +121,6 @@
         return os.path.join(os.path.expanduser(to_expand), cwd)
     except AttributeError:
         return os.path.join(os.path.expanduser(to_expand), six.text_type(cwd))
-
-
-def _path_is_executable_others(path):
-    '''
-    Check every part of path for executable permission
-    '''
-    prevpath = None
-    while path and path != prevpath:
-        try:
-            if not os.stat(path).st_mode & stat.S_IXOTH:
-                return False
-        except OSError:
-            return False
-        prevpath = path
-        path, _ = os.path.split(path)
-    return True
 
 
 def _path_is_executable_others(path):
@@ -261,16 +245,6 @@
                 'git/ssh-id-wrapper'
             )
             tmp_ssh_wrapper = None
-<<<<<<< HEAD
-            if salt.utils.is_windows():
-                for suffix in ('', ' (x86)'):
-                    ssh_exe = (
-                        'C:\\Program Files{0}\\Git\\bin\\ssh.exe'
-                        .format(suffix)
-                    )
-                    if os.path.isfile(ssh_exe):
-                        env['GIT_SSH_EXE'] = ssh_exe
-=======
             if salt.utils.platform.is_windows():
                 # Known locations for Git's ssh.exe in Windows
                 globmasks = [os.path.join(os.getenv('SystemDrive'), os.sep,
@@ -283,7 +257,6 @@
                     ssh_exe = glob.glob(globmask)
                     if ssh_exe and os.path.isfile(ssh_exe[0]):
                         env['GIT_SSH_EXE'] = ssh_exe[0]
->>>>>>> 20be5b43
                         break
                 else:
                     raise CommandExecutionError(
