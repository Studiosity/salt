# -*- coding: utf-8 -*-
'''
Support for YUM/DNF

.. important::
    If you feel that Salt should be using this module to manage packages on a
    minion, and it is using a different module (or gives an error similar to
    *'pkg.install' is not available*), see :ref:`here
    <module-provider-override>`.

.. note::
    DNF is fully supported as of version 2015.5.10 and 2015.8.4 (partial
    support for DNF was initially added in 2015.8.0), and DNF is used
    automatically in place of YUM in Fedora 22 and newer.
'''

# Import python libs
from __future__ import absolute_import, print_function, unicode_literals
import contextlib
import datetime
import fnmatch
import itertools
import logging
import os
import re
import string

# pylint: disable=import-error,redefined-builtin
# Import 3rd-party libs
from salt.ext import six
from salt.ext.six.moves import zip

try:
    import yum
    HAS_YUM = True
except ImportError:
    HAS_YUM = False

from salt.ext.six.moves import configparser

# pylint: enable=import-error,redefined-builtin

# Import Salt libs
import salt.utils.args
import salt.utils.data
import salt.utils.decorators.path
import salt.utils.files
import salt.utils.functools
import salt.utils.itertools
import salt.utils.lazy
import salt.utils.path
import salt.utils.pkg
import salt.utils.pkg.rpm
import salt.utils.systemd
import salt.utils.versions
from salt.utils.versions import LooseVersion as _LooseVersion
from salt.exceptions import (
    CommandExecutionError, MinionError, SaltInvocationError
)

# Import 3rd-party libs
from salt.ext import six

log = logging.getLogger(__name__)

__HOLD_PATTERN = r'[\w+]+(?:[.-][^-]+)*'

# Define the module's virtual name
__virtualname__ = 'pkg'


def __virtual__():
    '''
    Confine this module to yum based systems
    '''
    if __opts__.get('yum_provider') == 'yumpkg_api':
        return (False, "Module yumpkg: yumpkg_api provider not available")
    try:
        os_grain = __grains__['os'].lower()
        os_family = __grains__['os_family'].lower()
    except Exception:
        return (False, "Module yumpkg: no yum based system detected")

    enabled = ('amazon', 'xcp', 'xenserver', 'virtuozzolinux', 'virtuozzo')

    if os_family == 'redhat' or os_grain in enabled:
        return __virtualname__
    return (False, "Module yumpkg: no yum based system detected")


def _strip_headers(output, *args):
    if not args:
        args_lc = ('installed packages',
                   'available packages',
                   'updated packages',
                   'upgraded packages')
    else:
        args_lc = [x.lower() for x in args]
    ret = ''
    for line in salt.utils.itertools.split(output, '\n'):
        if line.lower() not in args_lc:
            ret += line + '\n'
    return ret


def _get_hold(line, pattern=__HOLD_PATTERN, full=True):
    '''
    Resolve a package name from a line containing the hold expression. If the
    regex is not matched, None is returned.

    yum ==> 2:vim-enhanced-7.4.629-5.el6.*
    dnf ==> vim-enhanced-2:7.4.827-1.fc22.*
    '''
    if full:
        if _yum() == 'dnf':
            lock_re = r'({0}-\S+)'.format(pattern)
        else:
            lock_re = r'(\d+:{0}-\S+)'.format(pattern)
    else:
        if _yum() == 'dnf':
            lock_re = r'({0}-\S+)'.format(pattern)
        else:
            lock_re = r'\d+:({0}-\S+)'.format(pattern)

    match = re.search(lock_re, line)
    if match:
        if not full:
            woarch = match.group(1).rsplit('.', 1)[0]
            worel = woarch.rsplit('-', 1)[0]
            return worel.rsplit('-', 1)[0]
        else:
            return match.group(1)
    return None


def _yum():
    '''
    return yum or dnf depending on version
    '''
    contextkey = 'yum_bin'
    if contextkey not in __context__:
        if 'fedora' in __grains__['os'].lower() \
                and int(__grains__['osrelease']) >= 22:
            __context__[contextkey] = 'dnf'
        else:
            __context__[contextkey] = 'yum'
    return __context__[contextkey]


def _yum_pkginfo(output):
    '''
    Parse yum/dnf output (which could contain irregular line breaks if package
    names are long) retrieving the name, version, etc., and return a list of
    pkginfo namedtuples.
    '''
    cur = {}
    keys = itertools.cycle(('name', 'version', 'repoid'))
    values = salt.utils.itertools.split(_strip_headers(output))
    osarch = __grains__['osarch']
    for (key, value) in zip(keys, values):
        if key == 'name':
            try:
                cur['name'], cur['arch'] = value.rsplit('.', 1)
            except ValueError:
                cur['name'] = value
                cur['arch'] = osarch
            cur['name'] = salt.utils.pkg.rpm.resolve_name(cur['name'],
                                                          cur['arch'],
                                                          osarch)
        else:
            if key == 'version':
                # Suppport packages with no 'Release' parameter
                value = value.rstrip('-')
            elif key == 'repoid':
                # Installed packages show a '@' at the beginning
                value = value.lstrip('@')
            cur[key] = value
            if key == 'repoid':
                # We're done with this package, create the pkginfo namedtuple
                pkginfo = salt.utils.pkg.rpm.pkginfo(**cur)
                # Clear the dict for the next package
                cur = {}
                # Yield the namedtuple
                if pkginfo is not None:
                    yield pkginfo


def _check_versionlock():
    '''
    Ensure that the appropriate versionlock plugin is present
    '''
    if _yum() == 'dnf':
        if int(__grains__.get('osmajorrelease')) >= 26:
            if six.PY3:
                vl_plugin = 'python3-dnf-plugin-versionlock'
            else:
                vl_plugin = 'python2-dnf-plugin-versionlock'
        else:
            if six.PY3:
                vl_plugin = 'python3-dnf-plugins-extras-versionlock'
            else:
                vl_plugin = 'python-dnf-plugins-extras-versionlock'
    else:
        vl_plugin = 'yum-versionlock' \
            if __grains__.get('osmajorrelease') == '5' \
            else 'yum-plugin-versionlock'

    if vl_plugin not in list_pkgs():
        raise SaltInvocationError(
            'Cannot proceed, {0} is not installed.'.format(vl_plugin)
        )


def _get_repo_options(**kwargs):
    '''
    Returns a list of '--enablerepo' and '--disablerepo' options to be used
    in the yum command, based on the kwargs.
    '''
    # Get repo options from the kwargs
    fromrepo = kwargs.pop('fromrepo', '')
    repo = kwargs.pop('repo', '')
    disablerepo = kwargs.pop('disablerepo', '')
    enablerepo = kwargs.pop('enablerepo', '')

    # Support old 'repo' argument
    if repo and not fromrepo:
        fromrepo = repo

    ret = []
    if fromrepo:
        log.info('Restricting to repo \'%s\'', fromrepo)
        ret.extend(['--disablerepo=*', '--enablerepo=' + fromrepo])
    else:
        if disablerepo:
            targets = [disablerepo] \
                if not isinstance(disablerepo, list) \
                else disablerepo
            log.info('Disabling repo(s): %s', ', '.join(targets))
            ret.extend(
                ['--disablerepo={0}'.format(x) for x in targets]
            )
        if enablerepo:
            targets = [enablerepo] \
                if not isinstance(enablerepo, list) \
                else enablerepo
            log.info('Enabling repo(s): %s', ', '.join(targets))
            ret.extend(['--enablerepo={0}'.format(x) for x in targets])
    return ret


def _get_excludes_option(**kwargs):
    '''
    Returns a list of '--disableexcludes' option to be used in the yum command,
    based on the kwargs.
    '''
    disable_excludes = kwargs.pop('disableexcludes', '')
    ret = []
    if disable_excludes:
        log.info('Disabling excludes for \'%s\'', disable_excludes)
        ret.append('--disableexcludes={0}'.format(disable_excludes))
    return ret


def _get_branch_option(**kwargs):
    '''
    Returns a list of '--branch' option to be used in the yum command,
    based on the kwargs. This feature requires 'branch' plugin for YUM.
    '''
    branch = kwargs.pop('branch', '')
    ret = []
    if branch:
        log.info('Adding branch \'%s\'', branch)
        ret.append('--branch=\'{0}\''.format(branch))
    return ret


def _get_extra_options(**kwargs):
    '''
    Returns list of extra options for yum
    '''
    ret = []
    kwargs = salt.utils.args.clean_kwargs(**kwargs)

    # Remove already handled options from kwargs
    fromrepo = kwargs.pop('fromrepo', '')
    repo = kwargs.pop('repo', '')
    disablerepo = kwargs.pop('disablerepo', '')
    enablerepo = kwargs.pop('enablerepo', '')
    disable_excludes = kwargs.pop('disableexcludes', '')
    branch = kwargs.pop('branch', '')

    for key, value in six.iteritems(kwargs):
        if isinstance(value, six.string_types):
<<<<<<< HEAD
=======
            log.info('Adding extra option --%s=\'%s\'', key, value)
>>>>>>> 20be5b43
            ret.append('--{0}=\'{1}\''.format(key, value))
        elif value is True:
            log.info('Adding extra option --%s', key)
            ret.append('--{0}'.format(key))
    log.info('Adding extra options %s', ret)
    return ret


def _get_yum_config():
    '''
    Returns a dict representing the yum config options and values.

    We try to pull all of the yum config options into a standard dict object.
    This is currently only used to get the reposdir settings, but could be used
    for other things if needed.

    If the yum python library is available, use that, which will give us all of
    the options, including all of the defaults not specified in the yum config.
    Additionally, they will all be of the correct object type.

    If the yum library is not available, we try to read the yum.conf
    directly ourselves with a minimal set of "defaults".
    '''
    # in case of any non-fatal failures, these defaults will be used
    conf = {
        'reposdir': ['/etc/yum/repos.d', '/etc/yum.repos.d'],
    }

    if HAS_YUM:
        try:
            yb = yum.YumBase()
            yb.preconf.init_plugins = False
            for name, value in six.iteritems(yb.conf):
                conf[name] = value
        except (AttributeError, yum.Errors.ConfigError) as exc:
            raise CommandExecutionError(
                'Could not query yum config: {0}'.format(exc)
            )
    else:
        # fall back to parsing the config ourselves
        # Look for the config the same order yum does
        fn = None
        paths = ('/etc/yum/yum.conf', '/etc/yum.conf', '/etc/dnf/dnf.conf')
        for path in paths:
            if os.path.exists(path):
                fn = path
                break

        if not fn:
            raise CommandExecutionError(
                'No suitable yum config file found in: {0}'.format(paths)
            )

        cp = configparser.ConfigParser()
        try:
            cp.read(fn)
        except (IOError, OSError) as exc:
            raise CommandExecutionError(
                'Unable to read from {0}: {1}'.format(fn, exc)
            )

        if cp.has_section('main'):
            for opt in cp.options('main'):
                if opt in ('reposdir', 'commands', 'excludes'):
                    # these options are expected to be lists
                    conf[opt] = [x.strip()
                                 for x in cp.get('main', opt).split(',')]
                else:
                    conf[opt] = cp.get('main', opt)
        else:
            log.warning(
                'Could not find [main] section in %s, using internal '
                'defaults',
                fn
            )

    return conf


def _get_yum_config_value(name):
    '''
    Look for a specific config variable and return its value
    '''
    conf = _get_yum_config()
    if name in conf.keys():
        return conf.get(name)
    return None


def _normalize_basedir(basedir=None):
    '''
    Takes a basedir argument as a string or a list. If the string or list is
    empty, then look up the default from the 'reposdir' option in the yum
    config.

    Returns a list of directories.
    '''
    # if we are passed a string (for backward compatibility), convert to a list
    if isinstance(basedir, six.string_types):
        basedir = [x.strip() for x in basedir.split(',')]

    if basedir is None:
        basedir = []

    # nothing specified, so use the reposdir option as the default
    if not basedir:
        basedir = _get_yum_config_value('reposdir')

    if not isinstance(basedir, list) or not basedir:
        raise SaltInvocationError('Could not determine any repo directories')

    return basedir


def normalize_name(name):
    '''
    Strips the architecture from the specified package name, if necessary.
    Circumstances where this would be done include:

    * If the arch is 32 bit and the package name ends in a 32-bit arch.
    * If the arch matches the OS arch, or is ``noarch``.

    CLI Example:

    .. code-block:: bash

        salt '*' pkg.normalize_name zsh.x86_64
    '''
    try:
        arch = name.rsplit('.', 1)[-1]
        if arch not in salt.utils.pkg.rpm.ARCHES + ('noarch',):
            return name
    except ValueError:
        return name
    if arch in (__grains__['osarch'], 'noarch') \
            or salt.utils.pkg.rpm.check_32(arch, osarch=__grains__['osarch']):
        return name[:-(len(arch) + 1)]
    return name


def latest_version(*names, **kwargs):
    '''
    Return the latest version of the named package available for upgrade or
    installation. If more than one package name is specified, a dict of
    name/version pairs is returned.

    If the latest version of a given package is already installed, an empty
    string will be returned for that package.

    A specific repo can be requested using the ``fromrepo`` keyword argument,
    and the ``disableexcludes`` option is also supported.

    .. versionadded:: 2014.7.0
        Support for the ``disableexcludes`` option

    CLI Example:

    .. code-block:: bash

        salt '*' pkg.latest_version <package name>
        salt '*' pkg.latest_version <package name> fromrepo=epel-testing
        salt '*' pkg.latest_version <package name> disableexcludes=main
        salt '*' pkg.latest_version <package1> <package2> <package3> ...
    '''
    refresh = salt.utils.data.is_true(kwargs.pop('refresh', True))
    if len(names) == 0:
        return ''

    repo_arg = _get_repo_options(**kwargs)
    exclude_arg = _get_excludes_option(**kwargs)

    # Refresh before looking for the latest version available
    if refresh:
        refresh_db(**kwargs)

    cur_pkgs = list_pkgs(versions_as_list=True)

    # Get available versions for specified package(s)
    cmd = [_yum(), '--quiet']
    cmd.extend(repo_arg)
    cmd.extend(exclude_arg)
    cmd.extend(['list', 'available'])
    cmd.extend(names)
    out = __salt__['cmd.run_all'](cmd,
                                  output_loglevel='trace',
                                  ignore_retcode=True,
                                  python_shell=False)
    if out['retcode'] != 0:
        if out['stderr']:
            # Check first if this is just a matter of the packages being
            # up-to-date.
            if not all([x in cur_pkgs for x in names]):
                log.error(
                    'Problem encountered getting latest version for the '
                    'following package(s): %s. Stderr follows: \n%s',
                    ', '.join(names),
                    out['stderr']
                )
        updates = []
    else:
        # Sort by version number (highest to lowest) for loop below
        updates = sorted(
            _yum_pkginfo(out['stdout']),
            key=lambda pkginfo: _LooseVersion(pkginfo.version),
            reverse=True
        )

    def _check_cur(pkg):
        if pkg.name in cur_pkgs:
            for installed_version in cur_pkgs[pkg.name]:
                # If any installed version is greater than (or equal to) the
                # one found by yum/dnf list available, then it is not an
                # upgrade.
                if salt.utils.versions.compare(ver1=installed_version,
                                               oper='>=',
                                               ver2=pkg.version,
                                               cmp_func=version_cmp):
                    return False
            # pkg.version is greater than all installed versions
            return True
        else:
            # Package is not installed
            return True

    ret = {}
    for name in names:
        # Derive desired pkg arch (for arch-specific packages) based on the
        # package name(s) passed to the function. On a 64-bit OS, "pkgame"
        # would be assumed to match the osarch, while "pkgname.i686" would
        # have an arch of "i686". This desired arch is then compared against
        # the updates derived from _yum_pkginfo() above, so that we can
        # distinguish an update for a 32-bit version of a package from its
        # 64-bit counterpart.
        try:
            arch = name.rsplit('.', 1)[-1]
            if arch not in salt.utils.pkg.rpm.ARCHES:
                arch = __grains__['osarch']
        except ValueError:
            arch = __grains__['osarch']

        # This loop will iterate over the updates derived by _yum_pkginfo()
        # above, which have been sorted descendingly by version number,
        # ensuring that the latest available version for the named package is
        # examined first. The call to _check_cur() will ensure that a package
        # seen by yum as "available" will only be detected as an upgrade if it
        # has a version higher than all currently-installed versions of the
        # package.
        for pkg in (x for x in updates if x.name == name):
            # This if/or statement makes sure that we account for noarch
            # packages as well as arch-specific packages.
            if pkg.arch == 'noarch' or pkg.arch == arch \
                    or salt.utils.pkg.rpm.check_32(pkg.arch):
                if _check_cur(pkg):
                    ret[name] = pkg.version
                    # no need to check another match, if there was one
                    break
        else:
            ret[name] = ''

    # Return a string if only one package name passed
    if len(names) == 1:
        return ret[names[0]]
    return ret

# available_version is being deprecated
available_version = salt.utils.functools.alias_function(latest_version, 'available_version')


def upgrade_available(name, **kwargs):
    '''
    Check whether or not an upgrade is available for a given package

    CLI Example:

    .. code-block:: bash

        salt '*' pkg.upgrade_available <package name>
    '''
    return latest_version(name, **kwargs) != ''


def version(*names, **kwargs):
    '''
    Returns a string representing the package version or an empty string if not
    installed. If more than one package name is specified, a dict of
    name/version pairs is returned.

    CLI Example:

    .. code-block:: bash

        salt '*' pkg.version <package name>
        salt '*' pkg.version <package1> <package2> <package3> ...
    '''
    return __salt__['pkg_resource.version'](*names, **kwargs)


def version_cmp(pkg1, pkg2, ignore_epoch=False):
    '''
    .. versionadded:: 2015.5.4

    Do a cmp-style comparison on two packages. Return -1 if pkg1 < pkg2, 0 if
    pkg1 == pkg2, and 1 if pkg1 > pkg2. Return None if there was a problem
    making the comparison.

    ignore_epoch : False
        Set to ``True`` to ignore the epoch when comparing versions

        .. versionadded:: 2015.8.10,2016.3.2

    CLI Example:

    .. code-block:: bash

        salt '*' pkg.version_cmp '0.2-001' '0.2.0.1-002'
    '''

    return __salt__['lowpkg.version_cmp'](pkg1, pkg2, ignore_epoch=ignore_epoch)


def list_pkgs(versions_as_list=False, **kwargs):
    '''
    List the packages currently installed as a dict. By default, the dict
    contains versions as a comma separated string::

        {'<package_name>': '<version>[,<version>...]'}

    versions_as_list:
        If set to true, the versions are provided as a list

        {'<package_name>': ['<version>', '<version>']}

    attr:
        If a list of package attributes is specified, returned value will
        contain them in addition to version, eg.::

        {'<package_name>': [{'version' : 'version', 'arch' : 'arch'}]}

        Valid attributes are: ``epoch``, ``version``, ``release``, ``arch``,
        ``install_date``, ``install_date_time_t``.

        If ``all`` is specified, all valid attributes will be returned.

            .. versionadded:: Oxygen

    CLI Example:

    .. code-block:: bash

        salt '*' pkg.list_pkgs
        salt '*' pkg.list_pkgs attr=version,arch
        salt '*' pkg.list_pkgs attr='["version", "arch"]'
    '''
    versions_as_list = salt.utils.data.is_true(versions_as_list)
    # not yet implemented or not applicable
    if any([salt.utils.data.is_true(kwargs.get(x))
            for x in ('removed', 'purge_desired')]):
        return {}

    attr = kwargs.get('attr')
    if attr is not None:
        attr = salt.utils.args.split_input(attr)

    contextkey = 'pkg.list_pkgs'

    if contextkey not in __context__:
        ret = {}
        cmd = ['rpm', '-qa', '--queryformat',
               salt.utils.pkg.rpm.QUERYFORMAT.replace('%{REPOID}', '(none)') + '\n']
        output = __salt__['cmd.run'](cmd,
                                     python_shell=False,
                                     output_loglevel='trace')
        for line in output.splitlines():
            pkginfo = salt.utils.pkg.rpm.parse_pkginfo(
                line,
                osarch=__grains__['osarch']
            )
            if pkginfo is not None:
                # see rpm version string rules available at https://goo.gl/UGKPNd
                pkgver = pkginfo.version
                epoch = ''
                release = ''
                if ':' in pkgver:
                    epoch, pkgver = pkgver.split(":", 1)
                if '-' in pkgver:
                    pkgver, release = pkgver.split("-", 1)
                all_attr = {
                    'epoch': epoch,
                    'version': pkgver,
                    'release': release,
                    'arch': pkginfo.arch,
                    'install_date': pkginfo.install_date,
                    'install_date_time_t': pkginfo.install_date_time_t
                }
                __salt__['pkg_resource.add_pkg'](ret, pkginfo.name, all_attr)

        for pkgname in ret:
            ret[pkgname] = sorted(ret[pkgname], key=lambda d: d['version'])

        __context__[contextkey] = ret

    return __salt__['pkg_resource.format_pkg_list'](
        __context__[contextkey],
        versions_as_list,
        attr)


def list_repo_pkgs(*args, **kwargs):
    '''
    .. versionadded:: 2014.1.0
    .. versionchanged:: 2014.7.0
        All available versions of each package are now returned. This required
        a slight modification to the structure of the return dict. The return
        data shown below reflects the updated return dict structure. Note that
        packages which are version-locked using :py:mod:`pkg.hold
        <salt.modules.yumpkg.hold>` will only show the currently-installed
        version, as locking a package will make other versions appear
        unavailable to yum/dnf.
    .. versionchanged:: 2017.7.0
        By default, the versions for each package are no longer organized by
        repository. To get results organized by repository, use
        ``byrepo=True``.

    Returns all available packages. Optionally, package names (and name globs)
    can be passed and the results will be filtered to packages matching those
    names. This is recommended as it speeds up the function considerably.

    .. warning::
        Running this function on RHEL/CentOS 6 and earlier will be more
        resource-intensive, as the version of yum that ships with older
        RHEL/CentOS has no yum subcommand for listing packages from a
        repository. Thus, a ``yum list installed`` and ``yum list available``
        are run, which generates a lot of output, which must then be analyzed
        to determine which package information to include in the return data.

    This function can be helpful in discovering the version or repo to specify
    in a :mod:`pkg.installed <salt.states.pkg.installed>` state.

    The return data will be a dictionary mapping package names to a list of
    version numbers, ordered from newest to oldest. If ``byrepo`` is set to
    ``True``, then the return dictionary will contain repository names at the
    top level, and each repository will map packages to lists of version
    numbers. For example:

    .. code-block:: python

        # With byrepo=False (default)
        {
            'bash': ['4.1.2-15.el6_5.2',
                     '4.1.2-15.el6_5.1',
                     '4.1.2-15.el6_4'],
            'kernel': ['2.6.32-431.29.2.el6',
                       '2.6.32-431.23.3.el6',
                       '2.6.32-431.20.5.el6',
                       '2.6.32-431.20.3.el6',
                       '2.6.32-431.17.1.el6',
                       '2.6.32-431.11.2.el6',
                       '2.6.32-431.5.1.el6',
                       '2.6.32-431.3.1.el6',
                       '2.6.32-431.1.2.0.1.el6',
                       '2.6.32-431.el6']
        }
        # With byrepo=True
        {
            'base': {
                'bash': ['4.1.2-15.el6_4'],
                'kernel': ['2.6.32-431.el6']
            },
            'updates': {
                'bash': ['4.1.2-15.el6_5.2', '4.1.2-15.el6_5.1'],
                'kernel': ['2.6.32-431.29.2.el6',
                           '2.6.32-431.23.3.el6',
                           '2.6.32-431.20.5.el6',
                           '2.6.32-431.20.3.el6',
                           '2.6.32-431.17.1.el6',
                           '2.6.32-431.11.2.el6',
                           '2.6.32-431.5.1.el6',
                           '2.6.32-431.3.1.el6',
                           '2.6.32-431.1.2.0.1.el6']
            }
        }

    fromrepo : None
        Only include results from the specified repo(s). Multiple repos can be
        specified, comma-separated.

    enablerepo (ignored if ``fromrepo`` is specified)
        Specify a disabled package repository (or repositories) to enable.
        (e.g., ``yum --enablerepo='somerepo'``)

        .. versionadded:: 2017.7.0

    disablerepo (ignored if ``fromrepo`` is specified)
        Specify an enabled package repository (or repositories) to disable.
        (e.g., ``yum --disablerepo='somerepo'``)

        .. versionadded:: 2017.7.0

    byrepo : False
        When ``True``, the return data for each package will be organized by
        repository.

        .. versionadded:: 2017.7.0

    cacheonly : False
        When ``True``, the repo information will be retrieved from the cached
        repo metadata. This is equivalent to passing the ``-C`` option to
        yum/dnf.

        .. versionadded:: 2017.7.0

    CLI Examples:

    .. code-block:: bash

        salt '*' pkg.list_repo_pkgs
        salt '*' pkg.list_repo_pkgs foo bar baz
        salt '*' pkg.list_repo_pkgs 'samba4*' fromrepo=base,updates
        salt '*' pkg.list_repo_pkgs 'python2-*' byrepo=True
    '''
    byrepo = kwargs.pop('byrepo', False)
    cacheonly = kwargs.pop('cacheonly', False)
    fromrepo = kwargs.pop('fromrepo', '') or ''
    disablerepo = kwargs.pop('disablerepo', '') or ''
    enablerepo = kwargs.pop('enablerepo', '') or ''

    repo_arg = _get_repo_options(fromrepo=fromrepo, **kwargs)

    if fromrepo and not isinstance(fromrepo, list):
        try:
            fromrepo = [x.strip() for x in fromrepo.split(',')]
        except AttributeError:
            fromrepo = [x.strip() for x in six.text_type(fromrepo).split(',')]

    if disablerepo and not isinstance(disablerepo, list):
        try:
            disablerepo = [x.strip() for x in disablerepo.split(',')
                           if x != '*']
        except AttributeError:
            disablerepo = [x.strip() for x in six.text_type(disablerepo).split(',')
                           if x != '*']

    if enablerepo and not isinstance(enablerepo, list):
        try:
            enablerepo = [x.strip() for x in enablerepo.split(',')
                          if x != '*']
        except AttributeError:
            enablerepo = [x.strip() for x in six.text_type(enablerepo).split(',')
                          if x != '*']

    if fromrepo:
        repos = fromrepo
    else:
        repos = [
            repo_name for repo_name, repo_info in six.iteritems(list_repos())
            if repo_name in enablerepo
            or (repo_name not in disablerepo
                and six.text_type(repo_info.get('enabled', '1')) == '1')
        ]

    ret = {}

    def _check_args(args, name):
        '''
        Do glob matching on args and return True if a match was found.
        Otherwise, return False
        '''
        for arg in args:
            if fnmatch.fnmatch(name, arg):
                return True
        return False

    def _parse_output(output, strict=False):
        for pkg in _yum_pkginfo(output):
            if strict and (pkg.repoid not in repos
                           or not _check_args(args, pkg.name)):
                continue
            repo_dict = ret.setdefault(pkg.repoid, {})
            version_list = repo_dict.setdefault(pkg.name, set())
            version_list.add(pkg.version)

    yum_version = None if _yum() != 'yum' else _LooseVersion(
                __salt__['cmd.run'](
                    ['yum', '--version'],
                    python_shell=False
                ).splitlines()[0].strip()
            )
    # Really old version of yum; does not even have --showduplicates option
    if yum_version and yum_version < _LooseVersion('3.2.13'):
        cmd_prefix = ['yum', '--quiet']
        if cacheonly:
            cmd_prefix.append('-C')
        cmd_prefix.append('list')
        for pkg_src in ('installed', 'available'):
            # Check installed packages first
            out = __salt__['cmd.run_all'](
                cmd_prefix + [pkg_src],
                output_loglevel='trace',
                ignore_retcode=True,
                python_shell=False
            )
            if out['retcode'] == 0:
                _parse_output(out['stdout'], strict=True)
    # The --showduplicates option is added in 3.2.13, but the
    # repository-packages subcommand is only in 3.4.3 and newer
    elif yum_version and yum_version < _LooseVersion('3.4.3'):
        cmd_prefix = ['yum', '--quiet', '--showduplicates']
        if cacheonly:
            cmd_prefix.append('-C')
        cmd_prefix.append('list')
        for pkg_src in ('installed', 'available'):
            # Check installed packages first
            out = __salt__['cmd.run_all'](
                cmd_prefix + [pkg_src],
                output_loglevel='trace',
                ignore_retcode=True,
                python_shell=False
            )
            if out['retcode'] == 0:
                _parse_output(out['stdout'], strict=True)
    else:
        for repo in repos:
            cmd = [_yum(), '--quiet', '--showduplicates',
                   'repository-packages', repo, 'list']
            if cacheonly:
                cmd.append('-C')
            # Can't concatenate because args is a tuple, using list.extend()
            cmd.extend(args)

            out = __salt__['cmd.run_all'](cmd,
                                          output_loglevel='trace',
                                          ignore_retcode=True,
                                          python_shell=False)
            if out['retcode'] != 0 and 'Error:' in out['stdout']:
                continue
            _parse_output(out['stdout'])

    if byrepo:
        for reponame in ret:
            # Sort versions newest to oldest
            for pkgname in ret[reponame]:
                sorted_versions = sorted(
                    [_LooseVersion(x) for x in ret[reponame][pkgname]],
                    reverse=True
                )
                ret[reponame][pkgname] = [x.vstring for x in sorted_versions]
        return ret
    else:
        byrepo_ret = {}
        for reponame in ret:
            for pkgname in ret[reponame]:
                byrepo_ret.setdefault(pkgname, []).extend(ret[reponame][pkgname])
        for pkgname in byrepo_ret:
            sorted_versions = sorted(
                [_LooseVersion(x) for x in byrepo_ret[pkgname]],
                reverse=True
            )
            byrepo_ret[pkgname] = [x.vstring for x in sorted_versions]
        return byrepo_ret


def list_upgrades(refresh=True, **kwargs):
    '''
    Check whether or not an upgrade is available for all packages

    The ``fromrepo``, ``enablerepo``, and ``disablerepo`` arguments are
    supported, as used in pkg states, and the ``disableexcludes`` option is
    also supported.

    .. versionadded:: 2014.7.0
        Support for the ``disableexcludes`` option

    CLI Example:

    .. code-block:: bash

        salt '*' pkg.list_upgrades
    '''
    repo_arg = _get_repo_options(**kwargs)
    exclude_arg = _get_excludes_option(**kwargs)

    if salt.utils.data.is_true(refresh):
        refresh_db(check_update=False, **kwargs)

    cmd = [_yum(), '--quiet']
    cmd.extend(repo_arg)
    cmd.extend(exclude_arg)
    cmd.extend(['list', 'upgrades' if _yum() == 'dnf' else 'updates'])
    out = __salt__['cmd.run_all'](cmd,
                                  output_loglevel='trace',
                                  ignore_retcode=True,
                                  python_shell=False)
    if out['retcode'] != 0 and 'Error:' in out:
        return {}

    return dict([(x.name, x.version) for x in _yum_pkginfo(out['stdout'])])

# Preserve expected CLI usage (yum list updates)
list_updates = salt.utils.functools.alias_function(list_upgrades, 'list_updates')


def list_downloaded():
    '''
    .. versionadded:: 2017.7.0

    List prefetched packages downloaded by Yum in the local disk.

    CLI example:

    .. code-block:: bash

        salt '*' pkg.list_downloaded
    '''
    CACHE_DIR = os.path.join('/var/cache/', _yum())

    ret = {}
    for root, dirnames, filenames in salt.utils.path.os_walk(CACHE_DIR):
        for filename in fnmatch.filter(filenames, '*.rpm'):
            package_path = os.path.join(root, filename)
            pkg_info = __salt__['lowpkg.bin_pkg_info'](package_path)
            pkg_timestamp = int(os.path.getctime(package_path))
            ret.setdefault(pkg_info['name'], {})[pkg_info['version']] = {
                'path': package_path,
                'size': os.path.getsize(package_path),
                'creation_date_time_t': pkg_timestamp,
                'creation_date_time': datetime.datetime.fromtimestamp(pkg_timestamp).isoformat(),
            }
    return ret


def info_installed(*names):
    '''
    .. versionadded:: 2015.8.1

    Return the information of the named package(s), installed on the system.

    CLI example:

    .. code-block:: bash

        salt '*' pkg.info_installed <package1>
        salt '*' pkg.info_installed <package1> <package2> <package3> ...
    '''
    ret = dict()
    for pkg_name, pkg_nfo in __salt__['lowpkg.info'](*names).items():
        t_nfo = dict()
        # Translate dpkg-specific keys to a common structure
        for key, value in pkg_nfo.items():
            if key == 'source_rpm':
                t_nfo['source'] = value
            else:
                t_nfo[key] = value

        ret[pkg_name] = t_nfo

    return ret


def refresh_db(**kwargs):
    '''
    Check the yum repos for updated packages

    Returns:

    - ``True``: Updates are available
    - ``False``: An error occurred
    - ``None``: No updates are available

    repo
        Refresh just the specified repo

    disablerepo
        Do not refresh the specified repo

    enablerepo
        Refresh a disabled repo using this option

    branch
        Add the specified branch when refreshing

    disableexcludes
        Disable the excludes defined in your config files. Takes one of three
        options:
        - ``all`` - disable all excludes
        - ``main`` - disable excludes defined in [main] in yum.conf
        - ``repoid`` - disable excludes defined for that repo


    CLI Example:

    .. code-block:: bash

        salt '*' pkg.refresh_db
    '''
    # Remove rtag file to keep multiple refreshes from happening in pkg states
    salt.utils.pkg.clear_rtag(__opts__)
    retcodes = {
        100: True,
        0: None,
        1: False,
    }

    check_update_ = kwargs.pop('check_update', True)

    repo_arg = _get_repo_options(**kwargs)
    exclude_arg = _get_excludes_option(**kwargs)
    branch_arg = _get_branch_option(**kwargs)

    clean_cmd = [_yum(), '--quiet', 'clean', 'expire-cache']
    update_cmd = [_yum(), '--quiet', 'check-update']

    if __grains__.get('os_family') == 'RedHat' and __grains__.get('osmajorrelease') == '7':
        # This feature is disable because it is not used by Salt and lasts a lot with using large repo like EPEL
        update_cmd.append('--setopt=autocheck_running_kernel=false')

    for args in (repo_arg, exclude_arg, branch_arg):
        if args:
            clean_cmd.extend(args)
            update_cmd.extend(args)

    __salt__['cmd.run'](clean_cmd, python_shell=False)
    if check_update_:
        result = __salt__['cmd.retcode'](update_cmd,
                                         output_loglevel='trace',
                                         ignore_retcode=True,
                                         python_shell=False)
        return retcodes.get(result, False)
    return True


def clean_metadata(**kwargs):
    '''
    .. versionadded:: 2014.1.0

    Cleans local yum metadata. Functionally identical to :mod:`refresh_db()
    <salt.modules.yumpkg.refresh_db>`.

    CLI Example:

    .. code-block:: bash

        salt '*' pkg.clean_metadata
    '''
    return refresh_db(**kwargs)


class AvailablePackages(salt.utils.lazy.LazyDict):
    def __init__(self, *args, **kwargs):
        super(AvailablePackages, self).__init__()
        self._args = args
        self._kwargs = kwargs

    def _load(self, key):
        self._load_all()
        return True

    def _load_all(self):
        self._dict = list_repo_pkgs(*self._args, **self._kwargs)
        self.loaded = True


def install(name=None,
            refresh=False,
            skip_verify=False,
            pkgs=None,
            sources=None,
            downloadonly=False,
            reinstall=False,
            normalize=True,
            update_holds=False,
            ignore_epoch=False,
            **kwargs):
    '''
    .. versionchanged:: 2015.8.12,2016.3.3,2016.11.0
        On minions running systemd>=205, `systemd-run(1)`_ is now used to
        isolate commands which modify installed packages from the
        ``salt-minion`` daemon's control group. This is done to keep systemd
        from killing any yum/dnf commands spawned by Salt when the
        ``salt-minion`` service is restarted. (see ``KillMode`` in the
        `systemd.kill(5)`_ manpage for more information). If desired, usage of
        `systemd-run(1)`_ can be suppressed by setting a :mod:`config option
        <salt.modules.config.get>` called ``systemd.scope``, with a value of
        ``False`` (no quotes).

    .. _`systemd-run(1)`: https://www.freedesktop.org/software/systemd/man/systemd-run.html
    .. _`systemd.kill(5)`: https://www.freedesktop.org/software/systemd/man/systemd.kill.html

    Install the passed package(s), add refresh=True to clean the yum database
    before package is installed.

    name
        The name of the package to be installed. Note that this parameter is
        ignored if either "pkgs" or "sources" is passed. Additionally, please
        note that this option can only be used to install packages from a
        software repository. To install a package file manually, use the
        "sources" option.

        32-bit packages can be installed on 64-bit systems by appending the
        architecture designation (``.i686``, ``.i586``, etc.) to the end of the
        package name.

        CLI Example:

        .. code-block:: bash

            salt '*' pkg.install <package name>

    refresh
        Whether or not to update the yum database before executing.

    reinstall
        Specifying reinstall=True will use ``yum reinstall`` rather than
        ``yum install`` for requested packages that are already installed.

        If a version is specified with the requested package, then
        ``yum reinstall`` will only be used if the installed version
        matches the requested version.

        Works with ``sources`` when the package header of the source can be
        matched to the name and version of an installed package.

        .. versionadded:: 2014.7.0

    skip_verify
        Skip the GPG verification check (e.g., ``--nogpgcheck``)

    downloadonly
        Only download the packages, do not install.

    version
        Install a specific version of the package, e.g. 1.2.3-4.el5. Ignored
        if "pkgs" or "sources" is passed.

        .. versionchanged:: Oxygen
            version can now contain comparison operators (e.g. ``>1.2.3``,
            ``<=2.0``, etc.)

    update_holds : False
        If ``True``, and this function would update the package version, any
        packages held using the yum/dnf "versionlock" plugin will be unheld so
        that they can be updated. Otherwise, if this function attempts to
        update a held package, the held package(s) will be skipped and an
        error will be raised.

        .. versionadded:: 2016.11.0


    Repository Options:

    fromrepo
        Specify a package repository (or repositories) from which to install.
        (e.g., ``yum --disablerepo='*' --enablerepo='somerepo'``)

    enablerepo (ignored if ``fromrepo`` is specified)
        Specify a disabled package repository (or repositories) to enable.
        (e.g., ``yum --enablerepo='somerepo'``)

    disablerepo (ignored if ``fromrepo`` is specified)
        Specify an enabled package repository (or repositories) to disable.
        (e.g., ``yum --disablerepo='somerepo'``)

    disableexcludes
        Disable exclude from main, for a repo or for everything.
        (e.g., ``yum --disableexcludes='main'``)

        .. versionadded:: 2014.7.0

    ignore_epoch : False
        Only used when the version of a package is specified using a comparison
        operator (e.g. ``>4.1``). If set to ``True``, then the epoch will be
        ignored when comparing the currently-installed version to the desired
        version.

        .. versionadded:: Oxygen


    Multiple Package Installation Options:

    pkgs
        A list of packages to install from a software repository. Must be
        passed as a python list. A specific version number can be specified
        by using a single-element dict representing the package and its
        version.

        CLI Examples:

        .. code-block:: bash

            salt '*' pkg.install pkgs='["foo", "bar"]'
            salt '*' pkg.install pkgs='["foo", {"bar": "1.2.3-4.el5"}]'

    sources
        A list of RPM packages to install. Must be passed as a list of dicts,
        with the keys being package names, and the values being the source URI
        or local path to the package.

        CLI Example:

        .. code-block:: bash

            salt '*' pkg.install sources='[{"foo": "salt://foo.rpm"}, {"bar": "salt://bar.rpm"}]'

    normalize : True
        Normalize the package name by removing the architecture. This is useful
        for poorly created packages which might include the architecture as an
        actual part of the name such as kernel modules which match a specific
        kernel version.

        .. code-block:: bash

            salt -G role:nsd pkg.install gpfs.gplbin-2.6.32-279.31.1.el6.x86_64 normalize=False

        .. versionadded:: 2014.7.0

    diff_attr:
        If a list of package attributes is specified, returned value will
        contain them, eg.::

            {'<package>': {
                'old': {
                    'version': '<old-version>',
                    'arch': '<old-arch>'},

                'new': {
                    'version': '<new-version>',
                    'arch': '<new-arch>'}}}

        Valid attributes are: ``epoch``, ``version``, ``release``, ``arch``,
        ``install_date``, ``install_date_time_t``.

        If ``all`` is specified, all valid attributes will be returned.

        .. versionadded:: Oxygen

    Returns a dict containing the new package names and versions::

        {'<package>': {'old': '<old-version>',
                       'new': '<new-version>'}}

    If an attribute list in diff_attr is specified, the dict will also contain
    any specified attribute, eg.::

        {'<package>': {
            'old': {
                'version': '<old-version>',
                'arch': '<old-arch>'},

            'new': {
                'version': '<new-version>',
                'arch': '<new-arch>'}}}
    '''
    repo_arg = _get_repo_options(**kwargs)
    exclude_arg = _get_excludes_option(**kwargs)
    branch_arg = _get_branch_option(**kwargs)

    if salt.utils.data.is_true(refresh):
        refresh_db(**kwargs)
    reinstall = salt.utils.data.is_true(reinstall)

    try:
        pkg_params, pkg_type = __salt__['pkg_resource.parse_targets'](
            name, pkgs, sources, normalize=normalize, **kwargs
        )
    except MinionError as exc:
        raise CommandExecutionError(exc)

    if pkg_params is None or len(pkg_params) == 0:
        return {}

    version_num = kwargs.get('version')

    diff_attr = kwargs.get('diff_attr')
    old = list_pkgs(versions_as_list=False, attr=diff_attr) if not downloadonly else list_downloaded()
    # Use of __context__ means no duplicate work here, just accessing
    # information already in __context__ from the previous call to list_pkgs()
    old_as_list = list_pkgs(versions_as_list=True) if not downloadonly else list_downloaded()

    to_install = []
    to_downgrade = []
    to_reinstall = []
    _available = {}
    # The above three lists will be populated with tuples containing the
    # package name and the string being used for this particular package
    # modification. The reason for this method is that the string we use for
    # installation, downgrading, or reinstallation will be different than the
    # package name in a couple cases:
    #
    #   1) A specific version is being targeted. In this case the string being
    #      passed to install/downgrade/reinstall will contain the version
    #      information after the package name.
    #   2) A binary package is being installed via the "sources" param. In this
    #      case the string being passed will be the path to the local copy of
    #      the package in the minion cachedir.
    #
    # The reason that we need both items is to be able to modify the installed
    # version of held packages.
    if pkg_type == 'repository':
<<<<<<< HEAD
        has_wildcards = [x for x, y in six.iteritems(pkg_params)
                         if y is not None and '*' in y]
        if has_wildcards:
            _available = list_repo_pkgs(*has_wildcards, byrepo=False, **kwargs)
=======
        has_wildcards = []
        has_comparison = []
        for pkgname, pkgver in six.iteritems(pkg_params):
            try:
                if '*' in pkgver:
                    has_wildcards.append(pkgname)
                elif pkgver.startswith('<') or pkgver.startswith('>'):
                    has_comparison.append(pkgname)
            except (TypeError, ValueError):
                continue
        _available = AvailablePackages(
            *has_wildcards + has_comparison,
            byrepo=False,
            **kwargs)
>>>>>>> 20be5b43
        pkg_params_items = six.iteritems(pkg_params)
    elif pkg_type == 'advisory':
        pkg_params_items = []
        cur_patches = list_patches()
        for advisory_id in pkg_params:
            if advisory_id not in cur_patches:
                raise CommandExecutionError(
                    'Advisory id "{0}" not found'.format(advisory_id)
                )
            else:
                pkg_params_items.append(advisory_id)
    else:
        pkg_params_items = []
        for pkg_source in pkg_params:
            if 'lowpkg.bin_pkg_info' in __salt__:
                rpm_info = __salt__['lowpkg.bin_pkg_info'](pkg_source)
            else:
                rpm_info = None
            if rpm_info is None:
                log.error(
                    'pkg.install: Unable to get rpm information for %s. '
                    'Version comparisons will be unavailable, and return '
                    'data may be inaccurate if reinstall=True.', pkg_source
                )
                pkg_params_items.append([pkg_source])
            else:
                pkg_params_items.append(
                    [rpm_info['name'], pkg_source, rpm_info['version']]
                )

    errors = []
    for pkg_item_list in pkg_params_items:
        if pkg_type == 'repository':
            pkgname, version_num = pkg_item_list
        elif pkg_type == 'advisory':
            pkgname = pkg_item_list
            version_num = None
        else:
            try:
                pkgname, pkgpath, version_num = pkg_item_list
            except ValueError:
                pkgname = None
                pkgpath = pkg_item_list[0]
                version_num = None

        if version_num is None:
            if pkg_type == 'repository':
                if reinstall and pkgname in old:
                    to_reinstall.append((pkgname, pkgname))
                else:
                    to_install.append((pkgname, pkgname))
            elif pkg_type == 'advisory':
                to_install.append((pkgname, pkgname))
            else:
                to_install.append((pkgname, pkgpath))
        else:
            # If we are installing a package file and not one from the repo,
            # and version_num is not None, then we can assume that pkgname is
            # not None, since the only way version_num is not None is if RPM
            # metadata parsing was successful.
            if pkg_type == 'repository':
                # yum/dnf does not support comparison operators. If the version
                # starts with an equals sign, ignore it.
                version_num = version_num.lstrip('=')
                if pkgname in has_comparison:
                    candidates = _available.get(pkgname, [])
                    target = salt.utils.pkg.match_version(
                        version_num,
                        candidates,
                        cmp_func=version_cmp,
                        ignore_epoch=ignore_epoch,
                    )
                    if target is None:
                        errors.append(
                            'No version matching \'{0}{1}\' could be found '
                            '(available: {2})'.format(
                                pkgname,
                                version_num,
                                ', '.join(candidates) if candidates else None
                            )
                        )
                        continue
                    else:
                        version_num = target
                if _yum() == 'yum':
                    # yum install does not support epoch without the arch, and
                    # we won't know what the arch will be when it's not
                    # provided. It could either be the OS architecture, or
                    # 'noarch', and we don't make that distinction in the
                    # pkg.list_pkgs return data.
                    version_num = version_num.split(':', 1)[-1]
                arch = ''
                try:
                    namepart, archpart = pkgname.rsplit('.', 1)
                except ValueError:
                    pass
                else:
                    if archpart in salt.utils.pkg.rpm.ARCHES:
                        arch = '.' + archpart
                        pkgname = namepart

                if '*' in version_num:
                    # Resolve wildcard matches
                    candidates = _available.get(pkgname, [])
                    match = salt.utils.itertools.fnmatch_multiple(candidates, version_num)
                    if match is not None:
                        version_num = match
                    else:
                        errors.append(
                            'No version matching \'{0}\' found for package '
                            '\'{1}\' (available: {2})'.format(
                                version_num,
                                pkgname,
                                ', '.join(candidates) if candidates else 'none'
                            )
                        )
                        continue

                pkgstr = '{0}-{1}{2}'.format(pkgname, version_num, arch)
            else:
                pkgstr = pkgpath

            # Lambda to trim the epoch from the currently-installed version if
            # no epoch is specified in the specified version
            norm_epoch = lambda x, y: x.split(':', 1)[-1] \
                if ':' not in y \
                else x
            cver = old_as_list.get(pkgname, [])
            if reinstall and cver:
                for ver in cver:
                    ver = norm_epoch(ver, version_num)
                    if salt.utils.versions.compare(ver1=version_num,
                                                   oper='==',
                                                   ver2=ver,
                                                   cmp_func=version_cmp):
                        # This version is already installed, so we need to
                        # reinstall.
                        to_reinstall.append((pkgname, pkgstr))
                        break
            else:
                if not cver:
                    to_install.append((pkgname, pkgstr))
                else:
                    for ver in cver:
                        ver = norm_epoch(ver, version_num)
                        if salt.utils.versions.compare(ver1=version_num,
                                                       oper='>=',
                                                       ver2=ver,
                                                       cmp_func=version_cmp):
                            to_install.append((pkgname, pkgstr))
                            break
                    else:
                        if pkgname is not None:
                            if re.match('kernel(-.+)?', pkgname):
                                # kernel and its subpackages support multiple
                                # installs as their paths do not conflict.
                                # Performing a yum/dnf downgrade will be a
                                # no-op so just do an install instead. It will
                                # fail if there are other interdependencies
                                # that have conflicts, and that's OK. We don't
                                # want to force anything, we just want to
                                # properly handle it if someone tries to
                                # install a kernel/kernel-devel of a lower
                                # version than the currently-installed one.
                                # TODO: find a better way to determine if a
                                # package supports multiple installs.
                                to_install.append((pkgname, pkgstr))
                            else:
                                # None of the currently-installed versions are
                                # greater than the specified version, so this
                                # is a downgrade.
                                to_downgrade.append((pkgname, pkgstr))

    def _add_common_args(cmd):
        '''
        DRY function to add args common to all yum/dnf commands
        '''
        for arg in (repo_arg, exclude_arg, branch_arg):
            if arg:
                cmd.extend(arg)
        if skip_verify:
            cmd.append('--nogpgcheck')
        if downloadonly:
            cmd.append('--downloadonly')

    try:
        holds = list_holds(full=False)
    except SaltInvocationError:
        holds = []
        log.debug(
            'Failed to get holds, versionlock plugin is probably not '
            'installed'
        )
    unhold_prevented = []

    @contextlib.contextmanager
    def _temporarily_unhold(pkgs, targets):
        '''
        Temporarily unhold packages that need to be updated. Add any
        successfully-removed ones (and any packages not in the list of current
        holds) to the list of targets.
        '''
        to_unhold = {}
        for pkgname, pkgstr in pkgs:
            if pkgname in holds:
                if update_holds:
                    to_unhold[pkgname] = pkgstr
                else:
                    unhold_prevented.append(pkgname)
            else:
                targets.append(pkgstr)

        if not to_unhold:
            yield
        else:
            log.debug('Unholding packages: %s', ', '.join(to_unhold))
            try:
                # Using list() here for python3 compatibility, dict.keys() no
                # longer returns a list in python3.
                unhold_names = list(to_unhold.keys())
                for unheld_pkg, outcome in \
                        six.iteritems(unhold(pkgs=unhold_names)):
                    if outcome['result']:
                        # Package was successfully unheld, add to targets
                        targets.append(to_unhold[unheld_pkg])
                    else:
                        # Failed to unhold package
                        errors.append(unheld_pkg)
                yield
            except Exception as exc:
                errors.append(
                    'Error encountered unholding packages {0}: {1}'
                    .format(', '.join(to_unhold), exc)
                )
            finally:
                hold(pkgs=unhold_names)

    targets = []
    with _temporarily_unhold(to_install, targets):
        if targets:
            if pkg_type == 'advisory':
                targets = ["--advisory={0}".format(t) for t in targets]
            cmd = []
            if salt.utils.systemd.has_scope(__context__) \
                and __salt__['config.get']('systemd.scope', True):
                cmd.extend(['systemd-run', '--scope'])
            cmd.extend([_yum(), '-y'])
            if _yum() == 'dnf':
                cmd.extend(['--best', '--allowerasing'])
            _add_common_args(cmd)
            cmd.append('install' if pkg_type is not 'advisory' else 'update')
            cmd.extend(targets)
            out = __salt__['cmd.run_all'](
                cmd,
                output_loglevel='trace',
                python_shell=False,
                redirect_stderr=True
            )
            if out['retcode'] != 0:
                errors.append(out['stdout'])

    targets = []
    with _temporarily_unhold(to_downgrade, targets):
        if targets:
            cmd = []
            if salt.utils.systemd.has_scope(__context__) \
                and __salt__['config.get']('systemd.scope', True):
                cmd.extend(['systemd-run', '--scope'])
            cmd.extend([_yum(), '-y'])
            _add_common_args(cmd)
            cmd.append('downgrade')
            cmd.extend(targets)
            out = __salt__['cmd.run_all'](
                cmd,
                output_loglevel='trace',
                python_shell=False,
                redirect_stderr=True
            )
            if out['retcode'] != 0:
                errors.append(out['stdout'])

    targets = []
    with _temporarily_unhold(to_reinstall, targets):
        if targets:
            cmd = []
            if salt.utils.systemd.has_scope(__context__) \
                and __salt__['config.get']('systemd.scope', True):
                cmd.extend(['systemd-run', '--scope'])
            cmd.extend([_yum(), '-y'])
            _add_common_args(cmd)
            cmd.append('reinstall')
            cmd.extend(targets)
            out = __salt__['cmd.run_all'](
                cmd,
                output_loglevel='trace',
                python_shell=False,
                redirect_stderr=True
            )
            if out['retcode'] != 0:
                errors.append(out['stdout'])

    __context__.pop('pkg.list_pkgs', None)
    new = list_pkgs(versions_as_list=False, attr=diff_attr) if not downloadonly else list_downloaded()

    ret = salt.utils.data.compare_dicts(old, new)

    for pkgname, _ in to_reinstall:
        if pkgname not in ret or pkgname in old:
            ret.update({pkgname: {'old': old.get(pkgname, ''),
                                  'new': new.get(pkgname, '')}})

    if unhold_prevented:
        errors.append(
            'The following package(s) could not be updated because they are '
            'being held: {0}. Set \'update_holds\' to True to temporarily '
            'unhold these packages so that they can be updated.'.format(
                ', '.join(unhold_prevented)
            )
        )

    if errors:
        raise CommandExecutionError(
            'Error occurred installing{0} package(s)'.format(
                '/reinstalling' if to_reinstall else ''
            ),
            info={'errors': errors, 'changes': ret}
        )

    return ret


def upgrade(name=None,
            pkgs=None,
            refresh=True,
            skip_verify=False,
            normalize=True,
            **kwargs):
    '''
    Run a full system upgrade (a ``yum upgrade`` or ``dnf upgrade``), or
    upgrade specified packages. If the packages aren't installed, they will
    not be installed.

    .. versionchanged:: 2014.7.0
    .. versionchanged:: 2015.8.12,2016.3.3,2016.11.0
        On minions running systemd>=205, `systemd-run(1)`_ is now used to
        isolate commands which modify installed packages from the
        ``salt-minion`` daemon's control group. This is done to keep systemd
        from killing any yum/dnf commands spawned by Salt when the
        ``salt-minion`` service is restarted. (see ``KillMode`` in the
        `systemd.kill(5)`_ manpage for more information). If desired, usage of
        `systemd-run(1)`_ can be suppressed by setting a :mod:`config option
        <salt.modules.config.get>` called ``systemd.scope``, with a value of
        ``False`` (no quotes).

    .. _`systemd-run(1)`: https://www.freedesktop.org/software/systemd/man/systemd-run.html
    .. _`systemd.kill(5)`: https://www.freedesktop.org/software/systemd/man/systemd.kill.html

    Run a full system upgrade, a yum upgrade

    Returns a dictionary containing the changes:

    .. code-block:: python

        {'<package>':  {'old': '<old-version>',
                        'new': '<new-version>'}}


    CLI Example:

    .. code-block:: bash

        salt '*' pkg.upgrade
        salt '*' pkg.upgrade name=openssl

    Repository Options:

    fromrepo
        Specify a package repository (or repositories) from which to install.
        (e.g., ``yum --disablerepo='*' --enablerepo='somerepo'``)

    enablerepo (ignored if ``fromrepo`` is specified)
        Specify a disabled package repository (or repositories) to enable.
        (e.g., ``yum --enablerepo='somerepo'``)

    disablerepo (ignored if ``fromrepo`` is specified)
        Specify an enabled package repository (or repositories) to disable.
        (e.g., ``yum --disablerepo='somerepo'``)

    disableexcludes
        Disable exclude from main, for a repo or for everything.
        (e.g., ``yum --disableexcludes='main'``)

        .. versionadded:: 2014.7

    name
        The name of the package to be upgraded. Note that this parameter is
        ignored if "pkgs" is passed.

        32-bit packages can be upgraded on 64-bit systems by appending the
        architecture designation (``.i686``, ``.i586``, etc.) to the end of the
        package name.

        Warning: if you forget 'name=' and run pkg.upgrade openssl, ALL packages
        are upgraded. This will be addressed in next releases.

        CLI Example:

        .. code-block:: bash

            salt '*' pkg.upgrade name=openssl

        .. versionadded:: 2016.3.0

    pkgs
        A list of packages to upgrade from a software repository. Must be
        passed as a python list. A specific version number can be specified
        by using a single-element dict representing the package and its
        version. If the package was not already installed on the system,
        it will not be installed.

        CLI Examples:

        .. code-block:: bash

            salt '*' pkg.upgrade pkgs='["foo", "bar"]'
            salt '*' pkg.upgrade pkgs='["foo", {"bar": "1.2.3-4.el5"}]'

        .. versionadded:: 2016.3.0

    normalize : True
        Normalize the package name by removing the architecture. This is useful
        for poorly created packages which might include the architecture as an
        actual part of the name such as kernel modules which match a specific
        kernel version.

        .. code-block:: bash

            salt -G role:nsd pkg.upgrade gpfs.gplbin-2.6.32-279.31.1.el6.x86_64 normalize=False

        .. versionadded:: 2016.3.0

    .. note::

        To add extra arguments to the ``yum upgrade`` command, pass them as key
        word arguments.  For arguments without assignments, pass ``True``

    .. code-block:: bash

        salt '*' pkg.upgrade security=True exclude='kernel*'

    '''
    repo_arg = _get_repo_options(**kwargs)
    exclude_arg = _get_excludes_option(**kwargs)
    branch_arg = _get_branch_option(**kwargs)
    extra_args = _get_extra_options(**kwargs)

    if salt.utils.data.is_true(refresh):
        refresh_db(**kwargs)

    old = list_pkgs()

    targets = []
    if name or pkgs:
        try:
            pkg_params = __salt__['pkg_resource.parse_targets'](
                name=name,
                pkgs=pkgs,
                sources=None,
                normalize=normalize,
                **kwargs)[0]
        except MinionError as exc:
            raise CommandExecutionError(exc)

        if pkg_params:
            # Calling list.extend() on a dict will extend it using the
            # dictionary's keys.
            targets.extend(pkg_params)

    cmd = []
    if salt.utils.systemd.has_scope(__context__) \
            and __salt__['config.get']('systemd.scope', True):
        cmd.extend(['systemd-run', '--scope'])
    cmd.extend([_yum(), '--quiet', '-y'])
    for args in (repo_arg, exclude_arg, branch_arg, extra_args):
        if args:
            cmd.extend(args)
    if skip_verify:
        cmd.append('--nogpgcheck')
    cmd.append('upgrade')
    cmd.extend(targets)

    result = __salt__['cmd.run_all'](cmd,
                                     output_loglevel='trace',
                                     python_shell=False)
    __context__.pop('pkg.list_pkgs', None)
    new = list_pkgs()
    ret = salt.utils.data.compare_dicts(old, new)

    if result['retcode'] != 0:
        raise CommandExecutionError(
            'Problem encountered upgrading packages',
            info={'changes': ret, 'result': result}
        )

    return ret


def remove(name=None, pkgs=None, **kwargs):  # pylint: disable=W0613
    '''
    .. versionchanged:: 2015.8.12,2016.3.3,2016.11.0
        On minions running systemd>=205, `systemd-run(1)`_ is now used to
        isolate commands which modify installed packages from the
        ``salt-minion`` daemon's control group. This is done to keep systemd
        from killing any yum/dnf commands spawned by Salt when the
        ``salt-minion`` service is restarted. (see ``KillMode`` in the
        `systemd.kill(5)`_ manpage for more information). If desired, usage of
        `systemd-run(1)`_ can be suppressed by setting a :mod:`config option
        <salt.modules.config.get>` called ``systemd.scope``, with a value of
        ``False`` (no quotes).

    .. _`systemd-run(1)`: https://www.freedesktop.org/software/systemd/man/systemd-run.html
    .. _`systemd.kill(5)`: https://www.freedesktop.org/software/systemd/man/systemd.kill.html

    Remove packages

    name
        The name of the package to be removed


    Multiple Package Options:

    pkgs
        A list of packages to delete. Must be passed as a python list. The
        ``name`` parameter will be ignored if this option is passed.

    .. versionadded:: 0.16.0


    Returns a dict containing the changes.

    CLI Example:

    .. code-block:: bash

        salt '*' pkg.remove <package name>
        salt '*' pkg.remove <package1>,<package2>,<package3>
        salt '*' pkg.remove pkgs='["foo", "bar"]'
    '''
    try:
        pkg_params = __salt__['pkg_resource.parse_targets'](name, pkgs)[0]
    except MinionError as exc:
        raise CommandExecutionError(exc)

    old = list_pkgs()
    targets = [x for x in pkg_params if x in old]
    if not targets:
        return {}

    cmd = []
    if salt.utils.systemd.has_scope(__context__) \
            and __salt__['config.get']('systemd.scope', True):
        cmd.extend(['systemd-run', '--scope'])
    cmd.extend([_yum(), '-y', 'remove'] + targets)

    out = __salt__['cmd.run_all'](
        [_yum(), '-y', 'remove'] + targets,
        output_loglevel='trace',
        python_shell=False
    )

    if out['retcode'] != 0 and out['stderr']:
        errors = [out['stderr']]
    else:
        errors = []

    __context__.pop('pkg.list_pkgs', None)
    new = list_pkgs()
    ret = salt.utils.data.compare_dicts(old, new)

    if errors:
        raise CommandExecutionError(
            'Error occurred removing package(s)',
            info={'errors': errors, 'changes': ret}
        )

    return ret


def purge(name=None, pkgs=None, **kwargs):  # pylint: disable=W0613
    '''
    .. versionchanged:: 2015.8.12,2016.3.3,2016.11.0
        On minions running systemd>=205, `systemd-run(1)`_ is now used to
        isolate commands which modify installed packages from the
        ``salt-minion`` daemon's control group. This is done to keep systemd
        from killing any yum/dnf commands spawned by Salt when the
        ``salt-minion`` service is restarted. (see ``KillMode`` in the
        `systemd.kill(5)`_ manpage for more information). If desired, usage of
        `systemd-run(1)`_ can be suppressed by setting a :mod:`config option
        <salt.modules.config.get>` called ``systemd.scope``, with a value of
        ``False`` (no quotes).

    .. _`systemd-run(1)`: https://www.freedesktop.org/software/systemd/man/systemd-run.html
    .. _`systemd.kill(5)`: https://www.freedesktop.org/software/systemd/man/systemd.kill.html

    Package purges are not supported by yum, this function is identical to
    :mod:`pkg.remove <salt.modules.yumpkg.remove>`.

    name
        The name of the package to be purged


    Multiple Package Options:

    pkgs
        A list of packages to delete. Must be passed as a python list. The
        ``name`` parameter will be ignored if this option is passed.

    .. versionadded:: 0.16.0


    Returns a dict containing the changes.

    CLI Example:

    .. code-block:: bash

        salt '*' pkg.purge <package name>
        salt '*' pkg.purge <package1>,<package2>,<package3>
        salt '*' pkg.purge pkgs='["foo", "bar"]'
    '''
    return remove(name=name, pkgs=pkgs)


def hold(name=None, pkgs=None, sources=None, normalize=True, **kwargs):  # pylint: disable=W0613
    '''
    .. versionadded:: 2014.7.0

    Version-lock packages

    .. note::
        Requires the appropriate ``versionlock`` plugin package to be installed:

        - On RHEL 5: ``yum-versionlock``
        - On RHEL 6 & 7: ``yum-plugin-versionlock``
        - On Fedora: ``python-dnf-plugins-extras-versionlock``


    name
        The name of the package to be held.

    Multiple Package Options:

    pkgs
        A list of packages to hold. Must be passed as a python list. The
        ``name`` parameter will be ignored if this option is passed.

    Returns a dict containing the changes.

    CLI Example:

    .. code-block:: bash

        salt '*' pkg.hold <package name>
        salt '*' pkg.hold pkgs='["foo", "bar"]'
    '''
    _check_versionlock()

    if not name and not pkgs and not sources:
        raise SaltInvocationError(
            'One of name, pkgs, or sources must be specified.'
        )
    if pkgs and sources:
        raise SaltInvocationError(
            'Only one of pkgs or sources can be specified.'
        )

    targets = []
    if pkgs:
        targets.extend(pkgs)
    elif sources:
        for source in sources:
            targets.append(next(six.iterkeys(source)))
    else:
        targets.append(name)

    current_locks = list_holds(full=False)
    ret = {}
    for target in targets:
        if isinstance(target, dict):
            target = next(six.iterkeys(target))

        ret[target] = {'name': target,
                       'changes': {},
                       'result': False,
                       'comment': ''}

        if target not in current_locks:
            if 'test' in __opts__ and __opts__['test']:
                ret[target].update(result=None)
                ret[target]['comment'] = ('Package {0} is set to be held.'
                                          .format(target))
            else:
                out = __salt__['cmd.run_all'](
                    [_yum(), 'versionlock', target],
                    python_shell=False
                )

                if out['retcode'] == 0:
                    ret[target].update(result=True)
                    ret[target]['comment'] = ('Package {0} is now being held.'
                                              .format(target))
                    ret[target]['changes']['new'] = 'hold'
                    ret[target]['changes']['old'] = ''
                else:
                    ret[target]['comment'] = ('Package {0} was unable to be held.'
                                              .format(target))
        else:
            ret[target].update(result=True)
            ret[target]['comment'] = ('Package {0} is already set to be held.'
                                      .format(target))
    return ret


def unhold(name=None, pkgs=None, sources=None, **kwargs):  # pylint: disable=W0613
    '''
    .. versionadded:: 2014.7.0

    Remove version locks

    .. note::
        Requires the appropriate ``versionlock`` plugin package to be installed:

        - On RHEL 5: ``yum-versionlock``
        - On RHEL 6 & 7: ``yum-plugin-versionlock``
        - On Fedora: ``python-dnf-plugins-extras-versionlock``


    name
        The name of the package to be unheld

    Multiple Package Options:

    pkgs
        A list of packages to unhold. Must be passed as a python list. The
        ``name`` parameter will be ignored if this option is passed.

    Returns a dict containing the changes.

    CLI Example:

    .. code-block:: bash

        salt '*' pkg.unhold <package name>
        salt '*' pkg.unhold pkgs='["foo", "bar"]'
    '''
    _check_versionlock()

    if not name and not pkgs and not sources:
        raise SaltInvocationError(
            'One of name, pkgs, or sources must be specified.'
        )
    if pkgs and sources:
        raise SaltInvocationError(
            'Only one of pkgs or sources can be specified.'
        )

    targets = []
    if pkgs:
        for pkg in salt.utils.data.repack_dictlist(pkgs):
            targets.append(pkg)
    elif sources:
        for source in sources:
            targets.append(next(iter(source)))
    else:
        targets.append(name)

    # Yum's versionlock plugin doesn't support passing just the package name
    # when removing a lock, so we need to get the full list and then use
    # fnmatch below to find the match.
    current_locks = list_holds(full=_yum() == 'yum')

    ret = {}
    for target in targets:
        if isinstance(target, dict):
            target = next(six.iterkeys(target))

        ret[target] = {'name': target,
                       'changes': {},
                       'result': False,
                       'comment': ''}

        if _yum() == 'dnf':
            search_locks = [x for x in current_locks if x == target]
        else:
            # To accommodate yum versionlock's lack of support for removing
            # locks using just the package name, we have to use fnmatch to do
            # glob matching on the target name, and then for each matching
            # expression double-check that the package name (obtained via
            # _get_hold()) matches the targeted package.
            search_locks = [
                x for x in current_locks
                if fnmatch.fnmatch(x, '*{0}*'.format(target))
                and target == _get_hold(x, full=False)
            ]

        if search_locks:
            if __opts__['test']:
                ret[target].update(result=None)
                ret[target]['comment'] = ('Package {0} is set to be unheld.'
                                          .format(target))
            else:
                out = __salt__['cmd.run_all'](
                    [_yum(), 'versionlock', 'delete'] + search_locks,
                    python_shell=False
                )

                if out['retcode'] == 0:
                    ret[target].update(result=True)
                    ret[target]['comment'] = ('Package {0} is no longer held.'
                                              .format(target))
                    ret[target]['changes']['new'] = ''
                    ret[target]['changes']['old'] = 'hold'
                else:
                    ret[target]['comment'] = ('Package {0} was unable to be '
                                              'unheld.'.format(target))
        else:
            ret[target].update(result=True)
            ret[target]['comment'] = ('Package {0} is not being held.'
                                      .format(target))
    return ret


def list_holds(pattern=__HOLD_PATTERN, full=True):
    r'''
    .. versionchanged:: 2016.3.0,2015.8.4,2015.5.10
        Function renamed from ``pkg.get_locked_pkgs`` to ``pkg.list_holds``.

    List information on locked packages

    .. note::
        Requires the appropriate ``versionlock`` plugin package to be installed:

        - On RHEL 5: ``yum-versionlock``
        - On RHEL 6 & 7: ``yum-plugin-versionlock``
        - On Fedora: ``python-dnf-plugins-extras-versionlock``

    pattern : \w+(?:[.-][^-]+)*
        Regular expression used to match the package name

    full : True
        Show the full hold definition including version and epoch. Set to
        ``False`` to return just the name of the package(s) being held.


    CLI Example:

    .. code-block:: bash

        salt '*' pkg.list_holds
        salt '*' pkg.list_holds full=False
    '''
    _check_versionlock()

    out = __salt__['cmd.run']([_yum(), 'versionlock', 'list'],
                              python_shell=False)
    ret = []
    for line in salt.utils.itertools.split(out, '\n'):
        match = _get_hold(line, pattern=pattern, full=full)
        if match is not None:
            ret.append(match)
    return ret

get_locked_packages = salt.utils.functools.alias_function(list_holds, 'get_locked_packages')


def verify(*names, **kwargs):
    '''
    .. versionadded:: 2014.1.0

    Runs an rpm -Va on a system, and returns the results in a dict

    Pass options to modify rpm verify behavior using the ``verify_options``
    keyword argument

    Files with an attribute of config, doc, ghost, license or readme in the
    package header can be ignored using the ``ignore_types`` keyword argument

    CLI Example:

    .. code-block:: bash

        salt '*' pkg.verify
        salt '*' pkg.verify httpd
        salt '*' pkg.verify 'httpd postfix'
        salt '*' pkg.verify 'httpd postfix' ignore_types=['config','doc']
        salt '*' pkg.verify 'httpd postfix' verify_options=['nodeps','nosize']
    '''
    return __salt__['lowpkg.verify'](*names, **kwargs)


def group_list():
    '''
    .. versionadded:: 2014.1.0

    Lists all groups known by yum on this system

    CLI Example:

    .. code-block:: bash

        salt '*' pkg.group_list
    '''
    ret = {'installed': [],
           'available': [],
           'installed environments': [],
           'available environments': [],
           'available languages': {}}

    section_map = {
        'installed groups:': 'installed',
        'available groups:': 'available',
        'installed environment groups:': 'installed environments',
        'available environment groups:': 'available environments',
        'available language groups:': 'available languages',
    }

    out = __salt__['cmd.run_stdout'](
        [_yum(), 'grouplist', 'hidden'],
        output_loglevel='trace',
        python_shell=False
    )
    key = None
    for line in salt.utils.itertools.split(out, '\n'):
        line_lc = line.lower()
        if line_lc == 'done':
            break

        section_lookup = section_map.get(line_lc)
        if section_lookup is not None and section_lookup != key:
            key = section_lookup
            continue

        # Ignore any administrative comments (plugin info, repo info, etc.)
        if key is None:
            continue

        line = line.strip()
        if key != 'available languages':
            ret[key].append(line)
        else:
            match = re.match(r'(.+) \[(.+)\]', line)
            if match:
                name, lang = match.groups()
                ret[key][line] = {'name': name, 'language': lang}
    return ret


def group_info(name, expand=False):
    '''
    .. versionadded:: 2014.1.0
    .. versionchanged:: 2016.3.0,2015.8.4,2015.5.10
        The return data has changed. A new key ``type`` has been added to
        distinguish environment groups from package groups. Also, keys for the
        group name and group ID have been added. The ``mandatory packages``,
        ``optional packages``, and ``default packages`` keys have been renamed
        to ``mandatory``, ``optional``, and ``default`` for accuracy, as
        environment groups include other groups, and not packages. Finally,
        this function now properly identifies conditional packages.

    Lists packages belonging to a certain group

    name
        Name of the group to query

    expand : False
        If the specified group is an environment group, then the group will be
        expanded and the return data will include package names instead of
        group names.

        .. versionadded:: 2016.3.0

    CLI Example:

    .. code-block:: bash

        salt '*' pkg.group_info 'Perl Support'
    '''
    pkgtypes = ('mandatory', 'optional', 'default', 'conditional')
    ret = {}
    for pkgtype in pkgtypes:
        ret[pkgtype] = set()

    cmd = [_yum(), '--quiet', 'groupinfo', name]
    out = __salt__['cmd.run_stdout'](
        cmd,
        output_loglevel='trace',
        python_shell=False
    )

    g_info = {}
    for line in salt.utils.itertools.split(out, '\n'):
        try:
            key, value = [x.strip() for x in line.split(':')]
            g_info[key.lower()] = value
        except ValueError:
            continue

    if 'environment group' in g_info:
        ret['type'] = 'environment group'
    elif 'group' in g_info:
        ret['type'] = 'package group'

    ret['group'] = g_info.get('environment group') or g_info.get('group')
    ret['id'] = g_info.get('environment-id') or g_info.get('group-id')
    if not ret['group'] and not ret['id']:
        raise CommandExecutionError('Group \'{0}\' not found'.format(name))

    ret['description'] = g_info.get('description', '')

    pkgtypes_capturegroup = '(' + '|'.join(pkgtypes) + ')'
    for pkgtype in pkgtypes:
        target_found = False
        for line in salt.utils.itertools.split(out, '\n'):
            line = line.strip().lstrip(string.punctuation)
            match = re.match(
                pkgtypes_capturegroup + r' (?:groups|packages):\s*$',
                line.lower()
            )
            if match:
                if target_found:
                    # We've reached a new section, break from loop
                    break
                else:
                    if match.group(1) == pkgtype:
                        # We've reached the targeted section
                        target_found = True
                    continue
            if target_found:
                if expand and ret['type'] == 'environment group':
                    expanded = group_info(line, expand=True)
                    # Don't shadow the pkgtype variable from the outer loop
                    for p_type in pkgtypes:
                        ret[p_type].update(set(expanded[p_type]))
                else:
                    ret[pkgtype].add(line)

    for pkgtype in pkgtypes:
        ret[pkgtype] = sorted(ret[pkgtype])

    return ret


def group_diff(name):
    '''
    .. versionadded:: 2014.1.0
    .. versionchanged:: 2016.3.0,2015.8.4,2015.5.10
        Environment groups are now supported. The key names have been renamed,
        similar to the changes made in :py:func:`pkg.group_info
        <salt.modules.yumpkg.group_info>`.

    Lists which of a group's packages are installed and which are not
    installed

    CLI Example:

    .. code-block:: bash

        salt '*' pkg.group_diff 'Perl Support'
    '''
    pkgtypes = ('mandatory', 'optional', 'default', 'conditional')
    ret = {}
    for pkgtype in pkgtypes:
        ret[pkgtype] = {'installed': [], 'not installed': []}

    pkgs = list_pkgs()
    group_pkgs = group_info(name, expand=True)
    for pkgtype in pkgtypes:
        for member in group_pkgs.get(pkgtype, []):
            if member in pkgs:
                ret[pkgtype]['installed'].append(member)
            else:
                ret[pkgtype]['not installed'].append(member)
    return ret


def group_install(name,
                  skip=(),
                  include=(),
                  **kwargs):
    '''
    .. versionadded:: 2014.1.0

    Install the passed package group(s). This is basically a wrapper around
    :py:func:`pkg.install <salt.modules.yumpkg.install>`, which performs
    package group resolution for the user. This function is currently
    considered experimental, and should be expected to undergo changes.

    name
        Package group to install. To install more than one group, either use a
        comma-separated list or pass the value as a python list.

        CLI Examples:

        .. code-block:: bash

            salt '*' pkg.group_install 'Group 1'
            salt '*' pkg.group_install 'Group 1,Group 2'
            salt '*' pkg.group_install '["Group 1", "Group 2"]'

    skip
        Packages that would normally be installed by the package group
        ("default" packages), which should not be installed. Can be passed
        either as a comma-separated list or a python list.

        CLI Examples:

        .. code-block:: bash

            salt '*' pkg.group_install 'My Group' skip='foo,bar'
            salt '*' pkg.group_install 'My Group' skip='["foo", "bar"]'

    include
        Packages which are included in a group, which would not normally be
        installed by a ``yum groupinstall`` ("optional" packages). Note that
        this will not enforce group membership; if you include packages which
        are not members of the specified groups, they will still be installed.
        Can be passed either as a comma-separated list or a python list.

        CLI Examples:

        .. code-block:: bash

            salt '*' pkg.group_install 'My Group' include='foo,bar'
            salt '*' pkg.group_install 'My Group' include='["foo", "bar"]'

    .. note::

        Because this is essentially a wrapper around pkg.install, any argument
        which can be passed to pkg.install may also be included here, and it
        will be passed along wholesale.
    '''
    groups = name.split(',') if isinstance(name, six.string_types) else name

    if not groups:
        raise SaltInvocationError('no groups specified')
    elif not isinstance(groups, list):
        raise SaltInvocationError('\'groups\' must be a list')

    # pylint: disable=maybe-no-member
    if isinstance(skip, six.string_types):
        skip = skip.split(',')
    if not isinstance(skip, (list, tuple)):
        raise SaltInvocationError('\'skip\' must be a list')

    if isinstance(include, six.string_types):
        include = include.split(',')
    if not isinstance(include, (list, tuple)):
        raise SaltInvocationError('\'include\' must be a list')
    # pylint: enable=maybe-no-member

    targets = []
    for group in groups:
        group_detail = group_info(group)
        targets.extend(group_detail.get('mandatory packages', []))
        targets.extend(
            [pkg for pkg in group_detail.get('default packages', [])
             if pkg not in skip]
        )
    if include:
        targets.extend(include)

    # Don't install packages that are already installed, install() isn't smart
    # enough to make this distinction.
    pkgs = [x for x in targets if x not in list_pkgs()]
    if not pkgs:
        return {}

    return install(pkgs=pkgs, **kwargs)

groupinstall = salt.utils.functools.alias_function(group_install, 'groupinstall')


def list_repos(basedir=None):
    '''
    Lists all repos in <basedir> (default: all dirs in `reposdir` yum option).

    CLI Example:

    .. code-block:: bash

        salt '*' pkg.list_repos
        salt '*' pkg.list_repos basedir=/path/to/dir
        salt '*' pkg.list_repos basedir=/path/to/dir,/path/to/another/dir
    '''

    basedirs = _normalize_basedir(basedir)
    repos = {}
    log.debug('Searching for repos in %s', basedirs)
    for bdir in basedirs:
        if not os.path.exists(bdir):
            continue
        for repofile in os.listdir(bdir):
            repopath = '{0}/{1}'.format(bdir, repofile)
            if not repofile.endswith('.repo'):
                continue
            filerepos = _parse_repo_file(repopath)[1]
            for reponame in filerepos:
                repo = filerepos[reponame]
                repo['file'] = repopath
                repos[reponame] = repo
    return repos


def get_repo(name, basedir=None, **kwargs):  # pylint: disable=W0613
    '''
    Display a repo from <basedir> (default basedir: all dirs in ``reposdir``
    yum option).

    CLI Examples:

    .. code-block:: bash

        salt '*' pkg.get_repo myrepo
        salt '*' pkg.get_repo myrepo basedir=/path/to/dir
        salt '*' pkg.get_repo myrepo basedir=/path/to/dir,/path/to/another/dir
    '''
    repos = list_repos(basedir)

    # Find out what file the repo lives in
    repofile = ''
    for repo in repos:
        if repo == name:
            repofile = repos[repo]['file']

    if repofile:
        # Return just one repo
        filerepos = _parse_repo_file(repofile)[1]
        return filerepos[name]
    return {}


def del_repo(repo, basedir=None, **kwargs):  # pylint: disable=W0613
    '''
    Delete a repo from <basedir> (default basedir: all dirs in `reposdir` yum
    option).

    If the .repo file in which the repo exists does not contain any other repo
    configuration, the file itself will be deleted.

    CLI Examples:

    .. code-block:: bash

        salt '*' pkg.del_repo myrepo
        salt '*' pkg.del_repo myrepo basedir=/path/to/dir
        salt '*' pkg.del_repo myrepo basedir=/path/to/dir,/path/to/another/dir
    '''
    # this is so we know which dirs are searched for our error messages below
    basedirs = _normalize_basedir(basedir)
    repos = list_repos(basedirs)

    if repo not in repos:
        return 'Error: the {0} repo does not exist in {1}'.format(
            repo, basedirs)

    # Find out what file the repo lives in
    repofile = ''
    for arepo in repos:
        if arepo == repo:
            repofile = repos[arepo]['file']

    # See if the repo is the only one in the file
    onlyrepo = True
    for arepo in six.iterkeys(repos):
        if arepo == repo:
            continue
        if repos[arepo]['file'] == repofile:
            onlyrepo = False

    # If this is the only repo in the file, delete the file itself
    if onlyrepo:
        os.remove(repofile)
        return 'File {0} containing repo {1} has been removed'.format(
            repofile, repo)

    # There must be other repos in this file, write the file with them
    header, filerepos = _parse_repo_file(repofile)
    content = header
    for stanza in six.iterkeys(filerepos):
        if stanza == repo:
            continue
        comments = ''
        if 'comments' in six.iterkeys(filerepos[stanza]):
            comments = salt.utils.pkg.rpm.combine_comments(
                    filerepos[stanza]['comments'])
            del filerepos[stanza]['comments']
        content += '\n[{0}]'.format(stanza)
        for line in filerepos[stanza]:
            content += '\n{0}={1}'.format(line, filerepos[stanza][line])
        content += '\n{0}\n'.format(comments)

    with salt.utils.files.fopen(repofile, 'w') as fileout:
        fileout.write(salt.utils.stringutils.to_str(content))

    return 'Repo {0} has been removed from {1}'.format(repo, repofile)


def mod_repo(repo, basedir=None, **kwargs):
    '''
    Modify one or more values for a repo. If the repo does not exist, it will
    be created, so long as the following values are specified:

    repo
        name by which the yum refers to the repo
    name
        a human-readable name for the repo
    baseurl
        the URL for yum to reference
    mirrorlist
        the URL for yum to reference

    Key/Value pairs may also be removed from a repo's configuration by setting
    a key to a blank value. Bear in mind that a name cannot be deleted, and a
    baseurl can only be deleted if a mirrorlist is specified (or vice versa).

    CLI Examples:

    .. code-block:: bash

        salt '*' pkg.mod_repo reponame enabled=1 gpgcheck=1
        salt '*' pkg.mod_repo reponame basedir=/path/to/dir enabled=1
        salt '*' pkg.mod_repo reponame baseurl= mirrorlist=http://host.com/
    '''
    # Filter out '__pub' arguments, as well as saltenv
    repo_opts = dict(
        (x, kwargs[x]) for x in kwargs
        if not x.startswith('__') and x not in ('saltenv',)
    )

    if all(x in repo_opts for x in ('mirrorlist', 'baseurl')):
        raise SaltInvocationError(
            'Only one of \'mirrorlist\' and \'baseurl\' can be specified'
        )

    # Build a list of keys to be deleted
    todelete = []
    for key in repo_opts:
        if repo_opts[key] != 0 and not repo_opts[key]:
            del repo_opts[key]
            todelete.append(key)

    # Add baseurl or mirrorlist to the 'todelete' list if the other was
    # specified in the repo_opts
    if 'mirrorlist' in repo_opts:
        todelete.append('baseurl')
    elif 'baseurl' in repo_opts:
        todelete.append('mirrorlist')

    # Fail if the user tried to delete the name
    if 'name' in todelete:
        raise SaltInvocationError('The repo name cannot be deleted')

    # Give the user the ability to change the basedir
    repos = {}
    basedirs = _normalize_basedir(basedir)
    repos = list_repos(basedirs)

    repofile = ''
    header = ''
    filerepos = {}
    if repo not in repos:
        # If the repo doesn't exist, create it in a new file in the first
        # repo directory that exists
        newdir = None
        for d in basedirs:
            if os.path.exists(d):
                newdir = d
                break
        if not newdir:
            raise SaltInvocationError(
                'The repo does not exist and needs to be created, but none '
                'of the following basedir directories exist: {0}'.format(basedirs)
            )

        repofile = '{0}/{1}.repo'.format(newdir, repo)

        if 'name' not in repo_opts:
            raise SaltInvocationError(
                'The repo does not exist and needs to be created, but a name '
                'was not given'
            )

        if 'baseurl' not in repo_opts and 'mirrorlist' not in repo_opts:
            raise SaltInvocationError(
                'The repo does not exist and needs to be created, but either '
                'a baseurl or a mirrorlist needs to be given'
            )
        filerepos[repo] = {}
    else:
        # The repo does exist, open its file
        repofile = repos[repo]['file']
        header, filerepos = _parse_repo_file(repofile)

    # Error out if they tried to delete baseurl or mirrorlist improperly
    if 'baseurl' in todelete:
        if 'mirrorlist' not in repo_opts and 'mirrorlist' \
                not in filerepos[repo]:
            raise SaltInvocationError(
                'Cannot delete baseurl without specifying mirrorlist'
            )
    if 'mirrorlist' in todelete:
        if 'baseurl' not in repo_opts and 'baseurl' \
                not in filerepos[repo]:
            raise SaltInvocationError(
                'Cannot delete mirrorlist without specifying baseurl'
            )

    # Delete anything in the todelete list
    for key in todelete:
        if key in six.iterkeys(filerepos[repo].copy()):
            del filerepos[repo][key]

    _bool_to_str = lambda x: '1' if x else '0'
    # Old file or new, write out the repos(s)
    filerepos[repo].update(repo_opts)
    content = header
    for stanza in six.iterkeys(filerepos):
        comments = ''
        if 'comments' in six.iterkeys(filerepos[stanza]):
            comments = salt.utils.pkg.rpm.combine_comments(
                    filerepos[stanza]['comments'])
            del filerepos[stanza]['comments']
        content += '\n[{0}]'.format(stanza)
        for line in six.iterkeys(filerepos[stanza]):
            content += '\n{0}={1}'.format(
                line,
                filerepos[stanza][line]
                    if not isinstance(filerepos[stanza][line], bool)
                    else _bool_to_str(filerepos[stanza][line])
            )
        content += '\n{0}\n'.format(comments)

    with salt.utils.files.fopen(repofile, 'w') as fileout:
        fileout.write(salt.utils.stringutils.to_str(content))

    return {repofile: filerepos}


def _parse_repo_file(filename):
    '''
    Turn a single repo file into a dict
    '''
    parsed = configparser.ConfigParser()
    config = {}

    try:
        parsed.read(filename)
    except configparser.MissingSectionHeaderError as err:
        log.error(
            'Failed to parse file %s, error: %s',
            filename, err.message
        )
        return ('', {})

    for section in parsed._sections:
        section_dict = dict(parsed._sections[section])
        section_dict.pop('__name__', None)
        config[section] = section_dict

    # Try to extract leading comments
    headers = ''
    with salt.utils.files.fopen(filename, 'r') as rawfile:
        for line in rawfile:
            line = salt.utils.stringutils.to_unicode(line)
            if line.strip().startswith('#'):
                headers += '{0}\n'.format(line.strip())
            else:
                break

    return (headers, salt.utils.data.decode(config))


def file_list(*packages):
    '''
    .. versionadded:: 2014.1.0

    List the files that belong to a package. Not specifying any packages will
    return a list of *every* file on the system's rpm database (not generally
    recommended).

    CLI Examples:

    .. code-block:: bash

        salt '*' pkg.file_list httpd
        salt '*' pkg.file_list httpd postfix
        salt '*' pkg.file_list
    '''
    return __salt__['lowpkg.file_list'](*packages)


def file_dict(*packages):
    '''
    .. versionadded:: 2014.1.0

    List the files that belong to a package, grouped by package. Not
    specifying any packages will return a list of *every* file on the system's
    rpm database (not generally recommended).

    CLI Examples:

    .. code-block:: bash

        salt '*' pkg.file_list httpd
        salt '*' pkg.file_list httpd postfix
        salt '*' pkg.file_list
    '''
    return __salt__['lowpkg.file_dict'](*packages)


def owner(*paths):
    '''
    .. versionadded:: 2014.7.0

    Return the name of the package that owns the file. Multiple file paths can
    be passed. Like :mod:`pkg.version <salt.modules.yumpkg.version`, if a
    single path is passed, a string will be returned, and if multiple paths are
    passed, a dictionary of file/package name pairs will be returned.

    If the file is not owned by a package, or is not present on the minion,
    then an empty string will be returned for that path.

    CLI Examples:

    .. code-block:: bash

        salt '*' pkg.owner /usr/bin/apachectl
        salt '*' pkg.owner /usr/bin/apachectl /etc/httpd/conf/httpd.conf
    '''
    if not paths:
        return ''
    ret = {}
    cmd_prefix = ['rpm', '-qf', '--queryformat', '%{name}']
    for path in paths:
        ret[path] = __salt__['cmd.run_stdout'](
            cmd_prefix + [path],
            output_loglevel='trace',
            python_shell=False
        )
        if 'not owned' in ret[path].lower():
            ret[path] = ''
    if len(ret) == 1:
        return next(six.itervalues(ret))
    return ret


def modified(*packages, **flags):
    '''
    List the modified files that belong to a package. Not specifying any packages
    will return a list of _all_ modified files on the system's RPM database.

    .. versionadded:: 2015.5.0

    Filtering by flags (True or False):

    size
        Include only files where size changed.

    mode
        Include only files which file's mode has been changed.

    checksum
        Include only files which MD5 checksum has been changed.

    device
        Include only files which major and minor numbers has been changed.

    symlink
        Include only files which are symbolic link contents.

    owner
        Include only files where owner has been changed.

    group
        Include only files where group has been changed.

    time
        Include only files where modification time of the file has been
        changed.

    capabilities
        Include only files where capabilities differ or not. Note: supported
        only on newer RPM versions.

    CLI Examples:

    .. code-block:: bash

        salt '*' pkg.modified
        salt '*' pkg.modified httpd
        salt '*' pkg.modified httpd postfix
        salt '*' pkg.modified httpd owner=True group=False
    '''

    return __salt__['lowpkg.modified'](*packages, **flags)


@salt.utils.decorators.path.which('yumdownloader')
def download(*packages):
    '''
    .. versionadded:: 2015.5.0

    Download packages to the local disk. Requires ``yumdownloader`` from
    ``yum-utils`` package.

    .. note::

        ``yum-utils`` will already be installed on the minion if the package
        was installed from the Fedora / EPEL repositories.

    CLI example:

    .. code-block:: bash

        salt '*' pkg.download httpd
        salt '*' pkg.download httpd postfix
    '''
    if not packages:
        raise SaltInvocationError('No packages were specified')

    CACHE_DIR = '/var/cache/yum/packages'
    if not os.path.exists(CACHE_DIR):
        os.makedirs(CACHE_DIR)
    cached_pkgs = os.listdir(CACHE_DIR)
    to_purge = []
    for pkg in packages:
        to_purge.extend([os.path.join(CACHE_DIR, x)
                         for x in cached_pkgs
                         if x.startswith('{0}-'.format(pkg))])
    for purge_target in set(to_purge):
        log.debug('Removing cached package %s', purge_target)
        try:
            os.unlink(purge_target)
        except OSError as exc:
            log.error('Unable to remove %s: %s', purge_target, exc)

    cmd = ['yumdownloader', '-q', '--destdir={0}'.format(CACHE_DIR)]
    cmd.extend(packages)
    __salt__['cmd.run'](
        cmd,
        output_loglevel='trace',
        python_shell=False
    )
    ret = {}
    for dld_result in os.listdir(CACHE_DIR):
        if not dld_result.endswith('.rpm'):
            continue
        pkg_name = None
        pkg_file = None
        for query_pkg in packages:
            if dld_result.startswith('{0}-'.format(query_pkg)):
                pkg_name = query_pkg
                pkg_file = dld_result
                break
        if pkg_file is not None:
            ret[pkg_name] = os.path.join(CACHE_DIR, pkg_file)

    if not ret:
        raise CommandExecutionError(
            'Unable to download any of the following packages: {0}'
            .format(', '.join(packages))
        )

    failed = [x for x in packages if x not in ret]
    if failed:
        ret['_error'] = ('The following package(s) failed to download: {0}'
                         .format(', '.join(failed)))
    return ret


def diff(*paths):
    '''
    Return a formatted diff between current files and original in a package.
    NOTE: this function includes all files (configuration and not), but does
    not work on binary content.

    :param path: Full path to the installed file
    :return: Difference string or raises and exception if examined file is binary.

    CLI example:

    .. code-block:: bash

        salt '*' pkg.diff /etc/apache2/httpd.conf /etc/sudoers
    '''
    ret = {}

    pkg_to_paths = {}
    for pth in paths:
        pth_pkg = __salt__['lowpkg.owner'](pth)
        if not pth_pkg:
            ret[pth] = os.path.exists(pth) and 'Not managed' or 'N/A'
        else:
            if pkg_to_paths.get(pth_pkg) is None:
                pkg_to_paths[pth_pkg] = []
            pkg_to_paths[pth_pkg].append(pth)

    if pkg_to_paths:
        local_pkgs = __salt__['pkg.download'](*pkg_to_paths.keys())
        for pkg, files in pkg_to_paths.items():
            for path in files:
                ret[path] = __salt__['lowpkg.diff'](
                    local_pkgs[pkg]['path'], path) or 'Unchanged'

    return ret


def _get_patches(installed_only=False):
    '''
    List all known patches in repos.
    '''
    patches = {}

    cmd = [_yum(), '--quiet', 'updateinfo', 'list', 'all']
    ret = __salt__['cmd.run_stdout'](
        cmd,
        python_shell=False
    )
    for line in salt.utils.itertools.split(ret, os.linesep):
        inst, advisory_id, sev, pkg = re.match(r'([i|\s]) ([^\s]+) +([^\s]+) +([^\s]+)',
                                               line).groups()
        if inst != 'i' and installed_only:
            continue
        patches[advisory_id] = {
            'installed': True if inst == 'i' else False,
            'summary': pkg
        }
    return patches


def list_patches(refresh=False):
    '''
    .. versionadded:: 2017.7.0

    List all known advisory patches from available repos.

    refresh
        force a refresh if set to True.
        If set to False (default) it depends on yum if a refresh is
        executed.

    CLI Examples:

    .. code-block:: bash

        salt '*' pkg.list_patches
    '''
    if refresh:
        refresh_db()

    return _get_patches()


def list_installed_patches():
    '''
    .. versionadded:: 2017.7.0

    List installed advisory patches on the system.

    CLI Examples:

    .. code-block:: bash

        salt '*' pkg.list_installed_patches
    '''
    return _get_patches(installed_only=True)<|MERGE_RESOLUTION|>--- conflicted
+++ resolved
@@ -291,10 +291,7 @@
 
     for key, value in six.iteritems(kwargs):
         if isinstance(value, six.string_types):
-<<<<<<< HEAD
-=======
             log.info('Adding extra option --%s=\'%s\'', key, value)
->>>>>>> 20be5b43
             ret.append('--{0}=\'{1}\''.format(key, value))
         elif value is True:
             log.info('Adding extra option --%s', key)
@@ -1392,12 +1389,6 @@
     # The reason that we need both items is to be able to modify the installed
     # version of held packages.
     if pkg_type == 'repository':
-<<<<<<< HEAD
-        has_wildcards = [x for x, y in six.iteritems(pkg_params)
-                         if y is not None and '*' in y]
-        if has_wildcards:
-            _available = list_repo_pkgs(*has_wildcards, byrepo=False, **kwargs)
-=======
         has_wildcards = []
         has_comparison = []
         for pkgname, pkgver in six.iteritems(pkg_params):
@@ -1412,7 +1403,6 @@
             *has_wildcards + has_comparison,
             byrepo=False,
             **kwargs)
->>>>>>> 20be5b43
         pkg_params_items = six.iteritems(pkg_params)
     elif pkg_type == 'advisory':
         pkg_params_items = []
