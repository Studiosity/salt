# -*- coding: utf-8 -*-
'''
Manage users on Mac OS 10.7+

.. important::
    If you feel that Salt should be using this module to manage users on a
    minion, and it is using a different module (or gives an error similar to
    *'user.info' is not available*), see :ref:`here
    <module-provider-override>`.
'''

# Import python libs
from __future__ import absolute_import, unicode_literals, print_function
try:
    import pwd
except ImportError:
    pass
import logging
import time

# Import 3rdp-party libs
from salt.ext.six.moves import range, map  # pylint: disable=import-error,redefined-builtin
from salt.ext.six import string_types

# Import salt libs
<<<<<<< HEAD
import salt.utils
import salt.utils.files
import salt.utils.decorators as decorators
=======
import salt.utils.args
import salt.utils.decorators.path
import salt.utils.files
import salt.utils.stringutils
import salt.utils.user
>>>>>>> 20be5b43
from salt.utils.locales import sdecode as _sdecode
from salt.exceptions import CommandExecutionError, SaltInvocationError
from salt.ext import six

log = logging.getLogger(__name__)

# Define the module's virtual name
__virtualname__ = 'user'


def __virtual__():
    if (__grains__.get('kernel') != 'Darwin' or
            __grains__['osrelease_info'] < (10, 7)):
        return False
    else:
        return __virtualname__


def _flush_dscl_cache():
    '''
    Flush dscl cache
    '''
    __salt__['cmd.run'](['dscacheutil', '-flushcache'], python_shell=False)


def _dscl(cmd, ctype='create'):
    '''
    Run a dscl -create command
    '''
    if __grains__['osrelease_info'] < (10, 8):
        source, noderoot = '.', ''
    else:
        source, noderoot = 'localhost', '/Local/Default'
    if noderoot:
        cmd[0] = noderoot + cmd[0]

    return __salt__['cmd.run_all'](
        ['dscl', source, '-' + ctype] + cmd,
        output_loglevel='quiet' if ctype == 'passwd' else 'debug',
        python_shell=False
    )


def _first_avail_uid():
    uids = set(x.pw_uid for x in pwd.getpwall())
    for idx in range(501, 2 ** 24):
        if idx not in uids:
            return idx


def add(name,
        uid=None,
        gid=None,
        groups=None,
        home=None,
        shell=None,
        fullname=None,
        createhome=True,
        **kwargs):
    '''
    Add a user to the minion

    CLI Example:

    .. code-block:: bash

        salt '*' user.add name <uid> <gid> <groups> <home> <shell>
    '''
    if info(name):
        raise CommandExecutionError('User \'{0}\' already exists'.format(name))

    if salt.utils.stringutils.contains_whitespace(name):
        raise SaltInvocationError('Username cannot contain whitespace')

    if uid is None:
        uid = _first_avail_uid()
    if gid is None:
        gid = 20  # gid 20 == 'staff', the default group
    if home is None:
        home = '/Users/{0}'.format(name)
    if shell is None:
        shell = '/bin/bash'
    if fullname is None:
        fullname = ''

    if not isinstance(uid, int):
        raise SaltInvocationError('uid must be an integer')
    if not isinstance(gid, int):
        raise SaltInvocationError('gid must be an integer')

    name_path = '/Users/{0}'.format(name)
    _dscl([name_path, 'UniqueID', uid])
    _dscl([name_path, 'PrimaryGroupID', gid])
    _dscl([name_path, 'UserShell', shell])
    _dscl([name_path, 'NFSHomeDirectory', home])
    _dscl([name_path, 'RealName', fullname])

    # Make sure home directory exists
    if createhome:
        __salt__['file.mkdir'](home, user=uid, group=gid)

    # dscl buffers changes, sleep before setting group membership
    time.sleep(1)
    if groups:
        chgroups(name, groups)
    return True


def delete(name, remove=False, force=False):
    '''
    Remove a user from the minion

    CLI Example:

    .. code-block:: bash

        salt '*' user.delete name remove=True force=True
    '''
    if salt.utils.stringutils.contains_whitespace(name):
        raise SaltInvocationError('Username cannot contain whitespace')
    if not info(name):
        return True

    # force is added for compatibility with user.absent state function
    if force:
        log.warning('force option is unsupported on MacOS, ignoring')

    # remove home directory from filesystem
    if remove:
        __salt__['file.remove'](info(name)['home'])

    # Remove from any groups other than primary group. Needs to be done since
    # group membership is managed separately from users and an entry for the
    # user will persist even after the user is removed.
    chgroups(name, ())
    return _dscl(['/Users/{0}'.format(name)], ctype='delete')['retcode'] == 0


def getent(refresh=False):
    '''
    Return the list of all info for all users

    CLI Example:

    .. code-block:: bash

        salt '*' user.getent
    '''
    if 'user.getent' in __context__ and not refresh:
        return __context__['user.getent']

    ret = []
    for data in pwd.getpwall():
        ret.append(_format_info(data))
    __context__['user.getent'] = ret
    return ret


def chuid(name, uid):
    '''
    Change the uid for a named user

    CLI Example:

    .. code-block:: bash

        salt '*' user.chuid foo 4376
    '''
    if not isinstance(uid, int):
        raise SaltInvocationError('uid must be an integer')
    pre_info = info(name)
    if not pre_info:
        raise CommandExecutionError('User \'{0}\' does not exist'.format(name))
    if uid == pre_info['uid']:
        return True
    _dscl(
        ['/Users/{0}'.format(name), 'UniqueID', pre_info['uid'], uid],
        ctype='change'
    )
    # dscl buffers changes, sleep 1 second before checking if new value
    # matches desired value
    time.sleep(1)
    return info(name).get('uid') == uid


def chgid(name, gid):
    '''
    Change the default group of the user

    CLI Example:

    .. code-block:: bash

        salt '*' user.chgid foo 4376
    '''
    if not isinstance(gid, int):
        raise SaltInvocationError('gid must be an integer')
    pre_info = info(name)
    if not pre_info:
        raise CommandExecutionError('User \'{0}\' does not exist'.format(name))
    if gid == pre_info['gid']:
        return True
    _dscl(
        ['/Users/{0}'.format(name), 'PrimaryGroupID', pre_info['gid'], gid],
        ctype='change'
    )
    # dscl buffers changes, sleep 1 second before checking if new value
    # matches desired value
    time.sleep(1)
    return info(name).get('gid') == gid


def chshell(name, shell):
    '''
    Change the default shell of the user

    CLI Example:

    .. code-block:: bash

        salt '*' user.chshell foo /bin/zsh
    '''
    pre_info = info(name)
    if not pre_info:
        raise CommandExecutionError('User \'{0}\' does not exist'.format(name))
    if shell == pre_info['shell']:
        return True
    _dscl(
        ['/Users/{0}'.format(name), 'UserShell', pre_info['shell'], shell],
        ctype='change'
    )
    # dscl buffers changes, sleep 1 second before checking if new value
    # matches desired value
    time.sleep(1)
    return info(name).get('shell') == shell


def chhome(name, home, **kwargs):
    '''
    Change the home directory of the user

    CLI Example:

    .. code-block:: bash

        salt '*' user.chhome foo /Users/foo
    '''
    kwargs = salt.utils.args.clean_kwargs(**kwargs)
    persist = kwargs.pop('persist', False)
    if kwargs:
        salt.utils.args.invalid_kwargs(kwargs)
    if persist:
        log.info('Ignoring unsupported \'persist\' argument to user.chhome')

    pre_info = info(name)
    if not pre_info:
        raise CommandExecutionError('User \'{0}\' does not exist'.format(name))
    if home == pre_info['home']:
        return True
    _dscl(
        ['/Users/{0}'.format(name), 'NFSHomeDirectory',
         pre_info['home'], home],
        ctype='change'
    )
    # dscl buffers changes, sleep 1 second before checking if new value
    # matches desired value
    time.sleep(1)
    return info(name).get('home') == home


def chfullname(name, fullname):
    '''
    Change the user's Full Name

    CLI Example:

    .. code-block:: bash

        salt '*' user.chfullname foo 'Foo Bar'
    '''
    if isinstance(fullname, string_types):
        fullname = _sdecode(fullname)
    pre_info = info(name)
    if not pre_info:
        raise CommandExecutionError('User \'{0}\' does not exist'.format(name))
    if isinstance(pre_info['fullname'], string_types):
        pre_info['fullname'] = _sdecode(pre_info['fullname'])
    if fullname == pre_info['fullname']:
        return True
    _dscl(
        ['/Users/{0}'.format(name), 'RealName', fullname],
        # use a 'create' command, because a 'change' command would fail if
        # current fullname is an empty string. The 'create' will just overwrite
        # this field.
        ctype='create'
    )
    # dscl buffers changes, sleep 1 second before checking if new value
    # matches desired value
    time.sleep(1)

    current = info(name).get('fullname')
    if isinstance(current, string_types):
        current = _sdecode(current)
    return current == fullname


def chgroups(name, groups, append=False):
    '''
    Change the groups to which the user belongs. Note that the user's primary
    group does not have to be one of the groups passed, membership in the
    user's primary group is automatically assumed.

    groups
        Groups to which the user should belong, can be passed either as a
        python list or a comma-separated string

    append
        Instead of removing user from groups not included in the ``groups``
        parameter, just add user to any groups for which they are not members

    CLI Example:

    .. code-block:: bash

        salt '*' user.chgroups foo wheel,root
    '''
    ### NOTE: **args isn't used here but needs to be included in this
    ### function for compatibility with the user.present state
    uinfo = info(name)
    if not uinfo:
        raise CommandExecutionError('User \'{0}\' does not exist'.format(name))
    if isinstance(groups, string_types):
        groups = groups.split(',')

    bad_groups = [x for x in groups if salt.utils.stringutils.contains_whitespace(x)]
    if bad_groups:
        raise SaltInvocationError(
            'Invalid group name(s): {0}'.format(', '.join(bad_groups))
        )
    ugrps = set(list_groups(name))
    desired = set(six.text_type(x) for x in groups if bool(six.text_type(x)))
    primary_group = __salt__['file.gid_to_group'](uinfo['gid'])
    if primary_group:
        desired.add(primary_group)
    if ugrps == desired:
        return True
    # Add groups from which user is missing
    for group in desired - ugrps:
        _dscl(
            ['/Groups/{0}'.format(group), 'GroupMembership', name],
            ctype='append'
        )
    if not append:
        # Remove from extra groups
        for group in ugrps - desired:
            _dscl(
                ['/Groups/{0}'.format(group), 'GroupMembership', name],
                ctype='delete'
            )
    time.sleep(1)
    return set(list_groups(name)) == desired


def info(name):
    '''
    Return user information

    CLI Example:

    .. code-block:: bash

        salt '*' user.info root
    '''
    try:
        data = pwd.getpwnam(name)
    except KeyError:
        return {}
    else:
        return _format_info(data)


def _format_info(data):
    '''
    Return user information in a pretty way
    '''
    return {'gid': data.pw_gid,
            'groups': list_groups(data.pw_name),
            'home': data.pw_dir,
            'name': data.pw_name,
            'shell': data.pw_shell,
            'uid': data.pw_uid,
            'fullname': data.pw_gecos}


@salt.utils.decorators.path.which('id')
def primary_group(name):
    '''
    Return the primary group of the named user

    .. versionadded:: 2016.3.0

    CLI Example:

    .. code-block:: bash

        salt '*' user.primary_group saltadmin
    '''
    return __salt__['cmd.run'](['id', '-g', '-n', name])


def list_groups(name):
    '''
    Return a list of groups the named user belongs to.

    name

        The name of the user for which to list groups. Starting in Salt 2016.11.0,
        all groups for the user, including groups beginning with an underscore
        will be listed.

        .. versionchanged:: 2016.11.0

    CLI Example:

    .. code-block:: bash

        salt '*' user.list_groups foo
    '''
    groups = [group for group in salt.utils.user.get_group_list(name)]
    return groups


def list_users():
    '''
    Return a list of all users

    CLI Example:

    .. code-block:: bash

        salt '*' user.list_users
    '''
    return sorted([user.pw_name for user in pwd.getpwall()])


def rename(name, new_name):
    '''
    Change the username for a named user

    CLI Example:

    .. code-block:: bash

        salt '*' user.rename name new_name
    '''
    current_info = info(name)
    if not current_info:
        raise CommandExecutionError('User \'{0}\' does not exist'.format(name))
    new_info = info(new_name)
    if new_info:
        raise CommandExecutionError(
            'User \'{0}\' already exists'.format(new_name)
        )
    _dscl(
        ['/Users/{0}'.format(name), 'RecordName', name, new_name],
        ctype='change'
    )
    # dscl buffers changes, sleep 1 second before checking if new value
    # matches desired value
    time.sleep(1)
    return info(new_name).get('RecordName') == new_name


def get_auto_login():
    '''
    .. versionadded:: 2016.3.0

    Gets the current setting for Auto Login

    :return: If enabled, returns the user name, otherwise returns False
    :rtype: str, bool

    CLI Example:

    .. code-block:: bash

        salt '*' user.get_auto_login
    '''
    cmd = ['defaults',
           'read',
           '/Library/Preferences/com.apple.loginwindow.plist',
           'autoLoginUser']
    ret = __salt__['cmd.run_all'](cmd, ignore_retcode=True)
    return False if ret['retcode'] else ret['stdout']


def _kcpassword(password):
    '''
    Internal function for obfuscating the password used for AutoLogin
    This is later written as the contents of the ``/etc/kcpassword`` file

    .. versionadded:: 2017.7.3

    Adapted from:
    https://github.com/timsutton/osx-vm-templates/blob/master/scripts/support/set_kcpassword.py

    Args:

        password(str):
            The password to obfuscate

    Returns:
        str: The obfuscated password
    '''
    # The magic 11 bytes - these are just repeated
    # 0x7D 0x89 0x52 0x23 0xD2 0xBC 0xDD 0xEA 0xA3 0xB9 0x1F
    key = [125, 137, 82, 35, 210, 188, 221, 234, 163, 185, 31]
    key_len = len(key)

    # Convert each character to a byte
    password = list(map(ord, password))

    # pad password length out to an even multiple of key length
    remainder = len(password) % key_len
    if remainder > 0:
        password = password + [0] * (key_len - remainder)

    # Break the password into chunks the size of len(key) (11)
    for chunk_index in range(0, len(password), len(key)):
        # Reset the key_index to 0 for each iteration
        key_index = 0

        # Do an XOR on each character of that chunk of the password with the
        # corresponding item in the key
        # The length of the password, or the length of the key, whichever is
        # smaller
        for password_index in range(chunk_index,
                                    min(chunk_index + len(key), len(password))):
            password[password_index] = password[password_index] ^ key[key_index]
            key_index += 1

    # Convert each byte back to a character
    password = list(map(chr, password))
    return ''.join(password)


def enable_auto_login(name, password):
    '''
    .. versionadded:: 2016.3.0

    Configures the machine to auto login with the specified user

    Args:

        name (str): The user account use for auto login

        password (str): The password to user for auto login

            .. versionadded:: 2017.7.3

    Returns:
        bool: ``True`` if successful, otherwise ``False``

    CLI Example:

    .. code-block:: bash

        salt '*' user.enable_auto_login stevej
    '''
    # Make the entry into the defaults file
    cmd = ['defaults',
           'write',
           '/Library/Preferences/com.apple.loginwindow.plist',
           'autoLoginUser',
           name]
    __salt__['cmd.run'](cmd)
    current = get_auto_login()

    # Create/Update the kcpassword file with an obfuscated password
    o_password = _kcpassword(password=password)
    with salt.utils.files.set_umask(0o077):
<<<<<<< HEAD
        with salt.utils.fopen('/etc/kcpassword', 'w') as fd:
=======
        with salt.utils.files.fopen('/etc/kcpassword', 'w') as fd:
>>>>>>> 20be5b43
            fd.write(o_password)

    return current if isinstance(current, bool) else current.lower() == name.lower()


def disable_auto_login():
    '''
    .. versionadded:: 2016.3.0

    Disables auto login on the machine

    Returns:
        bool: ``True`` if successful, otherwise ``False``

    CLI Example:

    .. code-block:: bash

        salt '*' user.disable_auto_login
    '''
    # Remove the kcpassword file
    cmd = 'rm -f /etc/kcpassword'
    __salt__['cmd.run'](cmd)

    # Remove the entry from the defaults file
    cmd = ['defaults',
           'delete',
           '/Library/Preferences/com.apple.loginwindow.plist',
           'autoLoginUser']
    __salt__['cmd.run'](cmd)
    return True if not get_auto_login() else False<|MERGE_RESOLUTION|>--- conflicted
+++ resolved
@@ -23,17 +23,11 @@
 from salt.ext.six import string_types
 
 # Import salt libs
-<<<<<<< HEAD
-import salt.utils
-import salt.utils.files
-import salt.utils.decorators as decorators
-=======
 import salt.utils.args
 import salt.utils.decorators.path
 import salt.utils.files
 import salt.utils.stringutils
 import salt.utils.user
->>>>>>> 20be5b43
 from salt.utils.locales import sdecode as _sdecode
 from salt.exceptions import CommandExecutionError, SaltInvocationError
 from salt.ext import six
@@ -615,11 +609,7 @@
     # Create/Update the kcpassword file with an obfuscated password
     o_password = _kcpassword(password=password)
     with salt.utils.files.set_umask(0o077):
-<<<<<<< HEAD
-        with salt.utils.fopen('/etc/kcpassword', 'w') as fd:
-=======
         with salt.utils.files.fopen('/etc/kcpassword', 'w') as fd:
->>>>>>> 20be5b43
             fd.write(o_password)
 
     return current if isinstance(current, bool) else current.lower() == name.lower()
