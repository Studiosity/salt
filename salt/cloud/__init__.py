# -*- coding: utf-8 -*-
'''
The top level interface used to translate configuration data back to the
correct cloud modules
'''

# Import python libs
from __future__ import absolute_import, print_function, generators, unicode_literals
import os
import copy
import glob
import time
import signal
import logging
import traceback
import multiprocessing
import sys
from itertools import groupby

# Import salt.cloud libs
from salt.exceptions import (
    SaltCloudNotFound,
    SaltCloudException,
    SaltCloudSystemExit,
    SaltCloudConfigError
)

# Import salt libs
import salt.config
import salt.client
import salt.loader
import salt.utils.args
import salt.utils.cloud
import salt.utils.context
import salt.utils.crypt
import salt.utils.data
import salt.utils.dictupdate
import salt.utils.files
import salt.utils.verify
import salt.utils.yaml
import salt.utils.user
import salt.syspaths
from salt.template import compile_template

# Import third party libs
try:
    import Cryptodome.Random
except ImportError:
    try:
        import Crypto.Random
    except ImportError:
        pass  # pycrypto < 2.1
from salt.ext import six
from salt.ext.six.moves import input  # pylint: disable=import-error,redefined-builtin

# Get logging started
log = logging.getLogger(__name__)


def communicator(func):
    '''Warning, this is a picklable decorator !'''
    def _call(queue, args, kwargs):
        '''called with [queue, args, kwargs] as first optional arg'''
        kwargs['queue'] = queue
        ret = None
        try:
            ret = func(*args, **kwargs)
            queue.put('END')
        except KeyboardInterrupt as ex:
            trace = traceback.format_exc()
            queue.put('KEYBOARDINT')
            queue.put('Keyboard interrupt')
            queue.put('{0}\n{1}\n'.format(ex, trace))
        except Exception as ex:
            trace = traceback.format_exc()
            queue.put('ERROR')
            queue.put('Exception')
            queue.put('{0}\n{1}\n'.format(ex, trace))
        return ret
    return _call


def enter_mainloop(target,
                   mapped_args=None,
                   args=None,
                   kwargs=None,
                   pool=None,
                   pool_size=None,
                   callback=None,
                   queue=None):
    '''
    Manage a multiprocessing pool

    - If the queue does not output anything, the pool runs indefinitely

    - If the queue returns KEYBOARDINT or ERROR, this will kill the pool
      totally calling terminate & join and ands with a SaltCloudSystemExit
      exception notifying callers from the abnormal termination

    - If the queue returns END or callback is defined and returns True,
      it just join the process and return the data.

    target
        the function you want to execute in multiproccessing
    pool
        pool object can be None if you want a default pool, but you ll
        have then to define pool_size instead
    pool_size
        pool size if you did not provide yourself a pool
    callback
        a boolean taking a string in argument which returns True to
        signal that 'target' is finished and we need to join
        the pool
    queue
        A custom multiproccessing queue in case you want to do
        extra stuff and need it later in your program
    args
        positional arguments to call the function with
        if you don't want to use pool.map

    mapped_args
        a list of one or more arguments combinations to call the function with
        e.g. (foo, [[1], [2]]) will call::

                foo([1])
                foo([2])

    kwargs
        kwargs to give to the function in case of process

    Attention, the function must have the following signature:

            target(queue, *args, **kw)

    You may use the 'communicator' decorator to generate such a function
    (see end of this file)
    '''
    if not kwargs:
        kwargs = {}
    if not pool_size:
        pool_size = 1
    if not pool:
        pool = multiprocessing.Pool(pool_size)
    if not queue:
        manager = multiprocessing.Manager()
        queue = manager.Queue()

    if mapped_args is not None and not mapped_args:
        msg = (
            'We are called to asynchronously execute {0}'
            ' but we do no have anything to execute, weird,'
            ' we bail out'.format(target))
        log.error(msg)
        raise SaltCloudSystemExit('Exception caught\n{0}'.format(msg))
    elif mapped_args is not None:
        iterable = [[queue, [arg], kwargs] for arg in mapped_args]
        ret = pool.map(func=target, iterable=iterable)
    else:
        ret = pool.apply(target, [queue, args, kwargs])
    while True:
        test = queue.get()
        if test in ['ERROR', 'KEYBOARDINT']:
            type_ = queue.get()
            trace = queue.get()
            msg = 'Caught {0}, terminating workers\n'.format(type_)
            msg += 'TRACE: {0}\n'.format(trace)
            log.error(msg)
            pool.terminate()
            pool.join()
            raise SaltCloudSystemExit('Exception caught\n{0}'.format(msg))
        elif test in ['END'] or (callback and callback(test)):
            pool.close()
            pool.join()
            break
        else:
            time.sleep(0.125)
    return ret


class CloudClient(object):
    '''
    The client class to wrap cloud interactions
    '''
    def __init__(self, path=None, opts=None, config_dir=None, pillars=None):
        if opts:
            self.opts = opts
        else:
            self.opts = salt.config.cloud_config(path)

        # Check the cache-dir exists. If not, create it.
        v_dirs = [self.opts['cachedir']]
        salt.utils.verify.verify_env(v_dirs, salt.utils.user.get_user())

        if pillars:
            for name, provider in six.iteritems(pillars.pop('providers', {})):
                driver = provider['driver']
                provider['profiles'] = {}
                self.opts['providers'].update({name: {driver: provider}})
            for name, profile in six.iteritems(pillars.pop('profiles', {})):
                provider = profile['provider'].split(':')[0]
                driver = next(six.iterkeys(self.opts['providers'][provider]))
                profile['provider'] = '{0}:{1}'.format(provider, driver)
                profile['profile'] = name
                self.opts['profiles'].update({name: profile})
                self.opts['providers'][provider][driver]['profiles'].update({name: profile})
            self.opts.update(pillars)

    def _opts_defaults(self, **kwargs):
        '''
        Set the opts dict to defaults and allow for opts to be overridden in
        the kwargs
        '''
        # Let's start with the default salt cloud configuration
        opts = salt.config.DEFAULT_CLOUD_OPTS.copy()
        # Update it with the loaded configuration
        opts.update(self.opts.copy())
        # Reset some of the settings to sane values
        opts['parallel'] = False
        opts['keep_tmp'] = False
        opts['deploy'] = True
        opts['update_bootstrap'] = False
        opts['show_deploy_args'] = False
        opts['script_args'] = ''
        # Update it with the passed kwargs
        if 'kwargs' in kwargs:
            opts.update(kwargs['kwargs'])
        opts.update(kwargs)
        profile = opts.get('profile', None)
        # filter other profiles if one is specified
        if profile:
            tmp_profiles = opts.get('profiles', {}).copy()
            for _profile in [a for a in tmp_profiles]:
                if not _profile == profile:
                    tmp_profiles.pop(_profile)
            # if profile is specified and we have enough info about providers
            # also filter them to speedup methods like
            # __filter_non_working_providers
            providers = [a.get('provider', '').split(':')[0]
                         for a in six.itervalues(tmp_profiles)
                         if a.get('provider', '')]
            if providers:
                _providers = opts.get('providers', {})
<<<<<<< HEAD
                for provider in list(_providers).copy():
=======
                for provider in _providers.copy():
>>>>>>> 20be5b43
                    if provider not in providers:
                        _providers.pop(provider)
        return opts

    def low(self, fun, low):
        '''
        Pass the cloud function and low data structure to run
        '''
        l_fun = getattr(self, fun)
        f_call = salt.utils.args.format_call(l_fun, low)
        return l_fun(*f_call.get('args', ()), **f_call.get('kwargs', {}))

    def list_sizes(self, provider=None):
        '''
        List all available sizes in configured cloud systems
        '''
        mapper = salt.cloud.Map(self._opts_defaults())
        return salt.utils.data.simple_types_filter(
            mapper.size_list(provider)
        )

    def list_images(self, provider=None):
        '''
        List all available images in configured cloud systems
        '''
        mapper = salt.cloud.Map(self._opts_defaults())
        return salt.utils.data.simple_types_filter(
            mapper.image_list(provider)
        )

    def list_locations(self, provider=None):
        '''
        List all available locations in configured cloud systems
        '''
        mapper = salt.cloud.Map(self._opts_defaults())
        return salt.utils.data.simple_types_filter(
            mapper.location_list(provider)
        )

    def query(self, query_type='list_nodes'):
        '''
        Query basic instance information
        '''
        mapper = salt.cloud.Map(self._opts_defaults())
        mapper.opts['selected_query_option'] = 'list_nodes'
        return mapper.map_providers_parallel(query_type)

    def full_query(self, query_type='list_nodes_full'):
        '''
        Query all instance information
        '''
        mapper = salt.cloud.Map(self._opts_defaults())
        mapper.opts['selected_query_option'] = 'list_nodes_full'
        return mapper.map_providers_parallel(query_type)

    def select_query(self, query_type='list_nodes_select'):
        '''
        Query select instance information
        '''
        mapper = salt.cloud.Map(self._opts_defaults())
        mapper.opts['selected_query_option'] = 'list_nodes_select'
        return mapper.map_providers_parallel(query_type)

    def min_query(self, query_type='list_nodes_min'):
        '''
        Query select instance information
        '''
        mapper = salt.cloud.Map(self._opts_defaults())
        mapper.opts['selected_query_option'] = 'list_nodes_min'
        return mapper.map_providers_parallel(query_type)

    def profile(self, profile, names, vm_overrides=None, **kwargs):
        '''
        Pass in a profile to create, names is a list of vm names to allocate

            vm_overrides is a special dict that will be per node options
            overrides

        Example:

        .. code-block:: python

            >>> client= salt.cloud.CloudClient(path='/etc/salt/cloud')
            >>> client.profile('do_512_git', names=['minion01',])
            {'minion01': {'backups_active': 'False',
                    'created_at': '2014-09-04T18:10:15Z',
                    'droplet': {'event_id': 31000502,
                                 'id': 2530006,
                                 'image_id': 5140006,
                                 'name': 'minion01',
                                 'size_id': 66},
                    'id': '2530006',
                    'image_id': '5140006',
                    'ip_address': '107.XXX.XXX.XXX',
                    'locked': 'True',
                    'name': 'minion01',
                    'private_ip_address': None,
                    'region_id': '4',
                    'size_id': '66',
                    'status': 'new'}}


        '''
        if not vm_overrides:
            vm_overrides = {}
        kwargs['profile'] = profile
        mapper = salt.cloud.Map(self._opts_defaults(**kwargs))
        if isinstance(names, six.string_types):
            names = names.split(',')
        return salt.utils.data.simple_types_filter(
            mapper.run_profile(profile, names, vm_overrides=vm_overrides)
        )

    def map_run(self, path=None, **kwargs):
        '''
        Pass in a location for a map to execute
        '''
        kwarg = {}
        if path:
            kwarg['map'] = path
        kwarg.update(kwargs)
        mapper = salt.cloud.Map(self._opts_defaults(**kwarg))
        dmap = mapper.map_data()
        return salt.utils.data.simple_types_filter(
            mapper.run_map(dmap)
        )

    def destroy(self, names):
        '''
        Destroy the named VMs
        '''
        mapper = salt.cloud.Map(self._opts_defaults(destroy=True))
        if isinstance(names, six.string_types):
            names = names.split(',')
        return salt.utils.data.simple_types_filter(
            mapper.destroy(names)
        )

    def create(self, provider, names, **kwargs):
        '''
        Create the named VMs, without using a profile

        Example:

        .. code-block:: python

            client.create(provider='my-ec2-config', names=['myinstance'],
                image='ami-1624987f', size='t1.micro', ssh_username='ec2-user',
                securitygroup='default', delvol_on_destroy=True)
        '''
        mapper = salt.cloud.Map(self._opts_defaults())
        providers = self.opts['providers']
        if provider in providers:
            provider += ':{0}'.format(next(six.iterkeys(providers[provider])))
        else:
            return False
        if isinstance(names, six.string_types):
            names = names.split(',')
        ret = {}
        for name in names:
            vm_ = kwargs.copy()
            vm_['name'] = name
            vm_['driver'] = provider

            # This function doesn't require a profile, but many cloud drivers
            # check for profile information (which includes the provider key) to
            # help with config file debugging and setting up instances. Setting
            # the profile and provider defaults here avoids errors in other
            # cloud functions relying on these keys. See SaltStack Issue #41971
            # and PR #38166 for more information.
            vm_['profile'] = None
            vm_['provider'] = provider

            ret[name] = salt.utils.data.simple_types_filter(
                mapper.create(vm_))
        return ret

    def extra_action(self, names, provider, action, **kwargs):
        '''
        Perform actions with block storage devices

        Example:

        .. code-block:: python

            client.extra_action(names=['myblock'], action='volume_create',
                provider='my-nova', kwargs={'voltype': 'SSD', 'size': 1000}
            )
            client.extra_action(names=['salt-net'], action='network_create',
                provider='my-nova', kwargs={'cidr': '192.168.100.0/24'}
            )
        '''
        mapper = salt.cloud.Map(self._opts_defaults())
        providers = mapper.map_providers_parallel()
        if provider in providers:
            provider += ':{0}'.format(next(six.iterkeys(providers[provider])))
        else:
            return False
        if isinstance(names, six.string_types):
            names = names.split(',')

        ret = {}
        for name in names:
            extra_ = kwargs.copy()
            extra_['name'] = name
            extra_['provider'] = provider
            extra_['profile'] = None
            extra_['action'] = action
            ret[name] = salt.utils.data.simple_types_filter(
                mapper.extras(extra_)
            )
        return ret

    def action(
        self,
        fun=None,
        cloudmap=None,
        names=None,
        provider=None,
        instance=None,
        kwargs=None
    ):
        '''
        Execute a single action via the cloud plugin backend

        Examples:

        .. code-block:: python

            client.action(fun='show_instance', names=['myinstance'])
            client.action(fun='show_image', provider='my-ec2-config',
                kwargs={'image': 'ami-10314d79'}
            )
        '''
        if kwargs is None:
            kwargs = {}

        mapper = salt.cloud.Map(self._opts_defaults(
            action=fun,
            names=names,
            **kwargs))
        if instance:
            if names:
                raise SaltCloudConfigError(
                    'Please specify either a list of \'names\' or a single '
                    '\'instance\', but not both.'
                )
            names = [instance]

        if names and not provider:
            self.opts['action'] = fun
            return mapper.do_action(names, kwargs)

        if provider and not names:
            return mapper.do_function(provider, fun, kwargs)
        else:
            # This should not be called without either an instance or a
            # provider. If both an instance/list of names and a provider
            # are given, then we also need to exit. We can only have one
            # or the other.
            raise SaltCloudConfigError(
                'Either an instance (or list of names) or a provider must be '
                'specified, but not both.'
            )


class Cloud(object):
    '''
    An object for the creation of new VMs
    '''
    def __init__(self, opts):
        self.opts = opts
        self.clouds = salt.loader.clouds(self.opts)
        self.__filter_non_working_providers()
        self.__cached_provider_queries = {}

    def get_configured_providers(self):
        '''
        Return the configured providers
        '''
        providers = set()
        for alias, drivers in six.iteritems(self.opts['providers']):
            if len(drivers) > 1:
                for driver in drivers:
                    providers.add('{0}:{1}'.format(alias, driver))
                continue
            providers.add(alias)
        return providers

    def lookup_providers(self, lookup):
        '''
        Get a dict describing the configured providers
        '''
        if lookup is None:
            lookup = 'all'
        if lookup == 'all':
            providers = set()
            for alias, drivers in six.iteritems(self.opts['providers']):
                for driver in drivers:
                    providers.add((alias, driver))

            if not providers:
                raise SaltCloudSystemExit(
                    'There are no cloud providers configured.'
                )

            return providers

        if ':' in lookup:
            alias, driver = lookup.split(':')
            if alias not in self.opts['providers'] or \
                    driver not in self.opts['providers'][alias]:
                raise SaltCloudSystemExit(
                    'No cloud providers matched \'{0}\'. Available: {1}'.format(
                        lookup, ', '.join(self.get_configured_providers())
                    )
                )

        providers = set()
        for alias, drivers in six.iteritems(self.opts['providers']):
            for driver in drivers:
                if lookup in (alias, driver):
                    providers.add((alias, driver))

        if not providers:
            raise SaltCloudSystemExit(
                'No cloud providers matched \'{0}\'. '
                'Available selections: {1}'.format(
                    lookup, ', '.join(self.get_configured_providers())
                )
            )
        return providers

    def lookup_profiles(self, provider, lookup):
        '''
        Return a dictionary describing the configured profiles
        '''
        if provider is None:
            provider = 'all'
        if lookup is None:
            lookup = 'all'

        if lookup == 'all':
            profiles = set()
            provider_profiles = set()
            for alias, info in six.iteritems(self.opts['profiles']):
                providers = info.get('provider')

                if providers:
                    given_prov_name = providers.split(':')[0]
                    salt_prov_name = providers.split(':')[1]
                    if given_prov_name == provider:
                        provider_profiles.add((alias, given_prov_name))
                    elif salt_prov_name == provider:
                        provider_profiles.add((alias, salt_prov_name))
                    profiles.add((alias, given_prov_name))

            if not profiles:
                raise SaltCloudSystemExit(
                    'There are no cloud profiles configured.'
                )

            if provider != 'all':
                return provider_profiles

            return profiles

    def map_providers(self, query='list_nodes', cached=False):
        '''
        Return a mapping of what named VMs are running on what VM providers
        based on what providers are defined in the configuration and VMs
        '''
        if cached is True and query in self.__cached_provider_queries:
            return self.__cached_provider_queries[query]

        pmap = {}
        for alias, drivers in six.iteritems(self.opts['providers']):
            for driver, details in six.iteritems(drivers):
                fun = '{0}.{1}'.format(driver, query)
                if fun not in self.clouds:
                    log.error(
                        'Public cloud provider {0} is not available'.format(
                            driver
                        )
                    )
                    continue
                if alias not in pmap:
                    pmap[alias] = {}

                try:
                    with salt.utils.context.func_globals_inject(
                        self.clouds[fun],
                        __active_provider_name__=':'.join([alias, driver])
                    ):
                        pmap[alias][driver] = self.clouds[fun]()
                except Exception as err:
                    log.debug(
                        'Failed to execute \'{0}()\' while querying for '
                        'running nodes: {1}'.format(fun, err),
                        # Show the traceback if the debug logging level is
                        # enabled
                        exc_info_on_loglevel=logging.DEBUG
                    )
                    # Failed to communicate with the provider, don't list any
                    # nodes
                    pmap[alias][driver] = []
        self.__cached_provider_queries[query] = pmap
        return pmap

    def map_providers_parallel(self, query='list_nodes', cached=False):
        '''
        Return a mapping of what named VMs are running on what VM providers
        based on what providers are defined in the configuration and VMs

        Same as map_providers but query in parallel.
        '''
        if cached is True and query in self.__cached_provider_queries:
            return self.__cached_provider_queries[query]

        opts = self.opts.copy()
        multiprocessing_data = []

        # Optimize Providers
        opts['providers'] = self._optimize_providers(opts['providers'])
        for alias, drivers in six.iteritems(opts['providers']):
            # Make temp query for this driver to avoid overwrite next
            this_query = query
            for driver, details in six.iteritems(drivers):
                # If driver has function list_nodes_min, just replace it
                # with query param to check existing vms on this driver
                # for minimum information, Otherwise still use query param.
                if opts.get('selected_query_option') is None and '{0}.list_nodes_min'.format(driver) in self.clouds:
                    this_query = 'list_nodes_min'

                fun = '{0}.{1}'.format(driver, this_query)
                if fun not in self.clouds:
                    log.error(
                        'Public cloud provider {0} is not available'.format(
                            driver
                        )
                    )
                    continue

                multiprocessing_data.append({
                    'fun': fun,
                    'opts': opts,
                    'query': this_query,
                    'alias': alias,
                    'driver': driver
                })
        output = {}
        if not multiprocessing_data:
            return output

        data_count = len(multiprocessing_data)
        pool = multiprocessing.Pool(data_count < 10 and data_count or 10,
                                    init_pool_worker)
        parallel_pmap = enter_mainloop(_run_parallel_map_providers_query,
                                       multiprocessing_data,
                                       pool=pool)
        for alias, driver, details in parallel_pmap:
            if not details:
                # There's no providers details?! Skip it!
                continue
            if alias not in output:
                output[alias] = {}
            output[alias][driver] = details

        self.__cached_provider_queries[query] = output
        return output

    def get_running_by_names(self, names, query='list_nodes', cached=False,
                             profile=None):
        if isinstance(names, six.string_types):
            names = [names]

        matches = {}
        handled_drivers = {}
        mapped_providers = self.map_providers_parallel(query, cached=cached)
        for alias, drivers in six.iteritems(mapped_providers):
            for driver, vms in six.iteritems(drivers):
                if driver not in handled_drivers:
                    handled_drivers[driver] = alias
                # When a profile is specified, only return an instance
                # that matches the provider specified in the profile.
                # This solves the issues when many providers return the
                # same instance. For example there may be one provider for
                # each availability zone in amazon in the same region, but
                # the search returns the same instance for each provider
                # because amazon returns all instances in a region, not
                # availability zone.
                if profile and alias not in self.opts['profiles'][profile]['provider'].split(':')[0]:
                    continue

                for vm_name, details in six.iteritems(vms):
                    # XXX: The logic below can be removed once the aws driver
                    # is removed
                    if vm_name not in names:
                        continue

                    elif driver == 'ec2' and 'aws' in handled_drivers and \
                            'aws' in matches[handled_drivers['aws']] and \
                            vm_name in matches[handled_drivers['aws']]['aws']:
                        continue
                    elif driver == 'aws' and 'ec2' in handled_drivers and \
                            'ec2' in matches[handled_drivers['ec2']] and \
                            vm_name in matches[handled_drivers['ec2']]['ec2']:
                        continue

                    if alias not in matches:
                        matches[alias] = {}
                    if driver not in matches[alias]:
                        matches[alias][driver] = {}
                    matches[alias][driver][vm_name] = details

        return matches

    def _optimize_providers(self, providers):
        '''
        Return an optimized mapping of available providers
        '''
        new_providers = {}
        provider_by_driver = {}

        for alias, driver in six.iteritems(providers):
            for name, data in six.iteritems(driver):
                if name not in provider_by_driver:
                    provider_by_driver[name] = {}

                provider_by_driver[name][alias] = data

        for driver, providers_data in six.iteritems(provider_by_driver):
            fun = '{0}.optimize_providers'.format(driver)
            if fun not in self.clouds:
                log.debug(
                    'The \'{0}\' cloud driver is unable to be optimized.'.format(
                        driver
                    )
                )

                for name, prov_data in six.iteritems(providers_data):
                    if name not in new_providers:
                        new_providers[name] = {}
                    new_providers[name][driver] = prov_data
                continue

            new_data = self.clouds[fun](providers_data)
            if new_data:
                for name, prov_data in six.iteritems(new_data):
                    if name not in new_providers:
                        new_providers[name] = {}
                    new_providers[name][driver] = prov_data

        return new_providers

    def location_list(self, lookup='all'):
        '''
        Return a mapping of all location data for available providers
        '''
        data = {}

        lookups = self.lookup_providers(lookup)
        if not lookups:
            return data

        for alias, driver in lookups:
            fun = '{0}.avail_locations'.format(driver)
            if fun not in self.clouds:
                # The capability to gather locations is not supported by this
                # cloud module
                log.debug(
                    'The \'{0}\' cloud driver defined under \'{1}\' provider '
                    'alias is unable to get the locations information'.format(
                        driver, alias
                    )
                )
                continue

            if alias not in data:
                data[alias] = {}

            try:

                with salt.utils.context.func_globals_inject(
                    self.clouds[fun],
                    __active_provider_name__=':'.join([alias, driver])
                ):
                    data[alias][driver] = self.clouds[fun]()
            except Exception as err:
                log.error(
                    'Failed to get the output of \'{0}()\': {1}'.format(
                        fun, err
                    ),
                    # Show the traceback if the debug logging level is enabled
                    exc_info_on_loglevel=logging.DEBUG
                )
        return data

    def image_list(self, lookup='all'):
        '''
        Return a mapping of all image data for available providers
        '''
        data = {}

        lookups = self.lookup_providers(lookup)
        if not lookups:
            return data

        for alias, driver in lookups:
            fun = '{0}.avail_images'.format(driver)
            if fun not in self.clouds:
                # The capability to gather images is not supported by this
                # cloud module
                log.debug(
                    'The \'{0}\' cloud driver defined under \'{1}\' provider '
                    'alias is unable to get the images information'.format(
                        driver,
                        alias
                    )
                )
                continue

            if alias not in data:
                data[alias] = {}

            try:
                with salt.utils.context.func_globals_inject(
                    self.clouds[fun],
                    __active_provider_name__=':'.join([alias, driver])
                ):
                    data[alias][driver] = self.clouds[fun]()
            except Exception as err:
                log.error(
                    'Failed to get the output of \'{0}()\': {1}'.format(
                        fun, err
                    ),
                    # Show the traceback if the debug logging level is enabled
                    exc_info_on_loglevel=logging.DEBUG
                )
        return data

    def size_list(self, lookup='all'):
        '''
        Return a mapping of all image data for available providers
        '''
        data = {}

        lookups = self.lookup_providers(lookup)
        if not lookups:
            return data

        for alias, driver in lookups:
            fun = '{0}.avail_sizes'.format(driver)
            if fun not in self.clouds:
                # The capability to gather sizes is not supported by this
                # cloud module
                log.debug(
                    'The \'{0}\' cloud driver defined under \'{1}\' provider '
                    'alias is unable to get the sizes information'.format(
                        driver,
                        alias
                    )
                )
                continue

            if alias not in data:
                data[alias] = {}

            try:
                with salt.utils.context.func_globals_inject(
                    self.clouds[fun],
                    __active_provider_name__=':'.join([alias, driver])
                ):
                    data[alias][driver] = self.clouds[fun]()
            except Exception as err:
                log.error(
                    'Failed to get the output of \'{0}()\': {1}'.format(
                        fun, err
                    ),
                    # Show the traceback if the debug logging level is enabled
                    exc_info_on_loglevel=logging.DEBUG
                )
        return data

    def provider_list(self, lookup='all'):
        '''
        Return a mapping of all image data for available providers
        '''
        data = {}
        lookups = self.lookup_providers(lookup)
        if not lookups:
            return data

        for alias, driver in lookups:
            if alias not in data:
                data[alias] = {}
            if driver not in data[alias]:
                data[alias][driver] = {}
        return data

    def profile_list(self, provider, lookup='all'):
        '''
        Return a mapping of all configured profiles
        '''
        data = {}
        lookups = self.lookup_profiles(provider, lookup)

        if not lookups:
            return data

        for alias, driver in lookups:
            if alias not in data:
                data[alias] = {}
            if driver not in data[alias]:
                data[alias][driver] = {}
        return data

    def create_all(self):
        '''
        Create/Verify the VMs in the VM data
        '''
        ret = []

        for vm_name, vm_details in six.iteritems(self.opts['profiles']):
            ret.append(
                {vm_name: self.create(vm_details)}
            )

        return ret

    def destroy(self, names, cached=False):
        '''
        Destroy the named VMs
        '''
        processed = {}
        names = set(names)
        matching = self.get_running_by_names(names, cached=cached)
        vms_to_destroy = set()
        parallel_data = []
        for alias, drivers in six.iteritems(matching):
            for driver, vms in six.iteritems(drivers):
                for name in vms:
                    if name in names:
                        vms_to_destroy.add((alias, driver, name))
                        if self.opts['parallel']:
                            parallel_data.append({
                                'opts': self.opts,
                                'name': name,
                                'alias': alias,
                                'driver': driver,
                            })

        # destroying in parallel
        if self.opts['parallel'] and len(parallel_data) > 0:
            # set the pool size based on configuration or default to
            # the number of machines we're destroying
            if 'pool_size' in self.opts:
                pool_size = self.opts['pool_size']
            else:
                pool_size = len(parallel_data)
            log.info('Destroying in parallel mode; '
                     'Cloud pool size: {0}'.format(pool_size))

            # kick off the parallel destroy
            output_multip = enter_mainloop(
                _destroy_multiprocessing, parallel_data, pool_size=pool_size)

            # massage the multiprocessing output a bit
            ret_multip = {}
            for obj in output_multip:
                ret_multip.update(obj)

            # build up a data structure similar to what the non-parallel
            # destroy uses
            for obj in parallel_data:
                alias = obj['alias']
                driver = obj['driver']
                name = obj['name']
                if alias not in processed:
                    processed[alias] = {}
                if driver not in processed[alias]:
                    processed[alias][driver] = {}
                processed[alias][driver][name] = ret_multip[name]
                if name in names:
                    names.remove(name)

        # not destroying in parallel
        else:
            log.info('Destroying in non-parallel mode.')
            for alias, driver, name in vms_to_destroy:
                fun = '{0}.destroy'.format(driver)
                with salt.utils.context.func_globals_inject(
                    self.clouds[fun],
                    __active_provider_name__=':'.join([alias, driver])
                ):
                    ret = self.clouds[fun](name)
                if alias not in processed:
                    processed[alias] = {}
                if driver not in processed[alias]:
                    processed[alias][driver] = {}
                processed[alias][driver][name] = ret
                if name in names:
                    names.remove(name)

        # now the processed data structure contains the output from either
        # the parallel or non-parallel destroy and we should finish up
        # with removing minion keys if necessary
        for alias, driver, name in vms_to_destroy:
            ret = processed[alias][driver][name]
            if not ret:
                continue

            vm_ = {
                'name': name,
                'profile': None,
                'provider': ':'.join([alias, driver]),
                'driver': driver
            }
            minion_dict = salt.config.get_cloud_config_value(
                'minion', vm_, self.opts, default={}
            )
            key_file = os.path.join(
                self.opts['pki_dir'], 'minions', minion_dict.get('id', name)
            )
            globbed_key_file = glob.glob('{0}.*'.format(key_file))

            if not os.path.isfile(key_file) and not globbed_key_file:
                # There's no such key file!? It might have been renamed
                if isinstance(ret, dict) and 'newname' in ret:
                    salt.utils.cloud.remove_key(
                        self.opts['pki_dir'], ret['newname']
                    )
                continue

            if os.path.isfile(key_file) and not globbed_key_file:
                # Single key entry. Remove it!
                salt.utils.cloud.remove_key(self.opts['pki_dir'], os.path.basename(key_file))
                continue

            # Since we have globbed matches, there are probably some keys for which their minion
            # configuration has append_domain set.
            if not os.path.isfile(key_file) and globbed_key_file and len(globbed_key_file) == 1:
                # Single entry, let's remove it!
                salt.utils.cloud.remove_key(
                    self.opts['pki_dir'],
                    os.path.basename(globbed_key_file[0])
                )
                continue

            # Since we can't get the profile or map entry used to create
            # the VM, we can't also get the append_domain setting.
            # And if we reached this point, we have several minion keys
            # who's name starts with the machine name we're deleting.
            # We need to ask one by one!?
            print(
                'There are several minion keys who\'s name starts '
                'with \'{0}\'. We need to ask you which one should be '
                'deleted:'.format(
                    name
                )
            )
            while True:
                for idx, filename in enumerate(globbed_key_file):
                    print(' {0}: {1}'.format(
                        idx, os.path.basename(filename)
                    ))
                selection = input(
                    'Which minion key should be deleted(number)? '
                )
                try:
                    selection = int(selection)
                except ValueError:
                    print(
                        '\'{0}\' is not a valid selection.'.format(selection)
                    )

                try:
                    filename = os.path.basename(
                        globbed_key_file.pop(selection)
                    )
                except Exception:
                    continue

                delete = input(
                    'Delete \'{0}\'? [Y/n]? '.format(filename)
                )
                if delete == '' or delete.lower().startswith('y'):
                    salt.utils.cloud.remove_key(
                        self.opts['pki_dir'], filename
                    )
                    print('Deleted \'{0}\''.format(filename))
                    break

                print('Did not delete \'{0}\''.format(filename))
                break

        if names and not processed:
            # These machines were asked to be destroyed but could not be found
            raise SaltCloudSystemExit(
                'The following VM\'s were not found: {0}'.format(
                    ', '.join(names)
                )
            )

        elif names and processed:
            processed['Not Found'] = names

        elif not processed:
            raise SaltCloudSystemExit('No machines were destroyed!')

        return processed

    def reboot(self, names):
        '''
        Reboot the named VMs
        '''
        ret = []
        pmap = self.map_providers_parallel()
        acts = {}
        for prov, nodes in six.iteritems(pmap):
            acts[prov] = []
            for node in nodes:
                if node in names:
                    acts[prov].append(node)
        for prov, names_ in six.iteritems(acts):
            fun = '{0}.reboot'.format(prov)
            for name in names_:
                ret.append({
                    name: self.clouds[fun](name)
                })

        return ret

    def create(self, vm_, local_master=True):
        '''
        Create a single VM
        '''
        output = {}

        minion_dict = salt.config.get_cloud_config_value(
            'minion', vm_, self.opts, default={}
        )

        alias, driver = vm_['provider'].split(':')
        fun = '{0}.create'.format(driver)
        if fun not in self.clouds:
            log.error(
                'Creating \'{0[name]}\' using \'{0[provider]}\' as the provider '
                'cannot complete since \'{1}\' is not available'.format(
                    vm_,
                    driver
                )
            )
            return

        deploy = salt.config.get_cloud_config_value('deploy', vm_, self.opts)
        make_master = salt.config.get_cloud_config_value(
            'make_master',
            vm_,
            self.opts
        )

        if deploy:
            if not make_master and 'master' not in minion_dict:
                log.warning(
                    'There\'s no master defined on the \'{0}\' VM settings.'.format(
                        vm_['name']
                    )
                )

            if 'pub_key' not in vm_ and 'priv_key' not in vm_:
                log.debug('Generating minion keys for \'{0[name]}\''.format(vm_))
                priv, pub = salt.utils.cloud.gen_keys(
                    salt.config.get_cloud_config_value(
                        'keysize',
                        vm_,
                        self.opts
                    )
                )
                vm_['pub_key'] = pub
                vm_['priv_key'] = priv
        else:
            # Note(pabelanger): We still reference pub_key and priv_key when
            # deploy is disabled.
            vm_['pub_key'] = None
            vm_['priv_key'] = None

        key_id = minion_dict.get('id', vm_['name'])

        domain = vm_.get('domain')
        if vm_.get('use_fqdn') and domain:
            minion_dict['append_domain'] = domain

        if 'append_domain' in minion_dict:
            key_id = '.'.join([key_id, minion_dict['append_domain']])

        if make_master is True and 'master_pub' not in vm_ and 'master_pem' not in vm_:
            log.debug(
                'Generating the master keys for \'{0[name]}\''.format(
                    vm_
                )
            )
            master_priv, master_pub = salt.utils.cloud.gen_keys(
                salt.config.get_cloud_config_value(
                    'keysize',
                    vm_,
                    self.opts
                )
            )
            vm_['master_pub'] = master_pub
            vm_['master_pem'] = master_priv

        if local_master is True and deploy is True:
            # Accept the key on the local master
            salt.utils.cloud.accept_key(
                self.opts['pki_dir'], vm_['pub_key'], key_id
            )

        vm_['os'] = salt.config.get_cloud_config_value(
            'script',
            vm_,
            self.opts
        )

        try:
            vm_['inline_script'] = salt.config.get_cloud_config_value(
                'inline_script',
                vm_,
                self.opts
            )
        except KeyError:
            pass

        try:
            alias, driver = vm_['provider'].split(':')
            func = '{0}.create'.format(driver)
            with salt.utils.context.func_globals_inject(
                self.clouds[fun],
                __active_provider_name__=':'.join([alias, driver])
            ):
                output = self.clouds[func](vm_)
            if output is not False and 'sync_after_install' in self.opts:
                if self.opts['sync_after_install'] not in (
                        'all', 'modules', 'states', 'grains'):
                    log.error('Bad option for sync_after_install')
                    return output

                # A small pause helps the sync work more reliably
                time.sleep(3)

                start = int(time.time())
                while int(time.time()) < start + 60:
                    # We'll try every <timeout> seconds, up to a minute
                    mopts_ = salt.config.DEFAULT_MINION_OPTS
                    conf_path = '/'.join(self.opts['conf_file'].split('/')[:-1])
                    mopts_.update(
                        salt.config.minion_config(
                            os.path.join(conf_path,
                                         'minion')
                        )
                    )

                    client = salt.client.get_local_client(mopts=self.opts)

                    ret = client.cmd(
                        vm_['name'],
                        'saltutil.sync_{0}'.format(self.opts['sync_after_install']),
                        timeout=self.opts['timeout']
                    )
                    if ret:
                        log.info(
                            six.u('Synchronized the following dynamic modules: '
                                  '  {0}').format(ret)
                        )
                        break
        except KeyError as exc:
            log.exception(
                'Failed to create VM {0}. Configuration value {1} needs '
                'to be set'.format(
                    vm_['name'], exc
                )
            )
        # If it's a map then we need to respect the 'requires'
        # so we do it later
        try:
            opt_map = self.opts['map']
        except KeyError:
            opt_map = False
        if self.opts['parallel'] and self.opts['start_action'] and not opt_map:
            log.info(
                'Running {0} on {1}'.format(
                    self.opts['start_action'], vm_['name']
                )
            )
            client = salt.client.get_local_client(mopts=self.opts)
            action_out = client.cmd(
                vm_['name'],
                self.opts['start_action'],
                timeout=self.opts['timeout'] * 60
            )
            output['ret'] = action_out
        return output

    def extras(self, extra_):
        '''
        Extra actions
        '''
        output = {}

        alias, driver = extra_['provider'].split(':')
        fun = '{0}.{1}'.format(driver, extra_['action'])
        if fun not in self.clouds:
            log.error(
                'Creating \'{0[name]}\' using \'{0[provider]}\' as the provider '
                'cannot complete since \'{1}\' is not available'.format(
                    extra_,
                    driver
                )
            )
            return

        try:
            with salt.utils.context.func_globals_inject(
                self.clouds[fun],
                __active_provider_name__=extra_['provider']
            ):
                output = self.clouds[fun](**extra_)
        except KeyError as exc:
            log.exception(
                (
                    'Failed to perform {0[provider]}.{0[action]} '
                    'on {0[name]}. '
                    'Configuration value {1} needs to be set'
                ).format(extra_, exc)
            )
        return output

    def run_profile(self, profile, names, vm_overrides=None):
        '''
        Parse over the options passed on the command line and determine how to
        handle them
        '''
        if profile not in self.opts['profiles']:
            msg = 'Profile {0} is not defined'.format(profile)
            log.error(msg)
            return {'Error': msg}

        ret = {}
        if not vm_overrides:
            vm_overrides = {}

        try:
            with salt.utils.files.fopen(self.opts['conf_file'], 'r') as mcc:
                main_cloud_config = salt.utils.yaml.safe_load(mcc)
            if not main_cloud_config:
                main_cloud_config = {}
        except KeyError:
            main_cloud_config = {}
        except IOError:
            main_cloud_config = {}

        if main_cloud_config is None:
            main_cloud_config = {}

        mapped_providers = self.map_providers_parallel()
        profile_details = self.opts['profiles'][profile]
        vms = {}
        for prov, val in six.iteritems(mapped_providers):
            prov_name = next(iter(val))
            for node in mapped_providers[prov][prov_name]:
                vms[node] = mapped_providers[prov][prov_name][node]
                vms[node]['provider'] = prov
                vms[node]['driver'] = prov_name
        alias, driver = profile_details['provider'].split(':')

        provider_details = self.opts['providers'][alias][driver].copy()
        del provider_details['profiles']

        for name in names:
            if name in vms:
                prov = vms[name]['provider']
                driv = vms[name]['driver']
                msg = u'{0} already exists under {1}:{2}'.format(
                    name, prov, driv
                )
                log.error(msg)
                ret[name] = {'Error': msg}
                continue

            vm_ = main_cloud_config.copy()
            vm_.update(provider_details)
            vm_.update(profile_details)
            vm_.update(vm_overrides)

            vm_['name'] = name
            if self.opts['parallel']:
                process = multiprocessing.Process(
                    target=self.create,
                    args=(vm_,)
                )
                process.start()
                ret[name] = {
                    'Provisioning': 'VM being provisioned in parallel. '
                                    'PID: {0}'.format(process.pid)
                }
                continue

            try:
                # No need to inject __active_provider_name__ into the context
                # here because self.create takes care of that
                ret[name] = self.create(vm_)
                if not ret[name]:
                    ret[name] = {'Error': 'Failed to deploy VM'}
                    if len(names) == 1:
                        raise SaltCloudSystemExit('Failed to deploy VM')
                    continue
                if self.opts.get('show_deploy_args', False) is False:
                    ret[name].pop('deploy_kwargs', None)
            except (SaltCloudSystemExit, SaltCloudConfigError) as exc:
                if len(names) == 1:
                    raise
                ret[name] = {'Error': str(exc)}

        return ret

    def do_action(self, names, kwargs):
        '''
        Perform an action on a VM which may be specific to this cloud provider
        '''
        ret = {}
        invalid_functions = {}
        names = set(names)

        for alias, drivers in six.iteritems(self.map_providers_parallel()):
            if not names:
                break
            for driver, vms in six.iteritems(drivers):
                if not names:
                    break
                valid_function = True
                fun = '{0}.{1}'.format(driver, self.opts['action'])
                if fun not in self.clouds:
                    log.info(
                        '\'{0}()\' is not available. Not actioning...'.format(
                            fun
                        )
                    )
                    valid_function = False
                for vm_name, vm_details in six.iteritems(vms):
                    if not names:
                        break
                    if vm_name not in names:
                        if not isinstance(vm_details, dict):
                            vm_details = {}
                        if 'id' in vm_details and vm_details['id'] in names:
                            vm_name = vm_details['id']
                        else:
                            log.debug(
                                'vm:{0} in provider:{1} is not in name '
                                'list:\'{2}\''.format(vm_name, driver, names)
                            )
                            continue

                    # Build the dictionary of invalid functions with their associated VMs.
                    if valid_function is False:
                        if invalid_functions.get(fun) is None:
                            invalid_functions.update({fun: []})
                        invalid_functions[fun].append(vm_name)
                        continue

                    with salt.utils.context.func_globals_inject(
                        self.clouds[fun],
                        __active_provider_name__=':'.join([alias, driver])
                    ):
                        if alias not in ret:
                            ret[alias] = {}
                        if driver not in ret[alias]:
                            ret[alias][driver] = {}

                        # Clean kwargs of "__pub_*" data before running the cloud action call.
                        # Prevents calling positional "kwarg" arg before "call" when no kwarg
                        # argument is present in the cloud driver function's arg spec.
                        kwargs = salt.utils.args.clean_kwargs(**kwargs)

                        if kwargs:
                            ret[alias][driver][vm_name] = self.clouds[fun](
                                vm_name, kwargs, call='action'
                            )
                        else:
                            ret[alias][driver][vm_name] = self.clouds[fun](
                                vm_name, call='action'
                            )
                        names.remove(vm_name)

        # Set the return information for the VMs listed in the invalid_functions dict.
        missing_vms = set()
        if invalid_functions:
            ret['Invalid Actions'] = invalid_functions
            invalid_func_vms = set()
            for key, val in six.iteritems(invalid_functions):
                invalid_func_vms = invalid_func_vms.union(set(val))

            # Find the VMs that are in names, but not in set of invalid functions.
            missing_vms = names.difference(invalid_func_vms)
            if missing_vms:
                ret['Not Found'] = list(missing_vms)
                ret['Not Actioned/Not Running'] = list(names)

        if not names:
            return ret

        # Don't return missing VM information for invalid functions until after we've had a
        # Chance to return successful actions. If a function is valid for one driver, but
        # Not another, we want to make sure the successful action is returned properly.
        if missing_vms:
            return ret

        # If we reach this point, the Not Actioned and Not Found lists will be the same,
        # But we want to list both for clarity/consistency with the invalid functions lists.
        ret['Not Actioned/Not Running'] = list(names)
        ret['Not Found'] = list(names)
        return ret

    def do_function(self, prov, func, kwargs):
        '''
        Perform a function against a cloud provider
        '''
        matches = self.lookup_providers(prov)
        if len(matches) > 1:
            raise SaltCloudSystemExit(
                'More than one results matched \'{0}\'. Please specify '
                'one of: {1}'.format(
                    prov,
                    ', '.join([
                        '{0}:{1}'.format(alias, driver) for
                        (alias, driver) in matches
                    ])
                )
            )

        alias, driver = matches.pop()
        fun = '{0}.{1}'.format(driver, func)
        if fun not in self.clouds:
            raise SaltCloudSystemExit(
                'The \'{0}\' cloud provider alias, for the \'{1}\' driver, does '
                'not define the function \'{2}\''.format(alias, driver, func)
            )

        log.debug(
            'Trying to execute \'{0}\' with the following kwargs: {1}'.format(
                fun, kwargs
            )
        )

        with salt.utils.context.func_globals_inject(
            self.clouds[fun],
            __active_provider_name__=':'.join([alias, driver])
        ):
            if kwargs:
                return {
                    alias: {
                        driver: self.clouds[fun](
                            call='function', kwargs=kwargs
                        )
                    }
                }
            return {
                alias: {
                    driver: self.clouds[fun](call='function')
                }
            }

    def __filter_non_working_providers(self):
        '''
        Remove any mis-configured cloud providers from the available listing
        '''
        for alias, drivers in six.iteritems(self.opts['providers'].copy()):
            for driver in drivers.copy():
                fun = '{0}.get_configured_provider'.format(driver)
                if fun not in self.clouds:
                    # Mis-configured provider that got removed?
                    log.warning(
                        'The cloud driver, \'{0}\', configured under the '
                        '\'{1}\' cloud provider alias, could not be loaded. '
                        'Please check your provider configuration files and '
                        'ensure all required dependencies are installed '
                        'for the \'{0}\' driver.\n'
                        'In rare cases, this could indicate the \'{2}()\' '
                        'function could not be found.\nRemoving \'{0}\' from '
                        'the available providers list'.format(
                            driver, alias, fun
                        )
                    )
                    self.opts['providers'][alias].pop(driver)

                    if alias not in self.opts['providers']:
                        continue

                    if not self.opts['providers'][alias]:
                        self.opts['providers'].pop(alias)
                    continue

                with salt.utils.context.func_globals_inject(
                    self.clouds[fun],
                    __active_provider_name__=':'.join([alias, driver])
                ):
                    if self.clouds[fun]() is False:
                        log.warning(
                            'The cloud driver, \'{0}\', configured under the '
                            '\'{1}\' cloud provider alias is not properly '
                            'configured. Removing it from the available '
                            'providers list.'.format(driver, alias)
                        )
                        self.opts['providers'][alias].pop(driver)

            if alias not in self.opts['providers']:
                continue

            if not self.opts['providers'][alias]:
                self.opts['providers'].pop(alias)


class Map(Cloud):
    '''
    Create a VM stateful map execution object
    '''
    def __init__(self, opts):
        Cloud.__init__(self, opts)
        self.rendered_map = self.read()

    def interpolated_map(self, query='list_nodes', cached=False):
        rendered_map = self.read().copy()
        interpolated_map = {}

        for profile, mapped_vms in six.iteritems(rendered_map):
            names = set(mapped_vms)
            if profile not in self.opts['profiles']:
                if 'Errors' not in interpolated_map:
                    interpolated_map['Errors'] = {}
                msg = (
                    'No provider for the mapped \'{0}\' profile was found. '
                    'Skipped VMS: {1}'.format(
                        profile, ', '.join(names)
                    )
                )
                log.info(msg)
                interpolated_map['Errors'][profile] = msg
                continue

            matching = self.get_running_by_names(names, query, cached)
            for alias, drivers in six.iteritems(matching):
                for driver, vms in six.iteritems(drivers):
                    for vm_name, vm_details in six.iteritems(vms):
                        if alias not in interpolated_map:
                            interpolated_map[alias] = {}
                        if driver not in interpolated_map[alias]:
                            interpolated_map[alias][driver] = {}
                        interpolated_map[alias][driver][vm_name] = vm_details
                        try:
                            names.remove(vm_name)
                        except KeyError:
                            # If it's not there, then our job is already done
                            pass

            if not names:
                continue

            profile_details = self.opts['profiles'][profile]
            alias, driver = profile_details['provider'].split(':')
            for vm_name in names:
                if alias not in interpolated_map:
                    interpolated_map[alias] = {}
                if driver not in interpolated_map[alias]:
                    interpolated_map[alias][driver] = {}
                interpolated_map[alias][driver][vm_name] = 'Absent'

        return interpolated_map

    def delete_map(self, query=None):
        query_map = self.interpolated_map(query=query)
        for alias, drivers in six.iteritems(query_map.copy()):
            for driver, vms in six.iteritems(drivers.copy()):
                for vm_name, vm_details in six.iteritems(vms.copy()):
                    if vm_details == 'Absent':
                        query_map[alias][driver].pop(vm_name)
                if not query_map[alias][driver]:
                    query_map[alias].pop(driver)
            if not query_map[alias]:
                query_map.pop(alias)
        return query_map

    def get_vmnames_by_action(self, action):
        query_map = self.interpolated_map("list_nodes")
        matching_states = {
            'start': ['stopped'],
            'stop': ['running', 'active'],
            'reboot': ['running', 'active'],
        }
        vm_names = []
        for alias, drivers in six.iteritems(query_map):
            for driver, vms in six.iteritems(drivers):
                for vm_name, vm_details in six.iteritems(vms):
                    # Only certain actions are support in to use in this case. Those actions are the
                    # "Global" salt-cloud actions defined in the "matching_states" dictionary above.
                    # If a more specific action is passed in, we shouldn't stack-trace - exit gracefully.
                    try:
                        state_action = matching_states[action]
                    except KeyError:
                        log.error(
                            'The use of \'{0}\' as an action is not supported in this context. '
                            'Only \'start\', \'stop\', and \'reboot\' are supported options.'.format(action)
                        )
                        raise SaltCloudException()
                    if vm_details != 'Absent' and vm_details['state'].lower() in state_action:
                        vm_names.append(vm_name)
        return vm_names

    def read(self):
        '''
        Read in the specified map file and return the map structure
        '''
        map_ = None
        if self.opts.get('map', None) is None:
            if self.opts.get('map_data', None) is None:
                return {}
            else:
                map_ = self.opts['map_data']

        if not map_:
            local_minion_opts = copy.deepcopy(self.opts)
            local_minion_opts['file_client'] = 'local'
            self.minion = salt.minion.MasterMinion(local_minion_opts)

            if not os.path.isfile(self.opts['map']):
                if not (self.opts['map']).startswith('salt://'):
                    log.error(
                        'The specified map file does not exist: \'{0}\''.format(
                            self.opts['map'])
                    )
                    raise SaltCloudNotFound()
            if (self.opts['map']).startswith('salt://'):
                cached_map = self.minion.functions['cp.cache_file'](self.opts['map'])
            else:
                cached_map = self.opts['map']
            try:
                renderer = self.opts.get('renderer', 'yaml_jinja')
                rend = salt.loader.render(self.opts, {})
                blacklist = self.opts.get('renderer_blacklist')
                whitelist = self.opts.get('renderer_whitelist')
                map_ = compile_template(
                    cached_map, rend, renderer, blacklist, whitelist
                )
            except Exception as exc:
                log.error(
                    'Rendering map {0} failed, render error:\n{1}'.format(
                        self.opts['map'], exc
                    ),
                    exc_info_on_loglevel=logging.DEBUG
                )
                return {}

        if 'include' in map_:
            map_ = salt.config.include_config(
                map_, self.opts['map'], verbose=False
            )

        # Create expected data format if needed
        for profile, mapped in six.iteritems(map_.copy()):
            if isinstance(mapped, (list, tuple)):
                entries = {}
                for mapping in mapped:
                    if isinstance(mapping, six.string_types):
                        # Foo:
                        #   - bar1
                        #   - bar2
                        mapping = {mapping: None}
                    for name, overrides in six.iteritems(mapping):
                        if overrides is None or isinstance(overrides, bool):
                            # Foo:
                            #   - bar1:
                            #   - bar2:
                            overrides = {}
                        try:
                            overrides.setdefault('name', name)
                        except AttributeError:
                            log.error(
                                'Cannot use \'name\' as a minion id in a cloud map as it '
                                'is a reserved word. Please change \'name\' to a different '
                                'minion id reference.'
                            )
                            return {}
                        entries[name] = overrides
                map_[profile] = entries
                continue

            if isinstance(mapped, dict):
                # Convert the dictionary mapping to a list of dictionaries
                # Foo:
                #  bar1:
                #    grains:
                #      foo: bar
                #  bar2:
                #    grains:
                #      foo: bar
                entries = {}
                for name, overrides in six.iteritems(mapped):
                    overrides.setdefault('name', name)
                    entries[name] = overrides
                map_[profile] = entries
                continue

            if isinstance(mapped, six.string_types):
                # If it's a single string entry, let's make iterable because of
                # the next step
                mapped = [mapped]

            map_[profile] = {}
            for name in mapped:
                map_[profile][name] = {'name': name}
        return map_

    def _has_loop(self, dmap, seen=None, val=None):
        if seen is None:
            for values in six.itervalues(dmap['create']):
                seen = []
                try:
                    machines = values['requires']
                except KeyError:
                    machines = []
                for machine in machines:
                    if self._has_loop(dmap, seen=list(seen), val=machine):
                        return True
        else:
            if val in seen:
                return True

            seen.append(val)
            try:
                machines = dmap['create'][val]['requires']
            except KeyError:
                machines = []

            for machine in machines:
                if self._has_loop(dmap, seen=list(seen), val=machine):
                    return True
        return False

    def _calcdep(self, dmap, machine, data, level):
        try:
            deplist = data['requires']
        except KeyError:
            return level
        levels = []
        for name in deplist:
            try:
                data = dmap['create'][name]
            except KeyError:
                try:
                    data = dmap['existing'][name]
                except KeyError:
                    msg = 'Missing dependency in cloud map'
                    log.error(msg)
                    raise SaltCloudException(msg)
            levels.append(self._calcdep(dmap, name, data, level))
        level = max(levels) + 1
        return level

    def map_data(self, cached=False):
        '''
        Create a data map of what to execute on
        '''
        ret = {'create': {}}
        pmap = self.map_providers_parallel(cached=cached)
        exist = set()
        defined = set()
        for profile_name, nodes in six.iteritems(self.rendered_map):
            if profile_name not in self.opts['profiles']:
                msg = (
                    'The required profile, \'{0}\', defined in the map '
                    'does not exist. The defined nodes, {1}, will not '
                    'be created.'.format(
                        profile_name,
                        ', '.join('\'{0}\''.format(node) for node in nodes)
                    )
                )
                log.error(msg)
                if 'errors' not in ret:
                    ret['errors'] = {}
                ret['errors'][profile_name] = msg
                continue

            profile_data = self.opts['profiles'].get(profile_name)

            # Get associated provider data, in case something like size
            # or image is specified in the provider file. See issue #32510.
            alias, driver = profile_data.get('provider').split(':')
            provider_details = self.opts['providers'][alias][driver].copy()
            del provider_details['profiles']

            # Update the provider details information with profile data
            # Profile data should override provider data, if defined.
            # This keeps map file data definitions consistent with -p usage.
            provider_details.update(profile_data)
            profile_data = provider_details

            for nodename, overrides in six.iteritems(nodes):
                # Get the VM name
                nodedata = copy.deepcopy(profile_data)
                # Update profile data with the map overrides
                for setting in ('grains', 'master', 'minion', 'volumes',
                                'requires'):
                    deprecated = 'map_{0}'.format(setting)
                    if deprecated in overrides:
                        log.warning(
                            'The use of \'{0}\' on the \'{1}\' mapping has '
                            'been deprecated. The preferred way now is to '
                            'just define \'{2}\'. For now, salt-cloud will do '
                            'the proper thing and convert the deprecated '
                            'mapping into the preferred one.'.format(
                                deprecated, nodename, setting
                            )
                        )
                        overrides[setting] = overrides.pop(deprecated)

                # merge minion grains from map file
                if 'minion' in overrides and \
                        'minion' in nodedata and \
                        'grains' in overrides['minion'] and \
                        'grains' in nodedata['minion']:
                    nodedata['minion']['grains'].update(
                        overrides['minion']['grains']
                    )
                    del overrides['minion']['grains']
                    # remove minion key if now is empty dict
                    if len(overrides['minion']) == 0:
                        del overrides['minion']

                nodedata = salt.utils.dictupdate.update(nodedata, overrides)
                # Add the computed information to the return data
                ret['create'][nodename] = nodedata
                # Add the node name to the defined set
                alias, driver = nodedata['provider'].split(':')
                defined.add((alias, driver, nodename))

        def get_matching_by_name(name):
            matches = {}
            for alias, drivers in six.iteritems(pmap):
                for driver, vms in six.iteritems(drivers):
                    for vm_name, details in six.iteritems(vms):
                        if vm_name == name and driver not in matches:
                            matches[driver] = details['state']
            return matches

        for alias, drivers in six.iteritems(pmap):
            for driver, vms in six.iteritems(drivers):
                for name, details in six.iteritems(vms):
                    exist.add((alias, driver, name))
                    if name not in ret['create']:
                        continue

                    # The machine is set to be created. Does it already exist?
                    matching = get_matching_by_name(name)
                    if not matching:
                        continue

                    # A machine by the same name exists
                    for item in matching:
                        if name not in ret['create']:
                            # Machine already removed
                            break

                        log.warning("'{0}' already exists, removing from "
                                    'the create map.'.format(name))

                        if 'existing' not in ret:
                            ret['existing'] = {}
                        ret['existing'][name] = ret['create'].pop(name)

        if 'hard' in self.opts and self.opts['hard']:
            if self.opts['enable_hard_maps'] is False:
                raise SaltCloudSystemExit(
                    'The --hard map can be extremely dangerous to use, '
                    'and therefore must explicitly be enabled in the main '
                    'configuration file, by setting \'enable_hard_maps\' '
                    'to True'
                )

            # Hard maps are enabled, Look for the items to delete.
            ret['destroy'] = exist.difference(defined)
        return ret

    def run_map(self, dmap):
        '''
        Execute the contents of the VM map
        '''
        if self._has_loop(dmap):
            msg = 'Uh-oh, that cloud map has a dependency loop!'
            log.error(msg)
            raise SaltCloudException(msg)
        # Go through the create list and calc dependencies
        for key, val in six.iteritems(dmap['create']):
            log.info('Calculating dependencies for {0}'.format(key))
            level = 0
            level = self._calcdep(dmap, key, val, level)
            log.debug('Got execution order {0} for {1}'.format(level, key))
            dmap['create'][key]['level'] = level

        try:
            existing_list = six.iteritems(dmap['existing'])
        except KeyError:
            existing_list = six.iteritems({})

        for key, val in existing_list:
            log.info('Calculating dependencies for {0}'.format(key))
            level = 0
            level = self._calcdep(dmap, key, val, level)
            log.debug('Got execution order {0} for {1}'.format(level, key))
            dmap['existing'][key]['level'] = level

        # Now sort the create list based on dependencies
        create_list = sorted(six.iteritems(dmap['create']), key=lambda x: x[1]['level'])
        output = {}
        if self.opts['parallel']:
            parallel_data = []
        master_name = None
        master_minion_name = None
        master_host = None
        master_finger = None
        try:
            master_name, master_profile = next((
                (name, profile) for name, profile in create_list
                if profile.get('make_master', False) is True
            ))
            master_minion_name = master_name
            log.debug('Creating new master \'{0}\''.format(master_name))
            if salt.config.get_cloud_config_value(
                'deploy',
                master_profile,
                self.opts
            ) is False:
                raise SaltCloudSystemExit(
                    'Cannot proceed with \'make_master\' when salt deployment '
                    'is disabled(ex: --no-deploy).'
                )

            # Generate the master keys
            log.debug(
                'Generating master keys for \'{0[name]}\''.format(master_profile)
            )
            priv, pub = salt.utils.cloud.gen_keys(
                salt.config.get_cloud_config_value(
                    'keysize',
                    master_profile,
                    self.opts
                )
            )
            master_profile['master_pub'] = pub
            master_profile['master_pem'] = priv

            # Generate the fingerprint of the master pubkey in order to
            # mitigate man-in-the-middle attacks
            master_temp_pub = salt.utils.files.mkstemp()
            with salt.utils.files.fopen(master_temp_pub, 'w') as mtp:
                mtp.write(pub)
            master_finger = salt.utils.crypt.pem_finger(master_temp_pub, sum_type=self.opts['hash_type'])
            os.unlink(master_temp_pub)

            if master_profile.get('make_minion', True) is True:
                master_profile.setdefault('minion', {})
                if 'id' in master_profile['minion']:
                    master_minion_name = master_profile['minion']['id']
                # Set this minion's master as local if the user has not set it
                if 'master' not in master_profile['minion']:
                    master_profile['minion']['master'] = '127.0.0.1'
                    if master_finger is not None:
                        master_profile['master_finger'] = master_finger

            # Generate the minion keys to pre-seed the master:
            for name, profile in create_list:
                make_minion = salt.config.get_cloud_config_value(
                    'make_minion', profile, self.opts, default=True
                )
                if make_minion is False:
                    continue

                log.debug(
                    'Generating minion keys for \'{0[name]}\''.format(profile)
                )
                priv, pub = salt.utils.cloud.gen_keys(
                    salt.config.get_cloud_config_value(
                        'keysize',
                        profile,
                        self.opts
                    )
                )
                profile['pub_key'] = pub
                profile['priv_key'] = priv
                # Store the minion's public key in order to be pre-seeded in
                # the master
                master_profile.setdefault('preseed_minion_keys', {})
                master_profile['preseed_minion_keys'].update({name: pub})

            local_master = False
            if master_profile['minion'].get('local_master', False) and \
                    master_profile['minion'].get('master', None) is not None:
                # The minion is explicitly defining a master and it's
                # explicitly saying it's the local one
                local_master = True

            out = self.create(master_profile, local_master=local_master)

            if not isinstance(out, dict):
                log.debug(
                    'Master creation details is not a dictionary: {0}'.format(
                        out
                    )
                )

            elif 'Errors' in out:
                raise SaltCloudSystemExit(
                    'An error occurred while creating the master, not '
                    'continuing: {0}'.format(out['Errors'])
                )

            deploy_kwargs = (
                self.opts.get('show_deploy_args', False) is True and
                # Get the needed data
                out.get('deploy_kwargs', {}) or
                # Strip the deploy_kwargs from the returned data since we don't
                # want it shown in the console.
                out.pop('deploy_kwargs', {})
            )

            master_host = deploy_kwargs.get('salt_host', deploy_kwargs.get('host', None))
            if master_host is None:
                raise SaltCloudSystemExit(
                    'Host for new master {0} was not found, '
                    'aborting map'.format(
                        master_name
                    )
                )
            output[master_name] = out
        except StopIteration:
            log.debug('No make_master found in map')
            # Local master?
            # Generate the fingerprint of the master pubkey in order to
            # mitigate man-in-the-middle attacks
            master_pub = os.path.join(self.opts['pki_dir'], 'master.pub')
            if os.path.isfile(master_pub):
                master_finger = salt.utils.crypt.pem_finger(master_pub, sum_type=self.opts['hash_type'])

        opts = self.opts.copy()
        if self.opts['parallel']:
            # Force display_ssh_output to be False since the console will
            # need to be reset afterwards
            log.info(
                'Since parallel deployment is in use, ssh console output '
                'is disabled. All ssh output will be logged though'
            )
            opts['display_ssh_output'] = False

        local_master = master_name is None

        for name, profile in create_list:
            if name in (master_name, master_minion_name):
                # Already deployed, it's the master's minion
                continue

            if 'minion' in profile and profile['minion'].get('local_master', False) and \
                    profile['minion'].get('master', None) is not None:
                # The minion is explicitly defining a master and it's
                # explicitly saying it's the local one
                local_master = True

            if master_finger is not None and local_master is False:
                profile['master_finger'] = master_finger

            if master_host is not None:
                profile.setdefault('minion', {})
                profile['minion'].setdefault('master', master_host)

            if self.opts['parallel']:
                parallel_data.append({
                    'opts': opts,
                    'name': name,
                    'profile': profile,
                    'local_master': local_master
                })
                continue

            # Not deploying in parallel
            try:
                output[name] = self.create(
                    profile, local_master=local_master
                )
                if self.opts.get('show_deploy_args', False) is False \
                        and 'deploy_kwargs' in output \
                        and isinstance(output[name], dict):
                    output[name].pop('deploy_kwargs', None)
            except SaltCloudException as exc:
                log.error(
                    'Failed to deploy \'{0}\'. Error: {1}'.format(
                        name, exc
                    ),
                    # Show the traceback if the debug logging level is enabled
                    exc_info_on_loglevel=logging.DEBUG
                )
                output[name] = {'Error': str(exc)}

        for name in dmap.get('destroy', ()):
            output[name] = self.destroy(name)

        if self.opts['parallel'] and len(parallel_data) > 0:
            if 'pool_size' in self.opts:
                pool_size = self.opts['pool_size']
            else:
                pool_size = len(parallel_data)
            log.info('Cloud pool size: {0}'.format(pool_size))
            output_multip = enter_mainloop(
                _create_multiprocessing, parallel_data, pool_size=pool_size)
            # We have deployed in parallel, now do start action in
            # correct order based on dependencies.
            if self.opts['start_action']:
                actionlist = []
                grp = -1
                for key, val in groupby(six.itervalues(dmap['create']), lambda x: x['level']):
                    actionlist.append([])
                    grp += 1
                    for item in val:
                        actionlist[grp].append(item['name'])

                out = {}
                for group in actionlist:
                    log.info(
                        'Running {0} on {1}'.format(
                            self.opts['start_action'], ', '.join(group)
                        )
                    )
                    client = salt.client.get_local_client()
                    out.update(client.cmd(
                        ','.join(group), self.opts['start_action'],
                        timeout=self.opts['timeout'] * 60, tgt_type='list'
                    ))
                for obj in output_multip:
                    next(six.itervalues(obj))['ret'] = out[next(six.iterkeys(obj))]
                    output.update(obj)
            else:
                for obj in output_multip:
                    output.update(obj)

        return output


def init_pool_worker():
    '''
    Make every worker ignore KeyboarInterrup's since it will be handled by the
    parent process.
    '''
    signal.signal(signal.SIGINT, signal.SIG_IGN)


def create_multiprocessing(parallel_data, queue=None):
    '''
    This function will be called from another process when running a map in
    parallel mode. The result from the create is always a json object.
    '''
    salt.utils.crypt.reinit_crypto()

    parallel_data['opts']['output'] = 'json'
    cloud = Cloud(parallel_data['opts'])
    try:
        output = cloud.create(
            parallel_data['profile'],
            local_master=parallel_data['local_master']
        )
    except SaltCloudException as exc:
        log.error(
            'Failed to deploy \'{0[name]}\'. Error: {1}'.format(
                parallel_data, exc
            ),
            # Show the traceback if the debug logging level is enabled
            exc_info_on_loglevel=logging.DEBUG
        )
        return {parallel_data['name']: {'Error': str(exc)}}

    if parallel_data['opts'].get('show_deploy_args', False) is False and isinstance(output, dict):
        output.pop('deploy_kwargs', None)

    return {
        parallel_data['name']: salt.utils.data.simple_types_filter(output)
    }


def destroy_multiprocessing(parallel_data, queue=None):
    '''
    This function will be called from another process when running a map in
    parallel mode. The result from the destroy is always a json object.
    '''
    salt.utils.crypt.reinit_crypto()

    parallel_data['opts']['output'] = 'json'
    clouds = salt.loader.clouds(parallel_data['opts'])

    try:
        fun = clouds['{0}.destroy'.format(parallel_data['driver'])]
        with salt.utils.context.func_globals_inject(
            fun,
            __active_provider_name__=':'.join([
                parallel_data['alias'],
                parallel_data['driver']
            ])
        ):
            output = fun(parallel_data['name'])

    except SaltCloudException as exc:
        log.error(
            'Failed to destroy {0}. Error: {1}'.format(
                parallel_data['name'], exc
            ),
            # Show the traceback if the debug logging level is enabled
            exc_info_on_loglevel=logging.DEBUG
        )
        return {parallel_data['name']: {'Error': str(exc)}}

    return {
        parallel_data['name']: salt.utils.data.simple_types_filter(output)
    }


def run_parallel_map_providers_query(data, queue=None):
    '''
    This function will be called from another process when building the
    providers map.
    '''
    salt.utils.crypt.reinit_crypto()

    cloud = Cloud(data['opts'])
    try:
        with salt.utils.context.func_globals_inject(
            cloud.clouds[data['fun']],
            __active_provider_name__=':'.join([
                data['alias'],
                data['driver']
            ])
        ):
            return (
                data['alias'],
                data['driver'],
                salt.utils.data.simple_types_filter(
                    cloud.clouds[data['fun']]()
                )
            )
    except Exception as err:
        log.debug(
            'Failed to execute \'{0}()\' while querying for running '
            'nodes: {1}'.format(data['fun'], err),
            # Show the traceback if the debug logging level is
            # enabled
            exc_info_on_loglevel=logging.DEBUG
        )
        # Failed to communicate with the provider, don't list any nodes
        return data['alias'], data['driver'], ()


# for pickle and multiprocessing, we can't use directly decorators
def _run_parallel_map_providers_query(*args, **kw):
    return communicator(run_parallel_map_providers_query)(*args[0], **kw)


def _destroy_multiprocessing(*args, **kw):
    return communicator(destroy_multiprocessing)(*args[0], **kw)


def _create_multiprocessing(*args, **kw):
    return communicator(create_multiprocessing)(*args[0], **kw)<|MERGE_RESOLUTION|>--- conflicted
+++ resolved
@@ -240,11 +240,7 @@
                          if a.get('provider', '')]
             if providers:
                 _providers = opts.get('providers', {})
-<<<<<<< HEAD
-                for provider in list(_providers).copy():
-=======
                 for provider in _providers.copy():
->>>>>>> 20be5b43
                     if provider not in providers:
                         _providers.pop(provider)
         return opts
