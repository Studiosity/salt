--- conflicted
+++ resolved
@@ -1980,19 +1980,11 @@
                                              schedule=schedule)
         elif tag.startswith('__schedule_return'):
             self._return_pub(data, ret_cmd='_return', sync=False)
-<<<<<<< HEAD
         elif tag.startswith('_salt_error'):
             if self.connected:
                 log.debug('Forwarding salt error event tag={tag}'.format(tag=tag))
                 self._fire_master(data, tag)
         elif tag.startswith('salt/auth/creds'):
-            mtag, data = salt.utils.event.MinionEvent.unpack(tag)
-=======
-        elif package.startswith('_salt_error'):
-            log.debug('Forwarding salt error event tag={tag}'.format(tag=tag))
-            self._fire_master(data, tag)
-        elif package.startswith('salt/auth/creds'):
->>>>>>> 1d5f97d3
             key = tuple(data['key'])
             log.debug('Updating auth data for {0}: {1} -> {2}'.format(
                     key, salt.crypt.AsyncAuth.creds_map.get(key), data['creds']))
