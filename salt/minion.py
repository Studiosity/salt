--- conflicted
+++ resolved
@@ -1302,35 +1302,6 @@
             self.schedule.delete_job(master_event(type='alive', master=self.opts['master']), persist=True)
             self.schedule.delete_job(master_event(type='failback'), persist=True)
 
-<<<<<<< HEAD
-    def _return_retry_timer(self):
-        '''
-        Based on the minion configuration, either return a randomized timer or
-        just return the value of the return_retry_timer.
-        '''
-        msg = 'Minion return retry timer set to {0} seconds'
-        if self.opts.get('return_retry_timer_max'):
-            try:
-                random_retry = randint(self.opts['return_retry_timer'], self.opts['return_retry_timer_max'])
-                log.debug(msg.format(random_retry) + ' (randomized)')
-                return random_retry
-            except ValueError:
-                # Catch wiseguys using negative integers here
-                log.error(
-                    'Invalid value (return_retry_timer: {0} or return_retry_timer_max: {1})'
-                    'both must be a positive integers'.format(
-                        self.opts['return_retry_timer'],
-                        self.opts['return_retry_timer_max'],
-                    )
-                )
-                log.debug(msg.format(DEFAULT_MINION_OPTS['return_retry_timer']))
-                return DEFAULT_MINION_OPTS['return_retry_timer']
-        else:
-            log.debug(msg.format(self.opts.get('return_retry_timer')))
-            return self.opts.get('return_retry_timer')
-
-=======
->>>>>>> 20be5b43
     def _prep_mod_opts(self):
         '''
         Returns a copy of the opts with key bits stripped out
@@ -1783,9 +1754,6 @@
         This method should be used as a threading target, start the actual
         minion side execution.
         '''
-<<<<<<< HEAD
-        salt.utils.appendproctitle('{0}._thread_multi_return {1}'.format(cls.__name__, data['jid']))
-=======
         fn_ = os.path.join(minion_instance.proc_dir, data['jid'])
 
         if opts['multiprocessing'] and not salt.utils.platform.is_windows():
@@ -1805,7 +1773,6 @@
         with salt.utils.files.fopen(fn_, 'w+b') as fp_:
             fp_.write(minion_instance.serial.dumps(sdata))
 
->>>>>>> 20be5b43
         multifunc_ordered = opts.get('multifunc_ordered', False)
         num_funcs = len(data['fun'])
         if multifunc_ordered:
@@ -1863,15 +1830,7 @@
                     ret['success'][data['fun'][ind]] = True
             except Exception as exc:
                 trb = traceback.format_exc()
-<<<<<<< HEAD
-                log.warning(
-                    'The minion function caused an exception: {0}'.format(
-                        exc
-                    )
-                )
-=======
                 log.warning('The minion function caused an exception: %s', exc)
->>>>>>> 20be5b43
                 if multifunc_ordered:
                     ret['return'][ind] = trb
                 else:
@@ -2218,13 +2177,8 @@
         func = data.get('func', None)
         name = data.get('name', None)
         beacon_data = data.get('beacon_data', None)
-<<<<<<< HEAD
-        include_pillar = data.get(u'include_pillar', None)
-        include_opts = data.get(u'include_opts', None)
-=======
         include_pillar = data.get('include_pillar', None)
         include_opts = data.get('include_opts', None)
->>>>>>> 20be5b43
 
         if func == 'add':
             self.beacons.add_beacon(name, beacon_data)
@@ -2242,15 +2196,10 @@
             self.beacons.disable_beacon(name)
         elif func == 'list':
             self.beacons.list_beacons(include_opts, include_pillar)
-<<<<<<< HEAD
-        elif func == u'list_available':
-            self.beacons.list_available_beacons()
-=======
         elif func == 'list_available':
             self.beacons.list_available_beacons()
         elif func == 'validate_beacon':
             self.beacons.validate_beacon(name, beacon_data)
->>>>>>> 20be5b43
 
     def environ_setenv(self, tag, data):
         '''
@@ -2534,12 +2483,8 @@
             self.serial = salt.payload.Serial(self.opts)
             self.mod_opts = self._prep_mod_opts()
             self.matcher = Matcher(self.opts, self.functions)
-<<<<<<< HEAD
-            uid = salt.utils.get_uid(user=self.opts.get('user', None))
-=======
             self.beacons = salt.beacons.Beacon(self.opts, self.functions)
             uid = salt.utils.user.get_uid(user=self.opts.get('user', None))
->>>>>>> 20be5b43
             self.proc_dir = get_proc_dir(self.opts['cachedir'], uid=uid)
             self.grains_cache = self.opts['grains']
             self.ready = True
