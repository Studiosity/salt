# -*- coding: utf-8 -*-
'''
This is a dummy proxy-minion designed for testing the proxy minion subsystem.
'''
from __future__ import absolute_import, print_function, unicode_literals

# Import python libs
import os
import pickle
import logging

# Import Salt libs
import salt.ext.six as six
<<<<<<< HEAD
import salt.utils
=======
import salt.utils.files
>>>>>>> 20be5b43

# This must be present or the Salt loader won't load this module
__proxyenabled__ = ['dummy']


# Variables are scoped to this module so we can have persistent data
# across calls to fns in here.
DETAILS = {}

DETAILS['services'] = {'apache': 'running', 'ntp': 'running', 'samba': 'stopped'}
DETAILS['packages'] = {'coreutils': '1.0', 'apache': '2.4', 'tinc': '1.4', 'redbull': '999.99'}
FILENAME = salt.utils.files.mkstemp()
# Want logging!
log = logging.getLogger(__file__)


# This does nothing, it's here just as an example and to provide a log
# entry when the module is loaded.
def __virtual__():
    '''
    Only return if all the modules are available
    '''
    log.debug('dummy proxy __virtual__() called...')
    return True


def _save_state(details):
    with salt.utils.files.fopen(FILENAME, 'wb') as pck:
        pickle.dump(details, pck)


def _load_state():
    try:
        if six.PY3 is True:
            mode = 'rb'
        else:
            mode = 'r'

<<<<<<< HEAD
        with salt.utils.fopen(FILENAME, mode) as pck:
=======
        with salt.utils.files.fopen(FILENAME, mode) as pck:
>>>>>>> 20be5b43
            DETAILS = pickle.load(pck)
    except EOFError:
        DETAILS = {}
        DETAILS['initialized'] = False
        _save_state(DETAILS)

    return DETAILS


# Every proxy module needs an 'init', though you can
# just put DETAILS['initialized'] = True here if nothing
# else needs to be done.

def init(opts):
    log.debug('dummy proxy init() called...')
    DETAILS['initialized'] = True
    _save_state(DETAILS)


def initialized():
    '''
    Since grains are loaded in many different places and some of those
    places occur before the proxy can be initialized, return whether
    our init() function has been called
    '''
    DETAILS = _load_state()
    return DETAILS.get('initialized', False)


def grains():
    '''
    Make up some grains
    '''
    DETAILS = _load_state()
    if 'grains_cache' not in DETAILS:
        DETAILS['grains_cache'] = {'dummy_grain_1': 'one', 'dummy_grain_2': 'two', 'dummy_grain_3': 'three', }
        _save_state(DETAILS)

    return DETAILS['grains_cache']


def grains_refresh():
    '''
    Refresh the grains
    '''
    DETAILS = _load_state()
    DETAILS['grains_cache'] = None
    _save_state(DETAILS)
    return grains()


def fns():
    return {'details': 'This key is here because a function in '
                       'grains/rest_sample.py called fns() here in the proxymodule.'}


def service_start(name):
    '''
    Start a "service" on the dummy server
    '''
    DETAILS = _load_state()
    DETAILS['services'][name] = 'running'
    _save_state(DETAILS)
    return 'running'


def service_stop(name):
    '''
    Stop a "service" on the dummy server
    '''
    DETAILS = _load_state()
    DETAILS['services'][name] = 'stopped'
    _save_state(DETAILS)
    return 'stopped'


def service_restart(name):
    '''
    Restart a "service" on the REST server
    '''
    return True


def service_list():
    '''
    List "services" on the REST server
    '''
    DETAILS = _load_state()
    return list(DETAILS['services'])


def service_status(name):
    '''
    Check if a service is running on the REST server
    '''
    DETAILS = _load_state()
    if DETAILS['services'][name] == 'running':
        return {'comment': 'running'}
    else:
        return {'comment': 'stopped'}


def package_list():
    '''
    List "packages" installed on the REST server
    '''
    DETAILS = _load_state()
    return DETAILS['packages']


def package_install(name, **kwargs):
    '''
    Install a "package" on the REST server
    '''
    DETAILS = _load_state()
    if kwargs.get('version', False):
        version = kwargs['version']
    else:
        version = '1.0'
    DETAILS['packages'][name] = version
    _save_state(DETAILS)
    return {name: version}


def upgrade():
    '''
    "Upgrade" packages
    '''
    DETAILS = _load_state()
    pkgs = uptodate()
    DETAILS['packages'] = pkgs
    _save_state(DETAILS)
    return pkgs


def uptodate():
    '''
    Call the REST endpoint to see if the packages on the "server" are up to date.
    '''
    DETAILS = _load_state()
    for p in DETAILS['packages']:
        version_float = float(DETAILS['packages'][p])
        version_float = version_float + 1.0
        DETAILS['packages'][p] = six.text_type(version_float)
    return DETAILS['packages']


def package_remove(name):
    '''
    Remove a "package" on the REST server
    '''
    DETAILS = _load_state()
    DETAILS['packages'].pop(name)
    _save_state(DETAILS)
    return DETAILS['packages']


def package_status(name):
    '''
    Check the installation status of a package on the REST server
    '''
    DETAILS = _load_state()
    if name in DETAILS['packages']:
        return {name: DETAILS['packages'][name]}


def ping():
    '''
    Degenerate ping
    '''
    log.debug('dummy proxy returning ping')
    return True


def shutdown(opts):
    '''
    For this proxy shutdown is a no-op
    '''
    log.debug('dummy proxy shutdown() called...')
    DETAILS = _load_state()
    if 'filename' in DETAILS:
        os.unlink(DETAILS['filename'])


def test_from_state():
    '''
    Test function so we have something to call from a state
    :return:
    '''
    log.debug('test_from_state called')
    return 'testvalue'<|MERGE_RESOLUTION|>--- conflicted
+++ resolved
@@ -11,11 +11,7 @@
 
 # Import Salt libs
 import salt.ext.six as six
-<<<<<<< HEAD
-import salt.utils
-=======
 import salt.utils.files
->>>>>>> 20be5b43
 
 # This must be present or the Salt loader won't load this module
 __proxyenabled__ = ['dummy']
@@ -54,11 +50,7 @@
         else:
             mode = 'r'
 
-<<<<<<< HEAD
-        with salt.utils.fopen(FILENAME, mode) as pck:
-=======
         with salt.utils.files.fopen(FILENAME, mode) as pck:
->>>>>>> 20be5b43
             DETAILS = pickle.load(pck)
     except EOFError:
         DETAILS = {}
