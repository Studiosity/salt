# -*- coding: utf-8 -*-
'''
Functions for daemonizing and otherwise modifying running processes
'''

# Import python libs
from __future__ import absolute_import, with_statement, print_function, unicode_literals
import copy
import os
import sys
import time
import errno
import types
import signal
import logging
import threading
import contextlib
import subprocess
import multiprocessing
import multiprocessing.util
import socket


# Import salt libs
import salt.defaults.exitcodes
import salt.utils.files
import salt.utils.path
import salt.utils.platform
import salt.log.setup
import salt.defaults.exitcodes
from salt.log.mixins import NewStyleClassMixIn

# Import 3rd-party libs
from salt.ext import six
from salt.ext.six.moves import queue, range  # pylint: disable=import-error,redefined-builtin
from tornado import gen

log = logging.getLogger(__name__)

# pylint: disable=import-error
HAS_PSUTIL = False
try:
    import psutil
    HAS_PSUTIL = True
except ImportError:
    pass

try:
    import setproctitle
    HAS_SETPROCTITLE = True
except ImportError:
    HAS_SETPROCTITLE = False


def appendproctitle(name):
    '''
    Append "name" to the current process title
    '''
    if HAS_SETPROCTITLE:
        setproctitle.setproctitle(setproctitle.getproctitle() + ' ' + name)


def daemonize(redirect_out=True):
    '''
    Daemonize a process
    '''
    # Avoid circular import
    import salt.utils.crypt
    try:
        pid = os.fork()
        if pid > 0:
            # exit first parent
            salt.utils.crypt.reinit_crypto()
            sys.exit(salt.defaults.exitcodes.EX_OK)
    except OSError as exc:
        log.error('fork #1 failed: %s (%s)', exc.errno, exc)
        sys.exit(salt.defaults.exitcodes.EX_GENERIC)

    # decouple from parent environment
    os.chdir('/')
    # noinspection PyArgumentList
    os.setsid()
    os.umask(18)

    # do second fork
    try:
        pid = os.fork()
        if pid > 0:
            salt.utils.crypt.reinit_crypto()
            sys.exit(salt.defaults.exitcodes.EX_OK)
    except OSError as exc:
        log.error('fork #2 failed: %s (%s)', exc.errno, exc)
        sys.exit(salt.defaults.exitcodes.EX_GENERIC)

    salt.utils.crypt.reinit_crypto()

    # A normal daemonization redirects the process output to /dev/null.
    # Unfortunately when a python multiprocess is called the output is
    # not cleanly redirected and the parent process dies when the
    # multiprocessing process attempts to access stdout or err.
    if redirect_out:
        with salt.utils.files.fopen('/dev/null', 'r+') as dev_null:
            # Redirect python stdin/out/err
            # and the os stdin/out/err which can be different
            os.dup2(dev_null.fileno(), sys.stdin.fileno())
            os.dup2(dev_null.fileno(), sys.stdout.fileno())
            os.dup2(dev_null.fileno(), sys.stderr.fileno())
            os.dup2(dev_null.fileno(), 0)
            os.dup2(dev_null.fileno(), 1)
            os.dup2(dev_null.fileno(), 2)


def daemonize_if(opts):
    '''
    Daemonize a module function process if multiprocessing is True and the
    process is not being called by salt-call
    '''
    if 'salt-call' in sys.argv[0]:
        return
    if not opts.get('multiprocessing', True):
        return
    if sys.platform.startswith('win'):
        return
    daemonize(False)


def systemd_notify_call(action):
    process = subprocess.Popen(['systemd-notify', action], stdout=subprocess.PIPE, stderr=subprocess.PIPE)
    process.communicate()
    status = process.poll()
    return status == 0


def notify_systemd():
    '''
    Notify systemd that this process has started
    '''
    try:
        import systemd.daemon
    except ImportError:
        if salt.utils.path.which('systemd-notify') \
                and systemd_notify_call('--booted'):
            # Notify systemd synchronously
            notify_socket = os.getenv('NOTIFY_SOCKET')
            if notify_socket:
                # Handle abstract namespace socket
                if notify_socket.startswith('@'):
                    notify_socket = '\0{0}'.format(notify_socket[1:])
                try:
                    sock = socket.socket(socket.AF_UNIX, socket.SOCK_DGRAM)
                    sock.connect(notify_socket)
                    sock.sendall('READY=1'.encode())
                    sock.close()
                except socket.error:
                    return systemd_notify_call('--ready')
                return True
        return False

    if systemd.daemon.booted():
        try:
            return systemd.daemon.notify('READY=1')
        except SystemError:
            # Daemon was not started by systemd
            pass


def set_pidfile(pidfile, user):
    '''
    Save the pidfile
    '''
    pdir = os.path.dirname(pidfile)
    if not os.path.isdir(pdir) and pdir:
        os.makedirs(pdir)
    try:
        with salt.utils.files.fopen(pidfile, 'w+') as ofile:
            ofile.write(str(os.getpid()))  # future lint: disable=blacklisted-function
    except IOError:
        pass

    log.debug('Created pidfile: %s', pidfile)
    if salt.utils.platform.is_windows():
        return True

    import pwd  # after confirming not running Windows
    #import grp
    try:
        pwnam = pwd.getpwnam(user)
        uid = pwnam[2]
        gid = pwnam[3]
        #groups = [g.gr_gid for g in grp.getgrall() if user in g.gr_mem]
    except IndexError:
        sys.stderr.write(
            'Failed to set the pid to user: {0}. The user is not '
            'available.\n'.format(
                user
            )
        )
        sys.exit(salt.defaults.exitcodes.EX_NOUSER)

    if os.getuid() == uid:
        # The current user already owns the pidfile. Return!
        return

    try:
        os.chown(pidfile, uid, gid)
    except OSError as err:
        msg = (
            'Failed to set the ownership of PID file {0} to user {1}.'.format(
                pidfile, user
            )
        )
        log.debug('%s Traceback follows:', msg, exc_info=True)
        sys.stderr.write('{0}\n'.format(msg))
        sys.exit(err.errno)
    log.debug('Chowned pidfile: %s to user: %s', pidfile, user)


def check_pidfile(pidfile):
    '''
    Determine if a pidfile has been written out
    '''
    return os.path.isfile(pidfile)


def get_pidfile(pidfile):
    '''
    Return the pid from a pidfile as an integer
    '''
    try:
<<<<<<< HEAD
        with salt.utils.fopen(pidfile) as pdf:
=======
        with salt.utils.files.fopen(pidfile) as pdf:
>>>>>>> 20be5b43
            pid = pdf.read().strip()
        return int(pid)
    except (OSError, IOError, TypeError, ValueError):
        return None


def clean_proc(proc, wait_for_kill=10):
    '''
    Generic method for cleaning up multiprocessing procs
    '''
    # NoneType and other fun stuff need not apply
    if not proc:
        return
    try:
        waited = 0
        while proc.is_alive():
            proc.terminate()
            waited += 1
            time.sleep(0.1)
            if proc.is_alive() and (waited >= wait_for_kill):
                log.error('Process did not die with terminate(): %s', proc.pid)
                os.kill(proc.pid, signal.SIGKILL)
    except (AssertionError, AttributeError):
        # Catch AssertionError when the proc is evaluated inside the child
        # Catch AttributeError when the process dies between proc.is_alive()
        # and proc.terminate() and turns into a NoneType
        pass


def os_is_running(pid):
    '''
    Use OS facilities to determine if a process is running
    '''
    if isinstance(pid, six.string_types):
        pid = int(pid)
    if HAS_PSUTIL:
        return psutil.pid_exists(pid)
    else:
        try:
            os.kill(pid, 0)  # SIG 0 is the "are you alive?" signal
            return True
        except OSError:
            return False


class ThreadPool(object):
    '''
    This is a very VERY basic threadpool implementation
    This was made instead of using multiprocessing ThreadPool because
    we want to set max queue size and we want to daemonize threads (neither
    is exposed in the stdlib version).

    Since there isn't much use for this class as of right now this implementation
    Only supports daemonized threads and will *not* return results

    TODO: if this is found to be more generally useful it would be nice to pull
    in the majority of code from upstream or from http://bit.ly/1wTeJtM
    '''
    def __init__(self,
                 num_threads=None,
                 queue_size=0):
        # if no count passed, default to number of CPUs
        if num_threads is None:
            num_threads = multiprocessing.cpu_count()
        self.num_threads = num_threads

        # create a task queue of queue_size
        self._job_queue = queue.Queue(queue_size)

        self._workers = []

        # create worker threads
        for _ in range(num_threads):
            thread = threading.Thread(target=self._thread_target)
            thread.daemon = True
            thread.start()
            self._workers.append(thread)

    # intentionally not called "apply_async"  since we aren't keeping track of
    # the return at all, if we want to make this API compatible with multiprocessing
    # threadpool we can in the future, and we won't have to worry about name collision
    def fire_async(self, func, args=None, kwargs=None):
        if args is None:
            args = []
        if kwargs is None:
            kwargs = {}
        try:
            self._job_queue.put_nowait((func, args, kwargs))
            return True
        except queue.Full:
            return False

    def _thread_target(self):
        while True:
            # 1s timeout so that if the parent dies this thread will die within 1s
            try:
                try:
                    func, args, kwargs = self._job_queue.get(timeout=1)
                    self._job_queue.task_done()  # Mark the task as done once we get it
                except queue.Empty:
                    continue
            except AttributeError:
                # During shutdown, `queue` may not have an `Empty` atttribute. Thusly,
                # we have to catch a possible exception from our exception handler in
                # order to avoid an unclean shutdown. Le sigh.
                continue
            try:
                log.debug(
                    'ThreadPool executing func: %s with args=%s kwargs=%s',
                    func, args, kwargs
                )
                func(*args, **kwargs)
            except Exception as err:
                log.debug(err, exc_info=True)


class ProcessManager(object):
    '''
    A class which will manage processes that should be running
    '''
    def __init__(self, name=None, wait_for_kill=1):
        # pid -> {tgt: foo, Process: object, args: args, kwargs: kwargs}
        self._process_map = {}

        self.name = name
        if self.name is None:
            self.name = self.__class__.__name__

        self.wait_for_kill = wait_for_kill

        # store some pointers for the SIGTERM handler
        self._pid = os.getpid()
        self._sigterm_handler = signal.getsignal(signal.SIGTERM)
        self._restart_processes = True

    def add_process(self, tgt, args=None, kwargs=None, name=None):
        '''
        Create a processes and args + kwargs
        This will deterimine if it is a Process class, otherwise it assumes
        it is a function
        '''
        if args is None:
            args = []

        if kwargs is None:
            kwargs = {}

        if salt.utils.platform.is_windows():
            # Need to ensure that 'log_queue' is correctly transferred to
            # processes that inherit from 'MultiprocessingProcess'.
            if type(MultiprocessingProcess) is type(tgt) and (
                    issubclass(tgt, MultiprocessingProcess)):
                need_log_queue = True
            else:
                need_log_queue = False

            if need_log_queue and 'log_queue' not in kwargs:
                if hasattr(self, 'log_queue'):
                    kwargs['log_queue'] = self.log_queue
                else:
                    kwargs['log_queue'] = (
                            salt.log.setup.get_multiprocessing_logging_queue())

        # create a nicer name for the debug log
        if name is None:
            if isinstance(tgt, types.FunctionType):
                name = '{0}.{1}'.format(
                    tgt.__module__,
                    tgt.__name__,
                )
            else:
                name = '{0}{1}.{2}'.format(
                    tgt.__module__,
                    '.{0}'.format(tgt.__class__) if six.text_type(tgt.__class__) != "<type 'type'>" else '',
                    tgt.__name__,
                )

        if type(multiprocessing.Process) is type(tgt) and issubclass(tgt, multiprocessing.Process):
            process = tgt(*args, **kwargs)
        else:
            process = multiprocessing.Process(target=tgt, args=args, kwargs=kwargs, name=name)

        if isinstance(process, SignalHandlingMultiprocessingProcess):
            with default_signals(signal.SIGINT, signal.SIGTERM):
                process.start()
        else:
            process.start()
        log.debug("Started '%s' with pid %s", name, process.pid)
        self._process_map[process.pid] = {'tgt': tgt,
                                          'args': args,
                                          'kwargs': kwargs,
                                          'Process': process}
        return process

    def restart_process(self, pid):
        '''
        Create new process (assuming this one is dead), then remove the old one
        '''
        if self._restart_processes is False:
            return
        log.info(
            'Process %s (%s) died with exit status %s, restarting...',
            self._process_map[pid]['tgt'],
            pid,
            self._process_map[pid]['Process'].exitcode
        )
        # don't block, the process is already dead
        self._process_map[pid]['Process'].join(1)

        self.add_process(self._process_map[pid]['tgt'],
                         self._process_map[pid]['args'],
                         self._process_map[pid]['kwargs'])

        del self._process_map[pid]

    def stop_restarting(self):
        self._restart_processes = False

    def send_signal_to_processes(self, signal_):
        if (salt.utils.platform.is_windows() and
                signal_ in (signal.SIGTERM, signal.SIGINT)):
            # On Windows, the subprocesses automatically have their signal
            # handlers invoked. If you send one of these signals while the
            # signal handler is running, it will kill the process where it
            # is currently running and the signal handler will not finish.
            # This will also break the process tree: children of killed
            # children will become parentless and not findable when trying
            # to kill the process tree (they don't inherit their parent's
            # parent). Hence the 'MWorker' processes would be left over if
            # the 'ReqServer' process is killed this way since 'taskkill'
            # with the tree option will not be able to find them.
            return

        for pid in six.iterkeys(self._process_map.copy()):
            try:
                os.kill(pid, signal_)
            except OSError as exc:
                if exc.errno not in (errno.ESRCH, errno.EACCES):
                    # If it's not a "No such process" error, raise it
                    raise
                # Otherwise, it's a dead process, remove it from the process map
                del self._process_map[pid]

    @gen.coroutine
    def run(self, async=False):
        '''
        Load and start all available api modules
        '''
        log.debug('Process Manager starting!')
        appendproctitle(self.name)

        # make sure to kill the subprocesses if the parent is killed
        if signal.getsignal(signal.SIGTERM) is signal.SIG_DFL:
            # There are no SIGTERM handlers installed, install ours
            signal.signal(signal.SIGTERM, self.kill_children)
        if signal.getsignal(signal.SIGINT) is signal.SIG_DFL:
            # There are no SIGINT handlers installed, install ours
            signal.signal(signal.SIGINT, self.kill_children)

        while True:
            log.trace('Process manager iteration')
            try:
                # in case someone died while we were waiting...
                self.check_children()
                # The event-based subprocesses management code was removed from here
                # because os.wait() conflicts with the subprocesses management logic
                # implemented in `multiprocessing` package. See #35480 for details.
                if async:
                    yield gen.sleep(10)
                else:
                    time.sleep(10)
                if len(self._process_map) == 0:
                    break
            # OSError is raised if a signal handler is called (SIGTERM) during os.wait
            except OSError:
                break
            except IOError as exc:
                # IOError with errno of EINTR (4) may be raised
                # when using time.sleep() on Windows.
                if exc.errno != errno.EINTR:
                    raise
                break

    def check_children(self):
        '''
        Check the children once
        '''
        if self._restart_processes is True:
            for pid, mapping in six.iteritems(self._process_map):
                if not mapping['Process'].is_alive():
                    log.trace('Process restart of %s', pid)
                    self.restart_process(pid)

    def kill_children(self, *args, **kwargs):
        '''
        Kill all of the children
        '''
        # first lets reset signal handlers to default one to prevent running this twice
        signal.signal(signal.SIGTERM, signal.SIG_IGN)
        signal.signal(signal.SIGINT, signal.SIG_IGN)

        # check that this is the correct process, children inherit this
        # handler, if we are in a child lets just run the original handler
        if os.getpid() != self._pid:
            if callable(self._sigterm_handler):
                return self._sigterm_handler(*args)
            elif self._sigterm_handler is not None:
                return signal.default_int_handler(signal.SIGTERM)(*args)
            else:
                return
        if salt.utils.platform.is_windows():
            if multiprocessing.current_process().name != 'MainProcess':
                # Since the main process will kill subprocesses by tree,
                # no need to do anything in the subprocesses.
                # Sometimes, when both a subprocess and the main process
                # call 'taskkill', it will leave a 'taskkill' zombie process.
                # We want to avoid this.
                return
            with salt.utils.files.fopen(os.devnull, 'wb') as devnull:
                for pid, p_map in six.iteritems(self._process_map):
                    # On Windows, we need to explicitly terminate sub-processes
                    # because the processes don't have a sigterm handler.
                    subprocess.call(
                        ['taskkill', '/F', '/T', '/PID', six.text_type(pid)],
                        stdout=devnull, stderr=devnull
                        )
                    p_map['Process'].terminate()
        else:
            for pid, p_map in six.iteritems(self._process_map.copy()):
                log.trace('Terminating pid %s: %s', pid, p_map['Process'])
                if args:
                    # escalate the signal to the process
                    try:
                        os.kill(pid, args[0])
                    except OSError:
                        pass
                try:
                    p_map['Process'].terminate()
                except OSError as exc:
                    if exc.errno not in (errno.ESRCH, errno.EACCES):
                        raise
                if not p_map['Process'].is_alive():
                    try:
                        del self._process_map[pid]
                    except KeyError:
                        # Race condition
                        pass

        end_time = time.time() + self.wait_for_kill  # when to die

        log.trace('Waiting to kill process manager children')
        while self._process_map and time.time() < end_time:
            for pid, p_map in six.iteritems(self._process_map.copy()):
                log.trace('Joining pid %s: %s', pid, p_map['Process'])
                p_map['Process'].join(0)

                if not p_map['Process'].is_alive():
                    # The process is no longer alive, remove it from the process map dictionary
                    try:
                        del self._process_map[pid]
                    except KeyError:
                        # This is a race condition if a signal was passed to all children
                        pass

        # if any managed processes still remain to be handled, let's kill them
        kill_iterations = 2
        while kill_iterations >= 0:
            kill_iterations -= 1
            for pid, p_map in six.iteritems(self._process_map.copy()):
                if not p_map['Process'].is_alive():
                    # The process is no longer alive, remove it from the process map dictionary
                    try:
                        del self._process_map[pid]
                    except KeyError:
                        # This is a race condition if a signal was passed to all children
                        pass
                    continue
                log.trace('Killing pid %s: %s', pid, p_map['Process'])
                try:
                    os.kill(pid, signal.SIGKILL)
                except OSError as exc:
                    log.exception(exc)
                    # in case the process has since decided to die, os.kill returns OSError
                    if not p_map['Process'].is_alive():
                        # The process is no longer alive, remove it from the process map dictionary
                        try:
                            del self._process_map[pid]
                        except KeyError:
                            # This is a race condition if a signal was passed to all children
                            pass

        if self._process_map:
            # Some processes disrespected the KILL signal!!!!
            available_retries = kwargs.get('retry', 3)
            if available_retries >= 0:
                log.info(
                    'Some processes failed to respect the KILL signal: %s',
                        '; '.join(
                            'Process: {0} (Pid: {1})'.format(v['Process'], k) for  # pylint: disable=str-format-in-logging
                            (k, v) in self._process_map.items()
                        )
                )
                log.info('kill_children retries left: %s', available_retries)
                kwargs['retry'] = available_retries - 1
                return self.kill_children(*args, **kwargs)
            else:
                log.warning(
                    'Failed to kill the following processes: %s',
                    '; '.join(
                        'Process: {0} (Pid: {1})'.format(v['Process'], k) for  # pylint: disable=str-format-in-logging
                        (k, v) in self._process_map.items()
                    )
                )
                log.warning(
                    'Salt will either fail to terminate now or leave some '
                    'zombie processes behind'
                )


class MultiprocessingProcess(multiprocessing.Process, NewStyleClassMixIn):

    def __new__(cls, *args, **kwargs):
        instance = super(MultiprocessingProcess, cls).__new__(cls)
        # Patch the run method at runtime because decorating the run method
        # with a function with a similar behavior would be ignored once this
        # class'es run method is overridden.
        instance._original_run = instance.run
        instance.run = instance._run
        return instance

    def __init__(self, *args, **kwargs):
        if (salt.utils.platform.is_windows() and
                not hasattr(self, '_is_child') and
                self.__setstate__.__code__ is
                MultiprocessingProcess.__setstate__.__code__):
            # On Windows, if a derived class hasn't defined __setstate__, that
            # means the 'MultiprocessingProcess' version will be used. For this
            # version, save a copy of the args and kwargs to use with its
            # __setstate__ and __getstate__.
            # We do this so that __init__ will be invoked on Windows in the
            # child process so that a register_after_fork() equivalent will
            # work on Windows. Note that this will only work if the derived
            # class uses the exact same args and kwargs as this class. Hence
            # this will also work for 'SignalHandlingMultiprocessingProcess'.
            # However, many derived classes take params that they don't pass
            # down (eg opts). Those classes need to override __setstate__ and
            # __getstate__ themselves.
            self._args_for_getstate = copy.copy(args)
            self._kwargs_for_getstate = copy.copy(kwargs)

        self.log_queue = kwargs.pop('log_queue', None)
        if self.log_queue is None:
            self.log_queue = salt.log.setup.get_multiprocessing_logging_queue()
        else:
            # Set the logging queue so that it can be retrieved later with
            # salt.log.setup.get_multiprocessing_logging_queue().
            salt.log.setup.set_multiprocessing_logging_queue(self.log_queue)

        # Call __init__ from 'multiprocessing.Process' only after removing
        # 'log_queue' from kwargs.
        super(MultiprocessingProcess, self).__init__(*args, **kwargs)

        if salt.utils.platform.is_windows():
            # On Windows, the multiprocessing.Process object is reinitialized
            # in the child process via the constructor. Due to this, methods
            # such as ident() and is_alive() won't work properly. So we use
            # our own creation '_is_child' for this purpose.
            if hasattr(self, '_is_child'):
                # On Windows, no need to call register_after_fork().
                # register_after_fork() would only work on Windows if called
                # from the child process anyway. Since we know this is the
                # child process, call __setup_process_logging() directly.
                self.__setup_process_logging()
                multiprocessing.util.Finalize(
                    self,
                    salt.log.setup.shutdown_multiprocessing_logging,
                    exitpriority=16
                )
        else:
            multiprocessing.util.register_after_fork(
                self,
                MultiprocessingProcess.__setup_process_logging
            )
            multiprocessing.util.Finalize(
                self,
                salt.log.setup.shutdown_multiprocessing_logging,
                exitpriority=16
            )

    # __setstate__ and __getstate__ are only used on Windows.
    # We do this so that __init__ will be invoked on Windows in the child
    # process so that a register_after_fork() equivalent will work on Windows.
    def __setstate__(self, state):
        self._is_child = True
        args = state['args']
        kwargs = state['kwargs']
        # This will invoke __init__ of the most derived class.
        self.__init__(*args, **kwargs)

    def __getstate__(self):
        args = self._args_for_getstate
        kwargs = self._kwargs_for_getstate
        if 'log_queue' not in kwargs:
            kwargs['log_queue'] = self.log_queue
        # Remove the version of these in the parent process since
        # they are no longer needed.
        del self._args_for_getstate
        del self._kwargs_for_getstate
        return {'args': args,
                'kwargs': kwargs}

    def __setup_process_logging(self):
        salt.log.setup.setup_multiprocessing_logging(self.log_queue)

    def _run(self):
        try:
            return self._original_run()
        except SystemExit:
            # These are handled by multiprocessing.Process._bootstrap()
            raise
        except Exception as exc:
            log.error(
                'An un-handled exception from the multiprocessing process '
                '\'%s\' was caught:\n', self.name, exc_info=True)
            # Re-raise the exception. multiprocessing.Process will write it to
            # sys.stderr and set the proper exitcode and we have already logged
            # it above.
            raise


class SignalHandlingMultiprocessingProcess(MultiprocessingProcess):
    def __init__(self, *args, **kwargs):
        super(SignalHandlingMultiprocessingProcess, self).__init__(*args, **kwargs)
        if salt.utils.platform.is_windows():
            if hasattr(self, '_is_child'):
                # On Windows, no need to call register_after_fork().
                # register_after_fork() would only work on Windows if called
                # from the child process anyway. Since we know this is the
                # child process, call __setup_signals() directly.
                self.__setup_signals()
        else:
            multiprocessing.util.register_after_fork(
                self,
                SignalHandlingMultiprocessingProcess.__setup_signals
            )

    def __setup_signals(self):
        signal.signal(signal.SIGINT, self._handle_signals)
        signal.signal(signal.SIGTERM, self._handle_signals)

    def _handle_signals(self, signum, sigframe):
        signal.signal(signal.SIGTERM, signal.SIG_IGN)
        signal.signal(signal.SIGINT, signal.SIG_IGN)
        msg = '{0} received a '.format(self.__class__.__name__)
        if signum == signal.SIGINT:
            msg += 'SIGINT'
        elif signum == signal.SIGTERM:
            msg += 'SIGTERM'
        msg += '. Exiting'
        log.debug(msg)
        if HAS_PSUTIL:
            process = psutil.Process(self.pid)
            if hasattr(process, 'children'):
                for child in process.children(recursive=True):
                    if child.is_running():
                        child.terminate()
        sys.exit(salt.defaults.exitcodes.EX_OK)

    def start(self):
        with default_signals(signal.SIGINT, signal.SIGTERM):
            super(SignalHandlingMultiprocessingProcess, self).start()


@contextlib.contextmanager
def default_signals(*signals):
    old_signals = {}
    for signum in signals:
        try:
            old_signals[signum] = signal.getsignal(signum)
            signal.signal(signum, signal.SIG_DFL)
        except ValueError as exc:
            # This happens when a netapi module attempts to run a function
            # using wheel_async, because the process trying to register signals
            # will not be the main PID.
            log.trace(
                'Failed to register signal for signum %d: %s',
                signum, exc
            )

    # Do whatever is needed with the reset signals
    yield

    # Restore signals
    for signum in old_signals:
        signal.signal(signum, old_signals[signum])

    del old_signals<|MERGE_RESOLUTION|>--- conflicted
+++ resolved
@@ -227,11 +227,7 @@
     Return the pid from a pidfile as an integer
     '''
     try:
-<<<<<<< HEAD
-        with salt.utils.fopen(pidfile) as pdf:
-=======
         with salt.utils.files.fopen(pidfile) as pdf:
->>>>>>> 20be5b43
             pid = pdf.read().strip()
         return int(pid)
     except (OSError, IOError, TypeError, ValueError):
