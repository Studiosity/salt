# -*- coding: utf-8 -*-
'''
A few checks to make sure the environment is sane
'''
from __future__ import absolute_import, print_function, unicode_literals

# Original Author: Jeff Schroeder <jeffschroeder@computer.org>

# Import python libs
import os
import re
import sys
import stat
import errno
import socket
import logging

# Import third party libs
try:
    import win32file
except ImportError:
    import resource

# Import salt libs
from salt.log import is_console_configured
from salt.log.setup import LOG_LEVELS
from salt.exceptions import SaltClientError, SaltSystemExit, \
    CommandExecutionError
import salt.defaults.exitcodes
import salt.utils.files
import salt.utils.path
import salt.utils.platform
import salt.utils.user
import salt.utils.versions

log = logging.getLogger(__name__)

<<<<<<< HEAD
ROOT_DIR = 'c:\\salt' if salt.utils.is_windows() else '/'
=======
ROOT_DIR = 'c:\\salt' if salt.utils.platform.is_windows() else '/'
>>>>>>> 20be5b43


def zmq_version():
    '''
    ZeroMQ python bindings >= 2.1.9 are required
    '''
    try:
        import zmq
    except Exception:
        # Return True for local mode
        return True
    ver = zmq.__version__
    # The last matched group can be None if the version
    # is something like 3.1 and that will work properly
    match = re.match(r'^(\d+)\.(\d+)(?:\.(\d+))?', ver)

    # Fallthrough and hope for the best
    if not match:
        msg = "Using untested zmq python bindings version: '{0}'".format(ver)
        if is_console_configured():
            log.warning(msg)
        else:
            sys.stderr.write("WARNING {0}\n".format(msg))
        return True

    major, minor, point = match.groups()

    if major.isdigit():
        major = int(major)
    if minor.isdigit():
        minor = int(minor)

    # point very well could be None
    if point and point.isdigit():
        point = int(point)

    if major == 2 and minor == 1:
        # zmq 2.1dev could be built against a newer libzmq
        if "dev" in ver and not point:
            msg = 'Using dev zmq module, please report unexpected results'
            if is_console_configured():
                log.warning(msg)
            else:
                sys.stderr.write("WARNING: {0}\n".format(msg))
            return True
        elif point and point >= 9:
            return True
    elif major > 2 or (major == 2 and minor > 1):
        return True

    # If all else fails, gracefully croak and warn the user
    log.critical('ZeroMQ python bindings >= 2.1.9 are required')
    if 'salt-master' in sys.argv[0]:
        msg = ('The Salt Master is unstable using a ZeroMQ version '
               'lower than 2.1.11 and requires this fix: http://lists.zeromq.'
               'org/pipermail/zeromq-dev/2011-June/012094.html')
        if is_console_configured():
            log.critical(msg)
        else:
            sys.stderr.write('CRITICAL {0}\n'.format(msg))
    return False


def lookup_family(hostname):
    '''
    Lookup a hostname and determine its address family. The first address returned
    will be AF_INET6 if the system is IPv6-enabled, and AF_INET otherwise.
    '''
    # If lookups fail, fall back to AF_INET sockets (and v4 addresses).
    fallback = socket.AF_INET
    try:
        hostnames = socket.getaddrinfo(
            hostname or None, None, socket.AF_UNSPEC, socket.SOCK_STREAM
        )
        if not hostnames:
            return fallback
        h = hostnames[0]
        return h[0]
    except socket.gaierror:
        return fallback


def verify_socket(interface, pub_port, ret_port):
    '''
    Attempt to bind to the sockets to verify that they are available
    '''

    addr_family = lookup_family(interface)
    for port in pub_port, ret_port:
        sock = socket.socket(addr_family, socket.SOCK_STREAM)
        try:
            sock.setsockopt(socket.SOL_SOCKET, socket.SO_REUSEADDR, 1)
            sock.bind((interface, int(port)))
        except Exception as exc:
            msg = 'Unable to bind socket {0}:{1}'.format(interface, port)
            if exc.args:
                msg = '{0}, error: {1}'.format(msg, str(exc))
            else:
                msg = '{0}, this might not be a problem.'.format(msg)
            msg += '; Is there another salt-master running?'
            if is_console_configured():
                log.warning(msg)
            else:
                sys.stderr.write('WARNING: {0}\n'.format(msg))
            return False
        finally:
            sock.close()

    return True


def verify_files(files, user):
    '''
    Verify that the named files exist and are owned by the named user
    '''
    if salt.utils.platform.is_windows():
        return True
    import pwd  # after confirming not running Windows
    try:
        pwnam = pwd.getpwnam(user)
        uid = pwnam[2]
    except KeyError:
        err = ('Failed to prepare the Salt environment for user '
               '{0}. The user is not available.\n').format(user)
        sys.stderr.write(err)
        sys.exit(salt.defaults.exitcodes.EX_NOUSER)

    for fn_ in files:
        dirname = os.path.dirname(fn_)
        try:
            if dirname:
                try:
                    os.makedirs(dirname)
                except OSError as err:
                    if err.errno != errno.EEXIST:
                        raise
            if not os.path.isfile(fn_):
                with salt.utils.files.fopen(fn_, 'w'):
                    pass

        except IOError as err:
            if os.path.isfile(dirname):
                msg = 'Failed to create path {0}, is {1} a file?'.format(fn_, dirname)
                raise SaltSystemExit(msg=msg)
            if err.errno != errno.EACCES:
                raise
            msg = 'No permissions to access "{0}", are you running as the correct user?'.format(fn_)
            raise SaltSystemExit(msg=msg)

        except OSError as err:
            msg = 'Failed to create path "{0}" - {1}'.format(fn_, err)
            raise SaltSystemExit(msg=msg)

        stats = os.stat(fn_)
        if uid != stats.st_uid:
            try:
                os.chown(fn_, uid, -1)
            except OSError:
                pass
    return True


<<<<<<< HEAD
def verify_env(dirs, user, permissive=False, pki_dir='', skip_extra=False, root_dir=ROOT_DIR):
=======
def verify_env(
        dirs,
        user,
        permissive=False,
        pki_dir='',
        skip_extra=False,
        root_dir=ROOT_DIR,
        sensitive_dirs=None):
>>>>>>> 20be5b43
    '''
    Verify that the named directories are in place and that the environment
    can shake the salt
    '''
<<<<<<< HEAD
    if salt.utils.is_windows():
        return win_verify_env(root_dir, dirs, permissive, pki_dir, skip_extra)
=======
    if pki_dir:
        salt.utils.versions.warn_until(
            'Neon',
            'Use of \'pki_dir\' was detected: \'pki_dir\' has been deprecated '
            'in favor of \'sensitive_dirs\'. Support for \'pki_dir\' will be '
            'removed in Salt Neon.'
        )
        sensitive_dirs = sensitive_dirs or []
        sensitive_dirs.append(list(pki_dir))

    if salt.utils.platform.is_windows():
        return win_verify_env(root_dir,
                              dirs,
                              permissive=permissive,
                              skip_extra=skip_extra,
                              sensitive_dirs=sensitive_dirs)
>>>>>>> 20be5b43
    import pwd  # after confirming not running Windows
    try:
        pwnam = pwd.getpwnam(user)
        uid = pwnam[2]
        gid = pwnam[3]
        groups = salt.utils.user.get_gid_list(user, include_default=False)

    except KeyError:
        err = ('Failed to prepare the Salt environment for user '
               '{0}. The user is not available.\n').format(user)
        sys.stderr.write(err)
        sys.exit(salt.defaults.exitcodes.EX_NOUSER)
    for dir_ in dirs:
        if not dir_:
            continue
        if not os.path.isdir(dir_):
            try:
                cumask = os.umask(18)  # 077
                os.makedirs(dir_)
                # If starting the process as root, chown the new dirs
                if os.getuid() == 0:
                    os.chown(dir_, uid, gid)
                os.umask(cumask)
            except OSError as err:
                msg = 'Failed to create directory path "{0}" - {1}\n'
                sys.stderr.write(msg.format(dir_, err))
                sys.exit(err.errno)

        mode = os.stat(dir_)
        # If starting the process as root, chown the new dirs
        if os.getuid() == 0:
            fmode = os.stat(dir_)
            if fmode.st_uid != uid or fmode.st_gid != gid:
                if permissive and fmode.st_gid in groups:
                    # Allow the directory to be owned by any group root
                    # belongs to if we say it's ok to be permissive
                    pass
                else:
                    # chown the file for the new user
                    os.chown(dir_, uid, gid)
            for subdir in [a for a in os.listdir(dir_) if 'jobs' not in a]:
                fsubdir = os.path.join(dir_, subdir)
                if '{0}jobs'.format(os.path.sep) in fsubdir:
                    continue
                for root, dirs, files in salt.utils.path.os_walk(fsubdir):
                    for name in files:
                        if name.startswith('.'):
                            continue
                        path = os.path.join(root, name)
                        try:
                            fmode = os.stat(path)
                        except (IOError, OSError):
                            pass
                        if fmode.st_uid != uid or fmode.st_gid != gid:
                            if permissive and fmode.st_gid in groups:
                                pass
                            else:
                                # chown the file for the new user
                                os.chown(path, uid, gid)
                    for name in dirs:
                        path = os.path.join(root, name)
                        fmode = os.stat(path)
                        if fmode.st_uid != uid or fmode.st_gid != gid:
                            if permissive and fmode.st_gid in groups:
                                pass
                            else:
                                # chown the file for the new user
                                os.chown(path, uid, gid)
        # Allow the pki dir to be 700 or 750, but nothing else.
        # This prevents other users from writing out keys, while
        # allowing the use-case of 3rd-party software (like django)
        # to read in what it needs to integrate.
        #
        # If the permissions aren't correct, default to the more secure 700.
        # If acls are enabled, the sensitive_dirs (i.e. pki_dir, key_dir) needs to
        # remain readable, this is still secure because the private keys are still
        # only readable by the user running the master
        sensitive_dirs = sensitive_dirs or []
        if dir_ in sensitive_dirs:
            smode = stat.S_IMODE(mode.st_mode)
            if smode != 448 and smode != 488:
                if os.access(dir_, os.W_OK):
                    os.chmod(dir_, 448)
                else:
                    msg = 'Unable to securely set the permissions of "{0}".'
                    msg = msg.format(dir_)
                    if is_console_configured():
                        log.critical(msg)
                    else:
                        sys.stderr.write("CRITICAL: {0}\n".format(msg))

    if skip_extra is False:
        # Run the extra verification checks
        zmq_version()


def check_user(user):
    '''
    Check user and assign process uid/gid.
    '''
    if salt.utils.platform.is_windows():
        return True
    if user == salt.utils.user.get_user():
        return True
    import pwd  # after confirming not running Windows
    try:
        pwuser = pwd.getpwnam(user)
        try:
            if hasattr(os, 'initgroups'):
                os.initgroups(user, pwuser.pw_gid)  # pylint: disable=minimum-python-version
            else:
                os.setgroups(salt.utils.user.get_gid_list(user, include_default=False))
            os.setgid(pwuser.pw_gid)
            os.setuid(pwuser.pw_uid)

            # We could just reset the whole environment but let's just override
            # the variables we can get from pwuser
            if 'HOME' in os.environ:
                os.environ['HOME'] = pwuser.pw_dir

            if 'SHELL' in os.environ:
                os.environ['SHELL'] = pwuser.pw_shell

            for envvar in ('USER', 'LOGNAME'):
                if envvar in os.environ:
                    os.environ[envvar] = pwuser.pw_name

        except OSError:
            msg = 'Salt configured to run as user "{0}" but unable to switch.'
            msg = msg.format(user)
            if is_console_configured():
                log.critical(msg)
            else:
                sys.stderr.write("CRITICAL: {0}\n".format(msg))
            return False
    except KeyError:
        msg = 'User not found: "{0}"'.format(user)
        if is_console_configured():
            log.critical(msg)
        else:
            sys.stderr.write("CRITICAL: {0}\n".format(msg))
        return False
    return True


def list_path_traversal(path):
    '''
    Returns a full list of directories leading up to, and including, a path.

    So list_path_traversal('/path/to/salt') would return:
        ['/', '/path', '/path/to', '/path/to/salt']
    in that order.

    This routine has been tested on Windows systems as well.
    list_path_traversal('c:\\path\\to\\salt') on Windows would return:
        ['c:\\', 'c:\\path', 'c:\\path\\to', 'c:\\path\\to\\salt']
    '''
    out = [path]
    (head, tail) = os.path.split(path)
    if tail == '':
        # paths with trailing separators will return an empty string
        out = [head]
        (head, tail) = os.path.split(head)
    while head != out[0]:
        # loop until head is the same two consecutive times
        out.insert(0, head)
        (head, tail) = os.path.split(head)
    return out


def check_path_traversal(path, user='root', skip_perm_errors=False):
    '''
    Walk from the root up to a directory and verify that the current
    user has access to read each directory. This is used for  making
    sure a user can read all parent directories of the minion's  key
    before trying to go and generate a new key and raising an IOError
    '''
    for tpath in list_path_traversal(path):
        if not os.access(tpath, os.R_OK):
            msg = 'Could not access {0}.'.format(tpath)
            if not os.path.exists(tpath):
                msg += ' Path does not exist.'
            else:
                current_user = salt.utils.user.get_user()
                # Make the error message more intelligent based on how
                # the user invokes salt-call or whatever other script.
                if user != current_user:
                    msg += ' Try running as user {0}.'.format(user)
                else:
                    msg += ' Please give {0} read permissions.'.format(user)

            # We don't need to bail on config file permission errors
            # if the CLI
            # process is run with the -a flag
            if skip_perm_errors:
                return
            # Propagate this exception up so there isn't a sys.exit()
            # in the middle of code that could be imported elsewhere.
            raise SaltClientError(msg)


def check_max_open_files(opts):
    '''
    Check the number of max allowed open files and adjust if needed
    '''
    mof_c = opts.get('max_open_files', 100000)
    if sys.platform.startswith('win'):
        # Check the Windows API for more detail on this
        # http://msdn.microsoft.com/en-us/library/xt874334(v=vs.71).aspx
        # and the python binding http://timgolden.me.uk/pywin32-docs/win32file.html
        mof_s = mof_h = win32file._getmaxstdio()
    else:
        mof_s, mof_h = resource.getrlimit(resource.RLIMIT_NOFILE)

    accepted_keys_dir = os.path.join(opts.get('pki_dir'), 'minions')
    accepted_count = len(os.listdir(accepted_keys_dir))

    log.debug(
        'This salt-master instance has accepted %s minion keys.',
        accepted_count
    )

    level = logging.INFO

    if (accepted_count * 4) <= mof_s:
        # We check for the soft value of max open files here because that's the
        # value the user chose to raise to.
        #
        # The number of accepted keys multiplied by four(4) is lower than the
        # soft value, everything should be OK
        return

    msg = (
        'The number of accepted minion keys({0}) should be lower than 1/4 '
        'of the max open files soft setting({1}). '.format(
            accepted_count, mof_s
        )
    )

    if accepted_count >= mof_s:
        # This should never occur, it might have already crashed
        msg += 'salt-master will crash pretty soon! '
        level = logging.CRITICAL
    elif (accepted_count * 2) >= mof_s:
        # This is way too low, CRITICAL
        level = logging.CRITICAL
    elif (accepted_count * 3) >= mof_s:
        level = logging.WARNING
        # The accepted count is more than 3 time, WARN
    elif (accepted_count * 4) >= mof_s:
        level = logging.INFO

    if mof_c < mof_h:
        msg += ('According to the system\'s hard limit, there\'s still a '
                'margin of {0} to raise the salt\'s max_open_files '
                'setting. ').format(mof_h - mof_c)

    msg += 'Please consider raising this value.'
    log.log(level=level, msg=msg)


def clean_path(root, path, subdir=False):
    '''
    Accepts the root the path needs to be under and verifies that the path is
    under said root. Pass in subdir=True if the path can result in a
    subdirectory of the root instead of having to reside directly in the root
    '''
    if not os.path.isabs(root):
        return ''
    if not os.path.isabs(path):
        path = os.path.join(root, path)
    path = os.path.normpath(path)
    if subdir:
        if path.startswith(root):
            return path
    else:
        if os.path.dirname(path) == os.path.normpath(root):
            return path
    return ''


def valid_id(opts, id_):
    '''
    Returns if the passed id is valid
    '''
    try:
        if any(x in id_ for x in ('/', '\\', '\0')):
            return False
        return bool(clean_path(opts['pki_dir'], id_))
    except (AttributeError, KeyError, TypeError):
        return False


def safe_py_code(code):
    '''
    Check a string to see if it has any potentially unsafe routines which
    could be executed via python, this routine is used to improve the
    safety of modules suct as virtualenv
    '''
    bads = (
            'import',
            ';',
            'subprocess',
            'eval',
            'open',
            'file',
            'exec',
            'input')
    for bad in bads:
        if code.count(bad):
            return False
    return True


def verify_log(opts):
    '''
    If an insecre logging configuration is found, show a warning
    '''
    level = LOG_LEVELS.get(str(opts.get('log_level')).lower(), logging.NOTSET)

    if level < logging.INFO:
        log.warning('Insecure logging configuration detected! Sensitive data may be logged.')


<<<<<<< HEAD
def win_verify_env(path, dirs, permissive=False, pki_dir='', skip_extra=False):
=======
def win_verify_env(
        path,
        dirs,
        permissive=False,
        pki_dir='',
        skip_extra=False,
        sensitive_dirs=None):
>>>>>>> 20be5b43
    '''
    Verify that the named directories are in place and that the environment
    can shake the salt
    '''
    if pki_dir:
        salt.utils.versions.warn_until(
            'Neon',
            'Use of \'pki_dir\' was detected: \'pki_dir\' has been deprecated '
            'in favor of \'sensitive_dirs\'. Support for \'pki_dir\' will be '
            'removed in Salt Neon.'
        )
        sensitive_dirs = sensitive_dirs or []
        sensitive_dirs.append(list(pki_dir))

    import salt.utils.win_functions
    import salt.utils.win_dacl
    import salt.utils.path

    # Make sure the file_roots is not set to something unsafe since permissions
    # on that directory are reset

    # `salt.utils.path.safe_path` will consider anything inside `C:\Windows` to
    # be unsafe. In some instances the test suite uses
    # `C:\Windows\Temp\salt-tests-tmpdir\rootdir` as the file_roots. So, we need
    # to consider anything in `C:\Windows\Temp` to be safe
    system_root = os.environ.get('SystemRoot', r'C:\Windows')
    allow_path = '\\'.join([system_root, 'TEMP'])
    if not salt.utils.path.safe_path(path=path, allow_path=allow_path):
        raise CommandExecutionError(
            '`file_roots` set to a possibly unsafe location: {0}'.format(path)
        )

    # Create the root path directory if missing
    if not os.path.isdir(path):
        os.makedirs(path)

    # Set permissions to the root path directory
    current_user = salt.utils.win_functions.get_current_user()
    if salt.utils.win_functions.is_admin(current_user):
        try:
            # Make the Administrators group owner
            # Use the SID to be locale agnostic
            salt.utils.win_dacl.set_owner(path, 'S-1-5-32-544')

        except CommandExecutionError:
            msg = 'Unable to securely set the owner of "{0}".'.format(path)
            if is_console_configured():
                log.critical(msg)
            else:
                sys.stderr.write("CRITICAL: {0}\n".format(msg))

        if not permissive:
            try:
                # Get a clean dacl by not passing an obj_name
                dacl = salt.utils.win_dacl.dacl()

                # Add aces to the dacl, use the GUID (locale non-specific)
                # Administrators Group
                dacl.add_ace('S-1-5-32-544', 'grant', 'full_control',
                             'this_folder_subfolders_files')
                # System
                dacl.add_ace('S-1-5-18', 'grant', 'full_control',
                             'this_folder_subfolders_files')
                # Owner
                dacl.add_ace('S-1-3-4', 'grant', 'full_control',
                             'this_folder_subfolders_files')

                # Save the dacl to the object
                dacl.save(path, True)

            except CommandExecutionError:
                msg = 'Unable to securely set the permissions of ' \
                      '"{0}".'.format(path)
                if is_console_configured():
                    log.critical(msg)
                else:
                    sys.stderr.write("CRITICAL: {0}\n".format(msg))

    # Create the directories
    for dir_ in dirs:
        if not dir_:
            continue
        if not os.path.isdir(dir_):
            try:
                os.makedirs(dir_)
            except OSError as err:
                msg = 'Failed to create directory path "{0}" - {1}\n'
                sys.stderr.write(msg.format(dir_, err))
                sys.exit(err.errno)

        # The senitive_dirs (i.e. pki_dir, key_dir) gets its own permissions
        sensitive_dirs = sensitive_dirs or []
        if dir_ in sensitive_dirs:
            try:
                # Make Administrators group the owner
                salt.utils.win_dacl.set_owner(path, 'S-1-5-32-544')

                # Give Admins, System and Owner permissions
                # Get a clean dacl by not passing an obj_name
                dacl = salt.utils.win_dacl.dacl()

                # Add aces to the dacl, use the GUID (locale non-specific)
                # Administrators Group
                dacl.add_ace('S-1-5-32-544', 'grant', 'full_control',
                             'this_folder_subfolders_files')
                # System
                dacl.add_ace('S-1-5-18', 'grant', 'full_control',
                             'this_folder_subfolders_files')
                # Owner
                dacl.add_ace('S-1-3-4', 'grant', 'full_control',
                             'this_folder_subfolders_files')

                # Save the dacl to the object
                dacl.save(dir_, True)

            except CommandExecutionError:
                msg = 'Unable to securely set the permissions of "{0}".'
                msg = msg.format(dir_)
                if is_console_configured():
                    log.critical(msg)
                else:
                    sys.stderr.write("CRITICAL: {0}\n".format(msg))

    if skip_extra is False:
        # Run the extra verification checks
        zmq_version()<|MERGE_RESOLUTION|>--- conflicted
+++ resolved
@@ -35,11 +35,7 @@
 
 log = logging.getLogger(__name__)
 
-<<<<<<< HEAD
-ROOT_DIR = 'c:\\salt' if salt.utils.is_windows() else '/'
-=======
 ROOT_DIR = 'c:\\salt' if salt.utils.platform.is_windows() else '/'
->>>>>>> 20be5b43
 
 
 def zmq_version():
@@ -202,9 +198,6 @@
     return True
 
 
-<<<<<<< HEAD
-def verify_env(dirs, user, permissive=False, pki_dir='', skip_extra=False, root_dir=ROOT_DIR):
-=======
 def verify_env(
         dirs,
         user,
@@ -213,15 +206,10 @@
         skip_extra=False,
         root_dir=ROOT_DIR,
         sensitive_dirs=None):
->>>>>>> 20be5b43
     '''
     Verify that the named directories are in place and that the environment
     can shake the salt
     '''
-<<<<<<< HEAD
-    if salt.utils.is_windows():
-        return win_verify_env(root_dir, dirs, permissive, pki_dir, skip_extra)
-=======
     if pki_dir:
         salt.utils.versions.warn_until(
             'Neon',
@@ -238,7 +226,6 @@
                               permissive=permissive,
                               skip_extra=skip_extra,
                               sensitive_dirs=sensitive_dirs)
->>>>>>> 20be5b43
     import pwd  # after confirming not running Windows
     try:
         pwnam = pwd.getpwnam(user)
@@ -563,9 +550,6 @@
         log.warning('Insecure logging configuration detected! Sensitive data may be logged.')
 
 
-<<<<<<< HEAD
-def win_verify_env(path, dirs, permissive=False, pki_dir='', skip_extra=False):
-=======
 def win_verify_env(
         path,
         dirs,
@@ -573,7 +557,6 @@
         pki_dir='',
         skip_extra=False,
         sensitive_dirs=None):
->>>>>>> 20be5b43
     '''
     Verify that the named directories are in place and that the environment
     can shake the salt
