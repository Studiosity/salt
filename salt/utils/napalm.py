# -*- coding: utf-8 -*-
'''
Utils for the NAPALM modules and proxy.

.. seealso::

    - :mod:`NAPALM grains: select network devices based on their characteristics <salt.grains.napalm>`
    - :mod:`NET module: network basic features <salt.modules.napalm_network>`
    - :mod:`NTP operational and configuration management module <salt.modules.napalm_ntp>`
    - :mod:`BGP operational and configuration management module <salt.modules.napalm_bgp>`
    - :mod:`Routes details <salt.modules.napalm_route>`
    - :mod:`SNMP configuration module <salt.modules.napalm_snmp>`
    - :mod:`Users configuration management <salt.modules.napalm_users>`

.. versionadded:: 2017.7.0
'''

# Import Python libs
<<<<<<< HEAD
from __future__ import absolute_import
=======
from __future__ import absolute_import, unicode_literals, print_function
>>>>>>> 20be5b43
import traceback
import logging
import importlib
from functools import wraps

# Import Salt libs
from salt.ext import six as six
import salt.output
<<<<<<< HEAD
import salt.utils
=======
import salt.utils.platform
>>>>>>> 20be5b43

# Import third party libs
try:
    # will try to import NAPALM
    # https://github.com/napalm-automation/napalm
    # pylint: disable=W0611
    import napalm
    import napalm.base as napalm_base
    # pylint: enable=W0611
    HAS_NAPALM = True
    HAS_NAPALM_BASE = False  # doesn't matter anymore, but needed for the logic below
    try:
        NAPALM_MAJOR = int(napalm.__version__.split('.')[0])
    except AttributeError:
        NAPALM_MAJOR = 0
except ImportError:
    HAS_NAPALM = False
    try:
        import napalm_base
        HAS_NAPALM_BASE = True
    except ImportError:
        HAS_NAPALM_BASE = False

try:
    # try importing ConnectionClosedException
    # from napalm-base
    # this exception has been introduced only in version 0.24.0
    from napalm_base.exceptions import ConnectionClosedException
    HAS_CONN_CLOSED_EXC_CLASS = True
except ImportError:
    HAS_CONN_CLOSED_EXC_CLASS = False

log = logging.getLogger(__file__)


def is_proxy(opts):
    '''
    Is this a NAPALM proxy?
    '''
    return salt.utils.platform.is_proxy() and opts.get('proxy', {}).get('proxytype') == 'napalm'


def is_always_alive(opts):
    '''
    Is always alive required?
    '''
    return opts.get('proxy', {}).get('always_alive', True)


def not_always_alive(opts):
    '''
    Should this proxy be always alive?
    '''
    return (is_proxy(opts) and not is_always_alive(opts)) or is_minion(opts)


def is_minion(opts):
    '''
    Is this a NAPALM straight minion?
    '''
    return not salt.utils.platform.is_proxy() and 'napalm' in opts


def virtual(opts, virtualname, filename):
    '''
    Returns the __virtual__.
    '''
    if ((HAS_NAPALM and NAPALM_MAJOR >= 2) or HAS_NAPALM_BASE) and (is_proxy(opts) or is_minion(opts)):
        return virtualname
    else:
        return (
            False,
            (
                '"{vname}"" {filename} cannot be loaded: '
                'NAPALM is not installed or not running in a (proxy) minion'
            ).format(
                vname=virtualname,
                filename='({filename})'.format(filename=filename)
            )
        )


def call(napalm_device, method, *args, **kwargs):
    '''
    Calls arbitrary methods from the network driver instance.
    Please check the readthedocs_ page for the updated list of getters.

    .. _readthedocs: http://napalm.readthedocs.org/en/latest/support/index.html#getters-support-matrix

    method
        Specifies the name of the method to be called.

    *args
        Arguments.

    **kwargs
        More arguments.

    :return: A dictionary with three keys:

        * result (True/False): if the operation succeeded
        * out (object): returns the object as-is from the call
        * comment (string): provides more details in case the call failed
        * traceback (string): complete traceback in case of exeception. \
        Please submit an issue including this traceback \
        on the `correct driver repo`_ and make sure to read the FAQ_

    .. _`correct driver repo`: https://github.com/napalm-automation/napalm/issues/new
    .. FAQ_: https://github.com/napalm-automation/napalm#faq

    Example:

    .. code-block:: python

        salt.utils.napalm.call(
            napalm_object,
            'cli',
            [
                'show version',
                'show chassis fan'
            ]
        )
    '''
    result = False
    out = None
    opts = napalm_device.get('__opts__', {})
    retry = kwargs.pop('__retry', True)  # retry executing the task?
    try:
        if not napalm_device.get('UP', False):
            raise Exception('not connected')
        # if connected will try to execute desired command
        kwargs_copy = {}
        kwargs_copy.update(kwargs)
        for karg, warg in six.iteritems(kwargs_copy):
            # lets clear None arguments
            # to not be sent to NAPALM methods
            if warg is None:
                kwargs.pop(karg)
        out = getattr(napalm_device.get('DRIVER'), method)(*args, **kwargs)
        # calls the method with the specified parameters
        result = True
    except Exception as error:
        # either not connected
        # either unable to execute the command
        hostname = napalm_device.get('HOSTNAME', '[unspecified hostname]')
        err_tb = traceback.format_exc()  # let's get the full traceback and display for debugging reasons.
        if isinstance(error, NotImplementedError):
            comment = '{method} is not implemented for the NAPALM {driver} driver!'.format(
                method=method,
                driver=napalm_device.get('DRIVER_NAME')
            )
        elif retry and HAS_CONN_CLOSED_EXC_CLASS and isinstance(error, ConnectionClosedException):
            # Received disconection whilst executing the operation.
            # Instructed to retry (default behaviour)
            #   thus trying to re-establish the connection
            #   and re-execute the command
            #   if any of the operations (close, open, call) will rise again ConnectionClosedException
            #   it will fail loudly.
            kwargs['__retry'] = False  # do not attempt re-executing
            comment = 'Disconnected from {device}. Trying to reconnect.'.format(device=hostname)
            log.error(err_tb)
            log.error(comment)
            log.debug('Clearing the connection with %s', hostname)
            call(napalm_device, 'close', __retry=False)  # safely close the connection
            # Make sure we don't leave any TCP connection open behind
            #   if we fail to close properly, we might not be able to access the
            log.debug('Re-opening the connection with %s', hostname)
            call(napalm_device, 'open', __retry=False)
            log.debug('Connection re-opened with %s', hostname)
            log.debug('Re-executing %s', method)
            return call(napalm_device, method, *args, **kwargs)
            # If still not able to reconnect and execute the task,
            #   the proxy keepalive feature (if enabled) will attempt
            #   to reconnect.
            # If the device is using a SSH-based connection, the failure
            #   will also notify the paramiko transport and the `is_alive` flag
            #   is going to be set correctly.
            # More background: the network device may decide to disconnect,
            #   although the SSH session itself is alive and usable, the reason
            #   being the lack of activity on the CLI.
            #   Paramiko's keepalive doesn't help in this case, as the ServerAliveInterval
            #   are targeting the transport layer, whilst the device takes the decision
            #   when there isn't any activity on the CLI, thus at the application layer.
            #   Moreover, the disconnect is silent and paramiko's is_alive flag will
            #   continue to return True, although the connection is already unusable.
            #   For more info, see https://github.com/paramiko/paramiko/issues/813.
            #   But after a command fails, the `is_alive` flag becomes aware of these
            #   changes and will return False from there on. And this is how the
            #   Salt proxy keepalive helps: immediately after the first failure, it
            #   will know the state of the connection and will try reconnecting.
        else:
            comment = 'Cannot execute "{method}" on {device}{port} as {user}. Reason: {error}!'.format(
                device=napalm_device.get('HOSTNAME', '[unspecified hostname]'),
                port=(':{port}'.format(port=napalm_device.get('OPTIONAL_ARGS', {}).get('port'))
                      if napalm_device.get('OPTIONAL_ARGS', {}).get('port') else ''),
                user=napalm_device.get('USERNAME', ''),
                method=method,
                error=error
            )
        log.error(comment)
        log.error(err_tb)
        return {
            'out': {},
            'result': False,
            'comment': comment,
            'traceback': err_tb
        }
    finally:
        if opts and not_always_alive(opts) and napalm_device.get('CLOSE', True):
            # either running in a not-always-alive proxy
            # either running in a regular minion
            # close the connection when the call is over
            # unless the CLOSE is explicitely set as False
            napalm_device['DRIVER'].close()
    return {
        'out': out,
        'result': result,
        'comment': ''
    }


def get_device_opts(opts, salt_obj=None):
    '''
    Returns the options of the napalm device.
    :pram: opts
    :return: the network device opts
    '''
    network_device = {}
    # by default, look in the proxy config details
    device_dict = opts.get('proxy', {}) or opts.get('napalm', {})
    if opts.get('proxy') or opts.get('napalm'):
        opts['multiprocessing'] = device_dict.get('multiprocessing', False)
        # Most NAPALM drivers are SSH-based, so multiprocessing should default to False.
        # But the user can be allows to have a different value for the multiprocessing, which will
        #   override the opts.
    if salt_obj and not device_dict:
        # get the connection details from the opts
        device_dict = salt_obj['config.merge']('napalm')
    if not device_dict:
        # still not able to setup
        log.error('Incorrect minion config. Please specify at least the napalm driver name!')
    # either under the proxy hier, either under the napalm in the config file
    network_device['HOSTNAME'] = device_dict.get('host') or \
                                 device_dict.get('hostname') or \
                                 device_dict.get('fqdn') or \
                                 device_dict.get('ip')
    network_device['USERNAME'] = device_dict.get('username') or \
                                 device_dict.get('user')
    network_device['DRIVER_NAME'] = device_dict.get('driver') or \
                                    device_dict.get('os')
    network_device['PASSWORD'] = device_dict.get('passwd') or \
                                 device_dict.get('password') or \
                                 device_dict.get('pass') or \
                                 ''
    network_device['TIMEOUT'] = device_dict.get('timeout', 60)
    network_device['OPTIONAL_ARGS'] = device_dict.get('optional_args', {})
    network_device['ALWAYS_ALIVE'] = device_dict.get('always_alive', True)
    network_device['PROVIDER'] = device_dict.get('provider')
    network_device['UP'] = False
    # get driver object form NAPALM
    if 'config_lock' not in network_device['OPTIONAL_ARGS']:
        network_device['OPTIONAL_ARGS']['config_lock'] = False
    if network_device['ALWAYS_ALIVE'] and 'keepalive' not in network_device['OPTIONAL_ARGS']:
        network_device['OPTIONAL_ARGS']['keepalive'] = 5  # 5 seconds keepalive
    return network_device


def get_device(opts, salt_obj=None):
    '''
    Initialise the connection with the network device through NAPALM.
    :param: opts
    :return: the network device object
    '''
    log.debug('Setting up NAPALM connection')
    network_device = get_device_opts(opts, salt_obj=salt_obj)
    provider_lib = napalm_base
    if network_device.get('PROVIDER'):
        # In case the user requires a different provider library,
        #   other than napalm-base.
        # For example, if napalm-base does not satisfy the requirements
        #   and needs to be enahanced with more specific features,
        #   we may need to define a custom library on top of napalm-base
        #   with the constraint that it still needs to provide the
        #   `get_network_driver` function. However, even this can be
        #   extended later, if really needed.
        # Configuration example:
        #   provider: napalm_base_example
        try:
            provider_lib = importlib.import_module(network_device.get('PROVIDER'))
        except ImportError as ierr:
            log.error('Unable to import %s',
                      network_device.get('PROVIDER'),
                      exc_info=True)
            log.error('Falling back to napalm-base')
    _driver_ = provider_lib.get_network_driver(network_device.get('DRIVER_NAME'))
    try:
        network_device['DRIVER'] = _driver_(
            network_device.get('HOSTNAME', ''),
            network_device.get('USERNAME', ''),
            network_device.get('PASSWORD', ''),
            timeout=network_device['TIMEOUT'],
            optional_args=network_device['OPTIONAL_ARGS']
        )
        network_device.get('DRIVER').open()
        # no exception raised here, means connection established
        network_device['UP'] = True
    except napalm_base.exceptions.ConnectionException as error:
        base_err_msg = "Cannot connect to {hostname}{port} as {username}.".format(
            hostname=network_device.get('HOSTNAME', '[unspecified hostname]'),
            port=(':{port}'.format(port=network_device.get('OPTIONAL_ARGS', {}).get('port'))
                  if network_device.get('OPTIONAL_ARGS', {}).get('port') else ''),
            username=network_device.get('USERNAME', '')
        )
        log.error(base_err_msg)
        log.error(
            "Please check error: %s", error
        )
        raise napalm_base.exceptions.ConnectionException(base_err_msg)
    return network_device


def proxy_napalm_wrap(func):
    '''
    This decorator is used to make the execution module functions
    available outside a proxy minion, or when running inside a proxy
    minion. If we are running in a proxy, retrieve the connection details
    from the __proxy__ injected variable.  If we are not, then
    use the connection information from the opts.
    :param func:
    :return:
    '''
    @wraps(func)
    def func_wrapper(*args, **kwargs):
        wrapped_global_namespace = func.__globals__
        # get __opts__ and __proxy__ from func_globals
        proxy = wrapped_global_namespace.get('__proxy__')
        opts = wrapped_global_namespace.get('__opts__')
        # in any case, will inject the `napalm_device` global
        # the execution modules will make use of this variable from now on
        # previously they were accessing the device properties through the __proxy__ object
        always_alive = opts.get('proxy', {}).get('always_alive', True)
        if salt.utils.platform.is_proxy() and always_alive:
            # if it is running in a proxy and it's using the default always alive behaviour,
            # will get the cached copy of the network device
            wrapped_global_namespace['napalm_device'] = proxy['napalm.get_device']()
        elif salt.utils.platform.is_proxy() and not always_alive:
            # if still proxy, but the user does not want the SSH session always alive
            # get a new device instance
            # which establishes a new connection
            # which is closed just before the call() function defined above returns
            if 'inherit_napalm_device' not in kwargs or ('inherit_napalm_device' in kwargs and
                                                         not kwargs['inherit_napalm_device']):
                # try to open a new connection
                # but only if the function does not inherit the napalm driver
                # for configuration management this is very important,
                # in order to make sure we are editing the same session.
                try:
                    wrapped_global_namespace['napalm_device'] = get_device(opts)
                except napalm_base.exceptions.ConnectionException as nce:
                    log.error(nce)
                    return '{base_msg}. See log for details.'.format(
                        base_msg=six.text_type(nce.msg)
                    )
            else:
                # in case the `inherit_napalm_device` is set
                # and it also has a non-empty value,
                # the global var `napalm_device` will be overriden.
                # this is extremely important for configuration-related features
                # as all actions must be issued within the same configuration session
                # otherwise we risk to open multiple sessions
                wrapped_global_namespace['napalm_device'] = kwargs['inherit_napalm_device']
        else:
            # if no proxy
            # thus it is running on a regular minion, directly on the network device
            # get __salt__ from func_globals
            _salt_obj = wrapped_global_namespace.get('__salt__')
            if 'inherit_napalm_device' not in kwargs or ('inherit_napalm_device' in kwargs and
                                                         not kwargs['inherit_napalm_device']):
                # try to open a new connection
                # but only if the function does not inherit the napalm driver
                # for configuration management this is very important,
                # in order to make sure we are editing the same session.
                try:
                    wrapped_global_namespace['napalm_device'] = get_device(opts, salt_obj=_salt_obj)
                except napalm_base.exceptions.ConnectionException as nce:
                    log.error(nce)
                    return '{base_msg}. See log for details.'.format(
                        base_msg=six.text_type(nce.msg)
                    )
            else:
                # in case the `inherit_napalm_device` is set
                # and it also has a non-empty value,
                # the global var `napalm_device` will be overriden.
                # this is extremely important for configuration-related features
                # as all actions must be issued within the same configuration session
                # otherwise we risk to open multiple sessions
                wrapped_global_namespace['napalm_device'] = kwargs['inherit_napalm_device']
        if not_always_alive(opts):
            # inject the __opts__ only when not always alive
            # otherwise, we don't want to overload the always-alive proxies
            wrapped_global_namespace['napalm_device']['__opts__'] = opts
        return func(*args, **kwargs)
    return func_wrapper


def default_ret(name):
    '''
    Return the default dict of the state output.
    '''
    ret = {
        'name': name,
        'pchanges': {},
        'changes': {},
        'result': False,
        'comment': ''
    }
    return ret


def loaded_ret(ret, loaded, test, debug, compliance_report=False, opts=None):
    '''
    Return the final state output.
    ret
        The initial state output structure.
    loaded
        The loaded dictionary.
    '''
    # Always get the comment
    changes = {}
    pchanges = {}
    ret['comment'] = loaded['comment']
    if 'diff' in loaded:
        changes['diff'] = loaded['diff']
        pchanges['diff'] = loaded['diff']
    if 'compliance_report' in loaded:
        if compliance_report:
            changes['compliance_report'] = loaded['compliance_report']
        pchanges['compliance_report'] = loaded['compliance_report']
    if debug and 'loaded_config' in loaded:
        changes['loaded_config'] = loaded['loaded_config']
        pchanges['loaded_config'] = loaded['loaded_config']
    ret['pchanges'] = pchanges
    if changes.get('diff'):
        ret['comment'] = '{comment_base}\n\nConfiguration diff:\n\n{diff}'.format(comment_base=ret['comment'],
                                                                                  diff=changes['diff'])
    if changes.get('loaded_config'):
        ret['comment'] = '{comment_base}\n\nLoaded config:\n\n{loaded_cfg}'.format(
            comment_base=ret['comment'],
            loaded_cfg=changes['loaded_config'])
    if changes.get('compliance_report'):
        ret['comment'] = '{comment_base}\n\nCompliance report:\n\n{compliance}'.format(
            comment_base=ret['comment'],
            compliance=salt.output.string_format(changes['compliance_report'], 'nested', opts=opts))
    if not loaded.get('result', False):
        # Failure of some sort
        return ret
    if not loaded.get('already_configured', True):
        # We're making changes
        if test:
            ret['result'] = None
            return ret
        # Not test, changes were applied
        ret.update({
            'result': True,
            'changes': changes,
            'comment': "Configuration changed!\n{}".format(loaded['comment'])
        })
        return ret
    # No changes
    ret.update({
        'result': True,
        'changes': {}
    })
    return ret<|MERGE_RESOLUTION|>--- conflicted
+++ resolved
@@ -16,11 +16,7 @@
 '''
 
 # Import Python libs
-<<<<<<< HEAD
-from __future__ import absolute_import
-=======
 from __future__ import absolute_import, unicode_literals, print_function
->>>>>>> 20be5b43
 import traceback
 import logging
 import importlib
@@ -29,11 +25,7 @@
 # Import Salt libs
 from salt.ext import six as six
 import salt.output
-<<<<<<< HEAD
-import salt.utils
-=======
 import salt.utils.platform
->>>>>>> 20be5b43
 
 # Import third party libs
 try:
