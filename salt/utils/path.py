--- conflicted
+++ resolved
@@ -10,13 +10,9 @@
 import errno
 import logging
 import os
-<<<<<<< HEAD
-import re
-=======
 import posixpath
 import re
 import string
->>>>>>> 20be5b43
 import struct
 
 # Import Salt libs
@@ -190,8 +186,6 @@
     return reparseData
 
 
-<<<<<<< HEAD
-=======
 @jinja_filter('which')
 def which(exe=None):
     '''
@@ -350,7 +344,6 @@
     return winpath
 
 
->>>>>>> 20be5b43
 def safe_path(path, allow_path=None):
     r'''
     .. versionadded:: 2017.7.3
@@ -405,9 +398,6 @@
                 # Found exception
                 good_path = True
 
-<<<<<<< HEAD
-    return good_path
-=======
     return good_path
 
 
@@ -417,5 +407,4 @@
     unicode.
     '''
     for item in os.walk(top, *args, **kwargs):
-        yield salt.utils.data.decode(item, preserve_tuples=True)
->>>>>>> 20be5b43
+        yield salt.utils.data.decode(item, preserve_tuples=True)