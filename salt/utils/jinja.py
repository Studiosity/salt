--- conflicted
+++ resolved
@@ -35,7 +35,6 @@
 import salt.utils.yaml
 from salt.utils.decorators.jinja import jinja_filter, jinja_test, jinja_global
 from salt.utils.odict import OrderedDict
-import salt.utils.yamldumper
 
 log = logging.getLogger(__name__)
 
@@ -791,11 +790,7 @@
         return Markup(salt.utils.json.dumps(value, sort_keys=sort_keys, indent=indent).strip())
 
     def format_yaml(self, value, flow_style=True):
-<<<<<<< HEAD
-        yaml_txt = salt.utils.yamldumper.safe_dump(
-=======
         yaml_txt = salt.utils.yaml.safe_dump(
->>>>>>> 20be5b43
             value, default_flow_style=flow_style).strip()
         if yaml_txt.endswith('\n...'):
             yaml_txt = yaml_txt[:len(yaml_txt)-4]
