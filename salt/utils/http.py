--- conflicted
+++ resolved
@@ -313,13 +313,9 @@
             urllib_request.HTTPCookieProcessor(sess_cookies)
         ]
 
-<<<<<<< HEAD
-        if url.startswith('https') or port == 443:
+        if url.startswith('https'):
             hostname = request.get_host()
             handlers[0] = urllib_request.HTTPSHandler(1)
-=======
-        if url.startswith('https'):
->>>>>>> 579f375f
             if not HAS_MATCHHOSTNAME:
                 log.warn(('match_hostname() not available, SSL hostname checking '
                          'not available. THIS CONNECTION MAY NOT BE SECURE!'))
@@ -327,14 +323,10 @@
                 log.warn(('SSL certificate verification has been explicitly '
                          'disabled. THIS CONNECTION MAY NOT BE SECURE!'))
             else:
-<<<<<<< HEAD
-=======
-                hostname = request.get_host()
                 if ':' in hostname:
                     hostname, port = hostname.split(':')
                 else:
                     port = 443
->>>>>>> 579f375f
                 sock = socket.socket(socket.AF_INET, socket.SOCK_STREAM)
                 sock.connect((hostname, int(port)))
                 sockwrap = ssl.wrap_socket(
