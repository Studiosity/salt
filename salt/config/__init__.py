# -*- coding: utf-8 -*-
'''
All salt configuration loading and defaults should be in this module
'''

# Import python libs
from __future__ import absolute_import, print_function, unicode_literals, generators
import os
import re
import sys
import glob
import time
import codecs
import logging
import types
from copy import deepcopy

# pylint: disable=import-error,no-name-in-module
from salt.ext import six
from salt.ext.six.moves.urllib.parse import urlparse
# pylint: enable=import-error,no-name-in-module

# Import salt libs
import salt.utils.data
import salt.utils.dictupdate
import salt.utils.files
import salt.utils.network
import salt.utils.path
import salt.utils.platform
import salt.utils.stringutils
import salt.utils.user
import salt.utils.validate.path
import salt.utils.xdg
import salt.utils.yaml
import salt.utils.zeromq
import salt.syspaths
import salt.exceptions
from salt.utils.locales import sdecode
import salt.defaults.exitcodes

try:
    import psutil
    if not hasattr(psutil, 'virtual_memory'):
        raise ImportError('Version of psutil too old.')
    HAS_PSUTIL = True
except ImportError:
    HAS_PSUTIL = False

log = logging.getLogger(__name__)

_DFLT_LOG_DATEFMT = '%H:%M:%S'
_DFLT_LOG_DATEFMT_LOGFILE = '%Y-%m-%d %H:%M:%S'
_DFLT_LOG_FMT_CONSOLE = '[%(levelname)-8s] %(message)s'
_DFLT_LOG_FMT_LOGFILE = (
    '%(asctime)s,%(msecs)03d [%(name)-17s:%(lineno)-4d][%(levelname)-8s][%(process)d] %(message)s'
)
_DFLT_REFSPECS = ['+refs/heads/*:refs/remotes/origin/*', '+refs/tags/*:refs/tags/*']
DEFAULT_INTERVAL = 60

if salt.utils.platform.is_windows():
    # Since an 'ipc_mode' of 'ipc' will never work on Windows due to lack of
    # support in ZeroMQ, we want the default to be something that has a
    # chance of working.
    _DFLT_IPC_MODE = 'tcp'
    _MASTER_TRIES = -1
    # This needs to be SYSTEM in order for salt-master to run as a Service
    # Otherwise, it will not respond to CLI calls
    _MASTER_USER = 'SYSTEM'
else:
    _DFLT_IPC_MODE = 'ipc'
    _MASTER_TRIES = 1
    _MASTER_USER = salt.utils.user.get_user()


def _gather_buffer_space():
    '''
    Gather some system data and then calculate
    buffer space.

    Result is in bytes.
    '''
    if HAS_PSUTIL and psutil.version_info >= (0, 6, 0):
        # Oh good, we have psutil. This will be quick.
        total_mem = psutil.virtual_memory().total
    else:
        # Avoid loading core grains unless absolutely required
        import platform
        import salt.grains.core
        # We need to load up ``mem_total`` grain. Let's mimic required OS data.
        os_data = {'kernel': platform.system()}
        grains = salt.grains.core._memdata(os_data)
        total_mem = grains['mem_total']
    # Return the higher number between 5% of the system memory and 10MiB
    return max([total_mem * 0.05, 10 << 20])

# For the time being this will be a fixed calculation
# TODO: Allow user configuration
_DFLT_IPC_WBUFFER = _gather_buffer_space() * .5
# TODO: Reserved for future use
_DFLT_IPC_RBUFFER = _gather_buffer_space() * .5

FLO_DIR = os.path.join(
        os.path.dirname(os.path.dirname(__file__)),
        'daemons', 'flo')

VALID_OPTS = {
    # The address of the salt master. May be specified as IP address or hostname
    'master': (six.string_types, list),

    # The TCP/UDP port of the master to connect to in order to listen to publications
    'master_port': (six.string_types, int),

    # The behaviour of the minion when connecting to a master. Can specify 'failover',
    # 'disable', 'distributed', or 'func'. If 'func' is specified, the 'master' option should be
    # set to an exec module function to run to determine the master hostname. If 'disable' is
    # specified the minion will run, but will not try to connect to a master. If 'distributed'
    # is specified the minion will try to deterministically pick a master based on its' id.
    'master_type': six.string_types,

    # Specify the format in which the master address will be specified. Can
    # specify 'default' or 'ip_only'. If 'ip_only' is specified, then the
    # master address will not be split into IP and PORT.
    'master_uri_format': six.string_types,

    # The following optiosn refer to the Minion only, and they specify
    # the details of the source address / port to be used when connecting to
    # the Master. This is useful when dealing withmachines where due to firewall
    # rules you are restricted to use a certain IP/port combination only.
    'source_interface_name': six.string_types,
    'source_address': six.string_types,
    'source_ret_port': (six.string_types, int),
    'source_publish_port': (six.string_types, int),

    # The fingerprint of the master key may be specified to increase security. Generate
    # a master fingerprint with `salt-key -F master`
    'master_finger': six.string_types,

    # Selects a random master when starting a minion up in multi-master mode
    'master_shuffle': bool,

    # When in multi-master mode, temporarily remove a master from the list if a conenction
    # is interrupted and try another master in the list.
    'master_alive_interval': int,

    # When in multi-master failover mode, fail back to the first master in the list if it's back
    # online.
    'master_failback': bool,

    # When in multi-master mode, and master_failback is enabled ping the top master with this
    # interval.
    'master_failback_interval': int,

    # The name of the signing key-pair
    'master_sign_key_name': six.string_types,

    # Sign the master auth-replies with a cryptographic signature of the masters public key.
    'master_sign_pubkey': bool,

    # Enables verification of the master-public-signature returned by the master in auth-replies.
    # Must also set master_sign_pubkey for this to work
    'verify_master_pubkey_sign': bool,

    # If verify_master_pubkey_sign is enabled, the signature is only verified, if the public-key of
    # the master changes. If the signature should always be verified, this can be set to True.
    'always_verify_signature': bool,

    # The name of the file in the masters pki-directory that holds the pre-calculated signature of
    # the masters public-key
    'master_pubkey_signature': six.string_types,

    # Instead of computing the signature for each auth-reply, use a pre-calculated signature.
    # The master_pubkey_signature must also be set for this.
    'master_use_pubkey_signature': bool,

    # Enable master stats eveents to be fired, these events will contain information about
    # what commands the master is processing and what the rates are of the executions
    'master_stats': bool,
    'master_stats_event_iter': int,
    # The key fingerprint of the higher-level master for the syndic to verify it is talking to the
    # intended master
    'syndic_finger': six.string_types,

    # The caching mechanism to use for the PKI key store. Can substantially decrease master publish
    # times. Available types:
    # 'maint': Runs on a schedule as a part of the maintanence process.
    # '': Disable the key cache [default]
    'key_cache': six.string_types,

    # The user under which the daemon should run
    'user': six.string_types,

    # The root directory prepended to these options: pki_dir, cachedir,
    # sock_dir, log_file, autosign_file, autoreject_file, extension_modules,
    # key_logfile, pidfile:
    'root_dir': six.string_types,

    # The directory used to store public key data
    'pki_dir': six.string_types,

    # A unique identifier for this daemon
    'id': six.string_types,

    # Use a module function to determine the unique identifier. If this is
    # set and 'id' is not set, it will allow invocation of a module function
    # to determine the value of 'id'. For simple invocations without function
    # arguments, this may be a string that is the function name. For
    # invocations with function arguments, this may be a dictionary with the
    # key being the function name, and the value being an embedded dictionary
    # where each key is a function argument name and each value is the
    # corresponding argument value.
    'id_function': (dict, six.string_types),

    # The directory to store all cache files.
    'cachedir': six.string_types,

    # Append minion_id to these directories.  Helps with
    # multiple proxies and minions running on the same machine.
    # Allowed elements in the list: pki_dir, cachedir, extension_modules, pidfile
    'append_minionid_config_dirs': list,

    # Flag to cache jobs locally.
    'cache_jobs': bool,

    # The path to the salt configuration file
    'conf_file': six.string_types,

    # The directory containing unix sockets for things like the event bus
    'sock_dir': six.string_types,

    # The pool size of unix sockets, it is necessary to avoid blocking waiting for zeromq and tcp communications.
    'sock_pool_size': int,

    # Specifies how the file server should backup files, if enabled. The backups
    # live in the cache dir.
    'backup_mode': six.string_types,

    # A default renderer for all operations on this host
    'renderer': six.string_types,

    # Renderer whitelist. The only renderers from this list are allowed.
    'renderer_whitelist': list,

    # Rendrerer blacklist. Renderers from this list are disalloed even if specified in whitelist.
    'renderer_blacklist': list,

    # A flag indicating that a highstate run should immediately cease if a failure occurs.
    'failhard': bool,

    # A flag to indicate that highstate runs should force refresh the modules prior to execution
    'autoload_dynamic_modules': bool,

    # Force the minion into a single environment when it fetches files from the master
    'saltenv': (type(None), six.string_types),

    # Prevent saltenv from being overriden on the command line
    'lock_saltenv': bool,

    # Force the minion into a single pillar root when it fetches pillar data from the master
    'pillarenv': (type(None), six.string_types),

    # Make the pillarenv always match the effective saltenv
    'pillarenv_from_saltenv': bool,

    # Allows a user to provide an alternate name for top.sls
    'state_top': six.string_types,

    'state_top_saltenv': (type(None), six.string_types),

    # States to run when a minion starts up
    'startup_states': six.string_types,

    # List of startup states
    'sls_list': list,

    # Configuration for snapper in the state system
    'snapper_states': bool,
    'snapper_states_config': six.string_types,

    # A top file to execute if startup_states == 'top'
    'top_file': six.string_types,

    # Location of the files a minion should look for. Set to 'local' to never ask the master.
    'file_client': six.string_types,
    'local': bool,

    # When using a local file_client, this parameter is used to allow the client to connect to
    # a master for remote execution.
    'use_master_when_local': bool,

    # A map of saltenvs and fileserver backend locations
    'file_roots': dict,

    # A map of saltenvs and fileserver backend locations
    'pillar_roots': dict,

    # The external pillars permitted to be used on-demand using pillar.ext
    'on_demand_ext_pillar': list,

    # A map of glob paths to be used
    'decrypt_pillar': list,

    # Delimiter to use in path expressions for decrypt_pillar
    'decrypt_pillar_delimiter': six.string_types,

    # Default renderer for decrypt_pillar
    'decrypt_pillar_default': six.string_types,

    # List of renderers available for decrypt_pillar
    'decrypt_pillar_renderers': list,

    # The type of hashing algorithm to use when doing file comparisons
    'hash_type': six.string_types,

    # Refuse to load these modules
    'disable_modules': list,

    # Refuse to load these returners
    'disable_returners': list,

    # Tell the loader to only load modules in this list
    'whitelist_modules': list,

    # A list of additional directories to search for salt modules in
    'module_dirs': list,

    # A list of additional directories to search for salt returners in
    'returner_dirs': list,

    # A list of additional directories to search for salt states in
    'states_dirs': list,

    # A list of additional directories to search for salt grains in
    'grains_dirs': list,

    # A list of additional directories to search for salt renderers in
    'render_dirs': list,

    # A list of additional directories to search for salt outputters in
    'outputter_dirs': list,

    # A list of additional directories to search for salt utilities in. (Used by the loader
    # to populate __utils__)
    'utils_dirs': list,

    # salt cloud providers
    'providers': dict,

    # First remove all modules during any sync operation
    'clean_dynamic_modules': bool,

    # A flag indicating that a master should accept any minion connection without any authentication
    'open_mode': bool,

    # Whether or not processes should be forked when needed. The alternative is to use threading.
    'multiprocessing': bool,

    # Maximum number of concurrently active processes at any given point in time
    'process_count_max': int,

    # Whether or not the salt minion should run scheduled mine updates
    'mine_enabled': bool,

    # Whether or not scheduled mine updates should be accompanied by a job return for the job cache
    'mine_return_job': bool,

    # The number of minutes between mine updates.
    'mine_interval': int,

    # The ipc strategy. (i.e., sockets versus tcp, etc)
    'ipc_mode': six.string_types,

    # Enable ipv6 support for daemons
    'ipv6': bool,

    # The chunk size to use when streaming files with the file server
    'file_buffer_size': int,

    # The TCP port on which minion events should be published if ipc_mode is TCP
    'tcp_pub_port': int,

    # The TCP port on which minion events should be pulled if ipc_mode is TCP
    'tcp_pull_port': int,

    # The TCP port on which events for the master should be published if ipc_mode is TCP
    'tcp_master_pub_port': int,

    # The TCP port on which events for the master should be pulled if ipc_mode is TCP
    'tcp_master_pull_port': int,

    # The TCP port on which events for the master should pulled and then republished onto
    # the event bus on the master
    'tcp_master_publish_pull': int,

    # The TCP port for mworkers to connect to on the master
    'tcp_master_workers': int,

    # The file to send logging data to
    'log_file': six.string_types,

    # The level of verbosity at which to log
    'log_level': six.string_types,

    # The log level to log to a given file
    'log_level_logfile': (type(None), six.string_types),

    # The format to construct dates in log files
    'log_datefmt': six.string_types,

    # The dateformat for a given logfile
    'log_datefmt_logfile': six.string_types,

    # The format for console logs
    'log_fmt_console': six.string_types,

    # The format for a given log file
    'log_fmt_logfile': (tuple, six.string_types),

    # A dictionary of logging levels
    'log_granular_levels': dict,

    # The maximum number of bytes a single log file may contain before
    # it is rotated. A value of 0 disables this feature.
    # Currently only supported on Windows. On other platforms, use an
    # external tool such as 'logrotate' to manage log files.
    'log_rotate_max_bytes': int,

    # The number of backup files to keep when rotating log files. Only
    # used if log_rotate_max_bytes is greater than 0.
    # Currently only supported on Windows. On other platforms, use an
    # external tool such as 'logrotate' to manage log files.
    'log_rotate_backup_count': int,

    # If an event is above this size, it will be trimmed before putting it on the event bus
    'max_event_size': int,

    # Always execute states with test=True if this flag is set
    'test': bool,

    # Tell the loader to attempt to import *.pyx cython files if cython is available
    'cython_enable': bool,

    # Tell the loader to attempt to import *.zip archives
    'enable_zip_modules': bool,

    # Tell the client to show minions that have timed out
    'show_timeout': bool,

    # Tell the client to display the jid when a job is published
    'show_jid': bool,

    # Ensure that a generated jid is always unique. If this is set, the jid
    # format is different due to an underscore and process id being appended
    # to the jid. WARNING: A change to the jid format may break external
    # applications that depend on the original format.
    'unique_jid': bool,

    # Tells the highstate outputter to show successful states. False will omit successes.
    'state_verbose': bool,

    # Specify the format for state outputs. See highstate outputter for additional details.
    'state_output': six.string_types,

    # Tells the highstate outputter to only report diffs of states that changed
    'state_output_diff': bool,

    # When true, states run in the order defined in an SLS file, unless requisites re-order them
    'state_auto_order': bool,

    # Fire events as state chunks are processed by the state compiler
    'state_events': bool,

    # The number of seconds a minion should wait before retry when attempting authentication
    'acceptance_wait_time': float,

    # The number of seconds a minion should wait before giving up during authentication
    'acceptance_wait_time_max': float,

    # Retry a connection attempt if the master rejects a minion's public key
    'rejected_retry': bool,

    # The interval in which a daemon's main loop should attempt to perform all necessary tasks
    # for normal operation
    'loop_interval': float,

    # Perform pre-flight verification steps before daemon startup, such as checking configuration
    # files and certain directories.
    'verify_env': bool,

    # The grains dictionary for a minion, containing specific "facts" about the minion
    'grains': dict,

    # Allow a daemon to function even if the key directories are not secured
    'permissive_pki_access': bool,

    # The passphrase of the master's private key
    'key_pass': (type(None), six.string_types),

    # The passphrase of the master's private signing key
    'signing_key_pass': (type(None), six.string_types),

    # The path to a directory to pull in configuration file includes
    'default_include': six.string_types,

    # If a minion is running an esky build of salt, upgrades can be performed using the url
    # defined here. See saltutil.update() for additional information
    'update_url': (bool, six.string_types),

    # If using update_url with saltutil.update(), provide a list of services to be restarted
    # post-install
    'update_restart_services': list,

    # The number of seconds to sleep between retrying an attempt to resolve the hostname of a
    # salt master
    'retry_dns': float,

    # In the case when the resolve of the salt master hostname fails, fall back to localhost
    'resolve_dns_fallback': bool,

    # set the zeromq_reconnect_ivl option on the minion.
    # http://lists.zeromq.org/pipermail/zeromq-dev/2011-January/008845.html
    'recon_max': float,

    # If recon_randomize is set, this specifies the lower bound for the randomized period
    'recon_default': float,

    # Tells the minion to choose a bounded, random interval to have zeromq attempt to reconnect
    # in the event of a disconnect event
    'recon_randomize': bool,

    'return_retry_timer': int,
    'return_retry_timer_max': int,

    # Specify one or more returners in which all events will be sent to. Requires that the returners
    # in question have an event_return(event) function!
    'event_return': (list, six.string_types),

    # The number of events to queue up in memory before pushing them down the pipe to an event
    # returner specified by 'event_return'
    'event_return_queue': int,

    # Only forward events to an event returner if it matches one of the tags in this list
    'event_return_whitelist': list,

    # Events matching a tag in this list should never be sent to an event returner.
    'event_return_blacklist': list,

    # default match type for filtering events tags: startswith, endswith, find, regex, fnmatch
    'event_match_type': six.string_types,

    # This pidfile to write out to when a daemon starts
    'pidfile': six.string_types,

    # Used with the SECO range master tops system
    'range_server': six.string_types,

    # The tcp keepalive interval to set on TCP ports. This setting can be used to tune Salt
    # connectivity issues in messy network environments with misbehaving firewalls
    'tcp_keepalive': bool,

    # Sets zeromq TCP keepalive idle. May be used to tune issues with minion disconnects
    'tcp_keepalive_idle': float,

    # Sets zeromq TCP keepalive count. May be used to tune issues with minion disconnects
    'tcp_keepalive_cnt': float,

    # Sets zeromq TCP keepalive interval. May be used to tune issues with minion disconnects.
    'tcp_keepalive_intvl': float,

    # The network interface for a daemon to bind to
    'interface': six.string_types,

    # The port for a salt master to broadcast publications on. This will also be the port minions
    # connect to to listen for publications.
    'publish_port': int,

    # TODO unknown option!
    'auth_mode': int,

    # listen queue size / backlog
    'zmq_backlog': int,

    # Set the zeromq high water mark on the publisher interface.
    # http://api.zeromq.org/3-2:zmq-setsockopt
    'pub_hwm': int,

    # IPC buffer size
    # Refs https://github.com/saltstack/salt/issues/34215
    'ipc_write_buffer': int,

    # The number of MWorker processes for a master to startup. This number needs to scale up as
    # the number of connected minions increases.
    'worker_threads': int,

    # The port for the master to listen to returns on. The minion needs to connect to this port
    # to send returns.
    'ret_port': int,

    # The number of hours to keep jobs around in the job cache on the master
    'keep_jobs': int,

    # If the returner supports `clean_old_jobs`, then at cleanup time,
    # archive the job data before deleting it.
    'archive_jobs': bool,

    # A master-only copy of the file_roots dictionary, used by the state compiler
    'master_roots': dict,

    # Add the proxymodule LazyLoader object to opts.  This breaks many things
    # but this was the default pre 2015.8.2.  This should default to
    # False in 2016.3.0
    'add_proxymodule_to_opts': bool,

    # Merge pillar data into configuration opts.
    # As multiple proxies can run on the same server, we may need different
    # configuration options for each, while there's one single configuration file.
    # The solution is merging the pillar data of each proxy minion into the opts.
    'proxy_merge_pillar_in_opts': bool,

    # Deep merge of pillar data into configuration opts.
    # Evaluated only when `proxy_merge_pillar_in_opts` is True.
    'proxy_deep_merge_pillar_in_opts': bool,

    # The strategy used when merging pillar into opts.
    # Considered only when `proxy_merge_pillar_in_opts` is True.
    'proxy_merge_pillar_in_opts_strategy': six.string_types,

    # Allow enabling mine details using pillar data.
    'proxy_mines_pillar': bool,

    # In some particular cases, always alive proxies are not beneficial.
    # This option can be used in those less dynamic environments:
    # the user can request the connection
    # always alive, or init-shutdown per command.
    'proxy_always_alive': bool,

    # Poll the connection state with the proxy minion
    # If enabled, this option requires the function `alive`
    # to be implemented in the proxy module
    'proxy_keep_alive': bool,

    # Frequency of the proxy_keep_alive, in minutes
    'proxy_keep_alive_interval': int,
<<<<<<< HEAD

    # Update intervals
    'roots_update_interval': int,
    'azurefs_update_interval': int,
    'gitfs_update_interval': int,
    'hgfs_update_interval': int,
    'minionfs_update_interval': int,
    's3fs_update_interval': int,
    'svnfs_update_interval': int,

    'git_pillar_base': six.string_types,
    'git_pillar_branch': six.string_types,
    'git_pillar_env': six.string_types,
    'git_pillar_root': six.string_types,
=======
    # NOTE: git_pillar_base, git_pillar_branch, git_pillar_env, and
    # git_pillar_root omitted here because their values could conceivably be
    # loaded as non-string types, which is OK because git_pillar will normalize
    # them to strings. But rather than include all the possible types they
    # could be, we'll just skip type-checking.
>>>>>>> 95586678
    'git_pillar_ssl_verify': bool,
    'git_pillar_global_lock': bool,
    'git_pillar_user': six.string_types,
    'git_pillar_password': six.string_types,
    'git_pillar_insecure_auth': bool,
    'git_pillar_privkey': six.string_types,
    'git_pillar_pubkey': six.string_types,
    'git_pillar_passphrase': six.string_types,
    'git_pillar_refspecs': list,
    'git_pillar_includes': bool,
    'git_pillar_verify_config': bool,
    # NOTE: gitfs_base, gitfs_mountpoint, and gitfs_root omitted here because
    # their values could conceivably be loaded as non-string types, which is OK
    # because gitfs will normalize them to strings. But rather than include all
    # the possible types they could be, we'll just skip type-checking.
    'gitfs_remotes': list,
<<<<<<< HEAD
    'gitfs_mountpoint': six.string_types,
    'gitfs_root': six.string_types,
    'gitfs_base': six.string_types,
    'gitfs_user': six.string_types,
    'gitfs_password': six.string_types,
=======
    'gitfs_user': str,
    'gitfs_password': str,
>>>>>>> 95586678
    'gitfs_insecure_auth': bool,
    'gitfs_privkey': six.string_types,
    'gitfs_pubkey': six.string_types,
    'gitfs_passphrase': six.string_types,
    'gitfs_env_whitelist': list,
    'gitfs_env_blacklist': list,
    'gitfs_saltenv_whitelist': list,
    'gitfs_saltenv_blacklist': list,
    'gitfs_ssl_verify': bool,
    'gitfs_global_lock': bool,
    'gitfs_saltenv': list,
    'gitfs_ref_types': list,
    'gitfs_refspecs': list,
    'gitfs_disable_saltenv_mapping': bool,
    'hgfs_remotes': list,
    'hgfs_mountpoint': six.string_types,
    'hgfs_root': six.string_types,
    'hgfs_base': six.string_types,
    'hgfs_branch_method': six.string_types,
    'hgfs_env_whitelist': list,
    'hgfs_env_blacklist': list,
    'hgfs_saltenv_whitelist': list,
    'hgfs_saltenv_blacklist': list,
    'svnfs_remotes': list,
    'svnfs_mountpoint': six.string_types,
    'svnfs_root': six.string_types,
    'svnfs_trunk': six.string_types,
    'svnfs_branches': six.string_types,
    'svnfs_tags': six.string_types,
    'svnfs_env_whitelist': list,
    'svnfs_env_blacklist': list,
    'svnfs_saltenv_whitelist': list,
    'svnfs_saltenv_blacklist': list,
    'minionfs_env': six.string_types,
    'minionfs_mountpoint': six.string_types,
    'minionfs_whitelist': list,
    'minionfs_blacklist': list,

    # Specify a list of external pillar systems to use
    'ext_pillar': list,

    # Reserved for future use to version the pillar structure
    'pillar_version': int,

    # Whether or not a copy of the master opts dict should be rendered into minion pillars
    'pillar_opts': bool,

    # Cache the master pillar to disk to avoid having to pass through the rendering system
    'pillar_cache': bool,

    # Pillar cache TTL, in seconds. Has no effect unless `pillar_cache` is True
    'pillar_cache_ttl': int,

    # Pillar cache backend. Defaults to `disk` which stores caches in the master cache
    'pillar_cache_backend': six.string_types,

    'pillar_safe_render_error': bool,

    # When creating a pillar, there are several strategies to choose from when
    # encountering duplicate values
    'pillar_source_merging_strategy': six.string_types,

    # Recursively merge lists by aggregating them instead of replacing them.
    'pillar_merge_lists': bool,

    # How to merge multiple top files from multiple salt environments
    # (saltenvs); can be 'merge' or 'same'
    'top_file_merging_strategy': six.string_types,

    # The ordering for salt environment merging, when top_file_merging_strategy
    # is set to 'same'
    'env_order': list,

    # The salt environment which provides the default top file when
    # top_file_merging_strategy is set to 'same'; defaults to 'base'
    'default_top': six.string_types,

    'ping_on_rotate': bool,
    'peer': dict,
    'preserve_minion_cache': bool,
    'syndic_master': (six.string_types, list),

    # The behaviour of the multimaster syndic when connection to a master of masters failed. Can
    # specify 'random' (default) or 'ordered'. If set to 'random' masters will be iterated in random
    # order if 'ordered' the configured order will be used.
    'syndic_failover': six.string_types,
    'syndic_forward_all_events': bool,
    'runner_dirs': list,
    'client_acl_verify': bool,
    'publisher_acl': dict,
    'publisher_acl_blacklist': dict,
    'sudo_acl': bool,
    'external_auth': dict,
    'token_expire': int,
    'token_expire_user_override': (bool, dict),
    'file_recv': bool,
    'file_recv_max_size': int,
    'file_ignore_regex': (list, six.string_types),
    'file_ignore_glob': (list, six.string_types),
    'fileserver_backend': list,
    'fileserver_followsymlinks': bool,
    'fileserver_ignoresymlinks': bool,
    'fileserver_limit_traversal': bool,
    'fileserver_verify_config': bool,

    # Optionally apply '*' permissioins to any user. By default '*' is a fallback case that is
    # applied only if the user didn't matched by other matchers.
    'permissive_acl': bool,

    # Optionally enables keeping the calculated user's auth list in the token file.
    'keep_acl_in_token': bool,

    # Auth subsystem module to use to get authorized access list for a user. By default it's the
    # same module used for external authentication.
    'eauth_acl_module': six.string_types,

    # Subsystem to use to maintain eauth tokens. By default, tokens are stored on the local
    # filesystem
    'eauth_tokens': six.string_types,

    # The number of open files a daemon is allowed to have open. Frequently needs to be increased
    # higher than the system default in order to account for the way zeromq consumes file handles.
    'max_open_files': int,

    # Automatically accept any key provided to the master. Implies that the key will be preserved
    # so that subsequent connections will be authenticated even if this option has later been
    # turned off.
    'auto_accept': bool,
    'autosign_timeout': int,

    # A mapping of external systems that can be used to generate topfile data.
    'master_tops': dict,

    # Whether or not matches from master_tops should be executed before or
    # after those from the top file(s).
    'master_tops_first': bool,

    # A flag that should be set on a top-level master when it is ordering around subordinate masters
    # via the use of a salt syndic
    'order_masters': bool,

    # Whether or not to cache jobs so that they can be examined later on
    'job_cache': bool,

    # Define a returner to be used as an external job caching storage backend
    'ext_job_cache': six.string_types,

    # Specify a returner for the master to use as a backend storage system to cache jobs returns
    # that it receives
    'master_job_cache': six.string_types,

    # Specify whether the master should store end times for jobs as returns come in
    'job_cache_store_endtime': bool,

    # The minion data cache is a cache of information about the minions stored on the master.
    # This information is primarily the pillar and grains data. The data is cached in the master
    # cachedir under the name of the minion and used to predetermine what minions are expected to
    # reply from executions.
    'minion_data_cache': bool,

    # The number of seconds between AES key rotations on the master
    'publish_session': int,

    # Defines a salt reactor. See http://docs.saltstack.com/en/latest/topics/reactor/
    'reactor': list,

    # The TTL for the cache of the reactor configuration
    'reactor_refresh_interval': int,

    # The number of workers for the runner/wheel in the reactor
    'reactor_worker_threads': int,

    # The queue size for workers in the reactor
    'reactor_worker_hwm': int,

    # Defines engines. See https://docs.saltstack.com/en/latest/topics/engines/
    'engines': list,

    # Whether or not to store runner returns in the job cache
    'runner_returns': bool,

    'serial': six.string_types,
    'search': six.string_types,

    # A compound target definition.
    # See: http://docs.saltstack.com/en/latest/topics/targeting/nodegroups.html
    'nodegroups': (dict, list),

    # List-only nodegroups for salt-ssh. Each group must be formed as either a
    # comma-separated list, or a YAML list.
    'ssh_list_nodegroups': dict,

    # By default, salt-ssh uses its own specially-generated RSA key to auth
    # against minions. If this is set to True, salt-ssh will look in
    # for a key at ~/.ssh/id_rsa, and fall back to using its own specially-
    # generated RSA key if that file doesn't exist.
    'ssh_use_home_key': bool,

    # The logfile location for salt-key
    'key_logfile': six.string_types,

    # The upper bound for the random number of seconds that a minion should
    # delay when starting in up before it connects to a master. This can be
    # used to mitigate a thundering-herd scenario when many minions start up
    # at once and attempt to all connect immediately to the master
    'random_startup_delay': int,

    # The source location for the winrepo sls files
    # (used by win_pkg.py, minion only)
    'winrepo_source_dir': six.string_types,

<<<<<<< HEAD
    'winrepo_dir': six.string_types,
    'winrepo_dir_ng': six.string_types,
    'winrepo_cachefile': six.string_types,
=======
    # NOTE: winrepo_branch omitted here because its value could conceivably be
    # loaded as a non-string type, which is OK because winrepo will normalize
    # them to strings. But rather than include all the possible types it could
    # be, we'll just skip type-checking.
    'winrepo_dir': str,
    'winrepo_dir_ng': str,
    'winrepo_cachefile': str,
>>>>>>> 95586678
    'winrepo_cache_expire_max': int,
    'winrepo_cache_expire_min': int,
    'winrepo_remotes': list,
    'winrepo_remotes_ng': list,
<<<<<<< HEAD
    'winrepo_branch': six.string_types,
=======
>>>>>>> 95586678
    'winrepo_ssl_verify': bool,
    'winrepo_user': six.string_types,
    'winrepo_password': six.string_types,
    'winrepo_insecure_auth': bool,
    'winrepo_privkey': six.string_types,
    'winrepo_pubkey': six.string_types,
    'winrepo_passphrase': six.string_types,
    'winrepo_refspecs': list,

    # Set a hard limit for the amount of memory modules can consume on a minion.
    'modules_max_memory': int,

    # The number of minutes between the minion refreshing its cache of grains
    'grains_refresh_every': int,

    # Use lspci to gather system data for grains on a minion
    'enable_lspci': bool,

    # The number of seconds for the salt client to wait for additional syndics to
    # check in with their lists of expected minions before giving up
    'syndic_wait': int,

    # Override Jinja environment option defaults for all templates except sls templates
    'jinja_env': dict,

    # Set Jinja environment options for sls templates
    'jinja_sls_env': dict,

    # If this is set to True leading spaces and tabs are stripped from the start
    # of a line to a block.
    'jinja_lstrip_blocks': bool,

    # If this is set to True the first newline after a Jinja block is removed
    'jinja_trim_blocks': bool,

    # Cache minion ID to file
    'minion_id_caching': bool,

    # Always generate minion id in lowercase.
    'minion_id_lowercase': bool,

    # If set, the master will sign all publications before they are sent out
    'sign_pub_messages': bool,

    # The size of key that should be generated when creating new keys
    'keysize': int,

    # The transport system for this daemon. (i.e. zeromq, raet, etc)
    'transport': six.string_types,

    # The number of seconds to wait when the client is requesting information about running jobs
    'gather_job_timeout': int,

    # The number of seconds to wait before timing out an authentication request
    'auth_timeout': int,

    # The number of attempts to authenticate to a master before giving up
    'auth_tries': int,

    # The number of attempts to connect to a master before giving up.
    # Set this to -1 for unlimited attempts. This allows for a master to have
    # downtime and the minion to reconnect to it later when it comes back up.
    # In 'failover' mode, it is the number of attempts for each set of masters.
    # In this mode, it will cycle through the list of masters for each attempt.
    'master_tries': int,

    # Never give up when trying to authenticate to a master
    'auth_safemode': bool,

    'random_master': bool,

    # An upper bound for the amount of time for a minion to sleep before attempting to
    # reauth after a restart.
    'random_reauth_delay': int,

    # The number of seconds for a syndic to poll for new messages that need to be forwarded
    'syndic_event_forward_timeout': float,

    # The length that the syndic event queue must hit before events are popped off and forwarded
    'syndic_jid_forward_cache_hwm': int,

    # Salt SSH configuration
    'ssh_passwd': six.string_types,
    'ssh_port': six.string_types,
    'ssh_sudo': bool,
    'ssh_sudo_user': six.string_types,
    'ssh_timeout': float,
    'ssh_user': six.string_types,
    'ssh_scan_ports': six.string_types,
    'ssh_scan_timeout': float,
    'ssh_identities_only': bool,
    'ssh_log_file': six.string_types,
    'ssh_config_file': six.string_types,

    # Enable ioflo verbose logging. Warning! Very verbose!
    'ioflo_verbose': int,

    'ioflo_period': float,

    # Set ioflo to realtime. Useful only for testing/debugging to simulate many ioflo periods very
    # quickly
    'ioflo_realtime': bool,

    # Location for ioflo logs
    'ioflo_console_logdir': six.string_types,

    # The port to bind to when bringing up a RAET daemon
    'raet_port': int,
    'raet_alt_port': int,
    'raet_mutable': bool,
    'raet_main': bool,
    'raet_clear_remotes': bool,
    'raet_clear_remote_masters': bool,
    'raet_road_bufcnt': int,
    'raet_lane_bufcnt': int,
    'cluster_mode': bool,
    'cluster_masters': list,
    'sqlite_queue_dir': six.string_types,

    'queue_dirs': list,

    # Instructs the minion to ping its master(s) every n number of minutes. Used
    # primarily as a mitigation technique against minion disconnects.
    'ping_interval': int,

    # Instructs the salt CLI to print a summary of a minion responses before returning
    'cli_summary': bool,

    # The maximum number of minion connections allowed by the master. Can have performance
    # implications in large setups.
    'max_minions': int,


    'username': (type(None), six.string_types),
    'password': (type(None), six.string_types),

    # Use zmq.SUSCRIBE to limit listening sockets to only process messages bound for them
    'zmq_filtering': bool,

    # Connection caching. Can greatly speed up salt performance.
    'con_cache': bool,
    'rotate_aes_key': bool,

    # Cache ZeroMQ connections. Can greatly improve salt performance.
    'cache_sreqs': bool,

    # Can be set to override the python_shell=False default in the cmd module
    'cmd_safe': bool,

    # Used strictly for performance testing in RAET.
    'dummy_publisher': bool,

    # Used by salt-api for master requests timeout
    'rest_timeout': int,

    # If set, all minion exec module actions will be rerouted through sudo as this user
    'sudo_user': six.string_types,

    # HTTP request timeout in seconds. Applied for tornado http fetch functions like cp.get_url
    # should be greater than overall download time
    'http_request_timeout': float,

    # HTTP request max file content size.
    'http_max_body': int,

    # Delay in seconds before executing bootstrap (Salt Cloud)
    'bootstrap_delay': int,

    # If a proxymodule has a function called 'grains', then call it during
    # regular grains loading and merge the results with the proxy's grains
    # dictionary.  Otherwise it is assumed that the module calls the grains
    # function in a custom way and returns the data elsewhere
    #
    # Default to False for 2016.3 and 2016.11. Switch to True for 2017.7.0
    'proxy_merge_grains_in_module': bool,

    # Command to use to restart salt-minion
    'minion_restart_command': list,

    # Whether or not a minion should send the results of a command back to the master
    # Useful when a returner is the source of truth for a job result
    'pub_ret': bool,

    # HTTP proxy settings. Used in tornado fetch functions, apt-key etc
    'proxy_host': six.string_types,
    'proxy_username': six.string_types,
    'proxy_password': six.string_types,
    'proxy_port': int,

    # Minion de-dup jid cache max size
    'minion_jid_queue_hwm': int,

    # Minion data cache driver (one of satl.cache.* modules)
    'cache': six.string_types,
    # Enables a fast in-memory cache booster and sets the expiration time.
    'memcache_expire_seconds': int,
    # Set a memcache limit in items (bank + key) per cache storage (driver + driver_opts).
    'memcache_max_items': int,
    # Each time a cache storage got full cleanup all the expired items not just the oldest one.
    'memcache_full_cleanup': bool,
    # Enable collecting the memcache stats and log it on `debug` log level.
    'memcache_debug': bool,

    # Thin and minimal Salt extra modules
    'thin_extra_mods': six.string_types,
    'min_extra_mods': six.string_types,

    # Default returners minion should use. List or comma-delimited string
    'return': (six.string_types, list),

    # TLS/SSL connection options. This could be set to a dictionary containing arguments
    # corresponding to python ssl.wrap_socket method. For details see:
    # http://www.tornadoweb.org/en/stable/tcpserver.html#tornado.tcpserver.TCPServer
    # http://docs.python.org/2/library/ssl.html#ssl.wrap_socket
    # Note: to set enum arguments values like `cert_reqs` and `ssl_version` use constant names
    # without ssl module prefix: `CERT_REQUIRED` or `PROTOCOL_SSLv23`.
    'ssl': (dict, bool, type(None)),

    # Controls how a multi-function job returns its data. If this is False,
    # it will return its data using a dictionary with the function name as
    # the key. This is compatible with legacy systems. If this is True, it
    # will return its data using an array in the same order as the input
    # array of functions to execute. This allows for calling the same
    # function multiple times in the same multi-function job.
    'multifunc_ordered': bool,

    # Controls whether beacons are set up before a connection
    # to the master is attempted.
    'beacons_before_connect': bool,

    # Controls whether the scheduler is set up before a connection
    # to the master is attempted.
    'scheduler_before_connect': bool,

    # Whitelist/blacklist specific modules to be synced
    'extmod_whitelist': dict,
    'extmod_blacklist': dict,

    # django auth
    'django_auth_path': six.string_types,
    'django_auth_settings': six.string_types,

    # Number of times to try to auth with the master on a reconnect with the
    # tcp transport
    'tcp_authentication_retries': int,

    # Permit or deny allowing minions to request revoke of its own key
    'allow_minion_key_revoke': bool,

    # File chunk size for salt-cp
    'salt_cp_chunk_size': int,

    # Require that the minion sign messages it posts to the master on the event
    # bus
    'minion_sign_messages': bool,

    # Have master drop messages from minions for which their signatures do
    # not verify
    'drop_messages_signature_fail': bool,

    # Require that payloads from minions have a 'sig' entry
    # (in other words, require that minions have 'minion_sign_messages'
    # turned on)
    'require_minion_sign_messages': bool,

    # The list of config entries to be passed to external pillar function as
    # part of the extra_minion_data param
    # Subconfig entries can be specified by using the ':' notation (e.g. key:subkey)
    'pass_to_ext_pillars': (six.string_types, list),

    # Used by salt.modules.dockermod.compare_container_networks to specify which keys are compared
    'docker.compare_container_networks': dict,

    # SSDP discovery publisher description.
    # Contains publisher configuration and minion mapping.
    # Setting it to False disables discovery
    'discovery': (dict, bool),

    # Scheduler should be a dictionary
    'schedule': dict,

    # Whether to fire auth events
    'auth_events': bool,

    # Whether to fire Minion data cache refresh events
    'minion_data_cache_events': bool,

    # Enable calling ssh minions from the salt master
    'enable_ssh_minions': bool,
}

# default configurations
DEFAULT_MINION_OPTS = {
    'interface': '0.0.0.0',
    'master': 'salt',
    'master_type': 'str',
    'master_uri_format': 'default',
    'source_interface_name': '',
    'source_address': '',
    'source_ret_port': 0,
    'source_publish_port': 0,
    'master_port': 4506,
    'master_finger': '',
    'master_shuffle': False,
    'master_alive_interval': 0,
    'master_failback': False,
    'master_failback_interval': 0,
    'verify_master_pubkey_sign': False,
    'sign_pub_messages': False,
    'always_verify_signature': False,
    'master_sign_key_name': 'master_sign',
    'syndic_finger': '',
    'user': salt.utils.user.get_user(),
    'root_dir': salt.syspaths.ROOT_DIR,
    'pki_dir': os.path.join(salt.syspaths.CONFIG_DIR, 'pki', 'minion'),
    'id': '',
    'id_function': {},
    'cachedir': os.path.join(salt.syspaths.CACHE_DIR, 'minion'),
    'append_minionid_config_dirs': [],
    'cache_jobs': False,
    'grains_cache': False,
    'grains_cache_expiration': 300,
    'grains_deep_merge': False,
    'conf_file': os.path.join(salt.syspaths.CONFIG_DIR, 'minion'),
    'sock_dir': os.path.join(salt.syspaths.SOCK_DIR, 'minion'),
    'sock_pool_size': 1,
    'backup_mode': '',
    'renderer': 'yaml_jinja',
    'renderer_whitelist': [],
    'renderer_blacklist': [],
    'random_startup_delay': 0,
    'failhard': False,
    'autoload_dynamic_modules': True,
    'saltenv': None,
    'lock_saltenv': False,
    'pillarenv': None,
    'pillarenv_from_saltenv': False,
    'pillar_opts': False,
    # ``pillar_cache``, ``pillar_cache_ttl`` and ``pillar_cache_backend``
    # are not used on the minion but are unavoidably in the code path
    'pillar_cache': False,
    'pillar_cache_ttl': 3600,
    'pillar_cache_backend': 'disk',
    'extension_modules': os.path.join(salt.syspaths.CACHE_DIR, 'minion', 'extmods'),
    'state_top': 'top.sls',
    'state_top_saltenv': None,
    'startup_states': '',
    'sls_list': [],
    'top_file': '',
    'thorium_interval': 0.5,
    'thorium_roots': {
        'base': [salt.syspaths.BASE_THORIUM_ROOTS_DIR],
        },
    'file_client': 'remote',
    'local': False,
    'use_master_when_local': False,
    'file_roots': {
        'base': [salt.syspaths.BASE_FILE_ROOTS_DIR,
                 salt.syspaths.SPM_FORMULA_PATH]
    },
    'top_file_merging_strategy': 'merge',
    'env_order': [],
    'default_top': 'base',
    'fileserver_limit_traversal': False,
    'file_recv': False,
    'file_recv_max_size': 100,
    'file_ignore_regex': [],
    'file_ignore_glob': [],
    'fileserver_backend': ['roots'],
    'fileserver_followsymlinks': True,
    'fileserver_ignoresymlinks': False,
    'pillar_roots': {
        'base': [salt.syspaths.BASE_PILLAR_ROOTS_DIR,
                 salt.syspaths.SPM_PILLAR_PATH]
    },
    'on_demand_ext_pillar': ['libvirt', 'virtkey'],
    'decrypt_pillar': [],
    'decrypt_pillar_delimiter': ':',
    'decrypt_pillar_default': 'gpg',
    'decrypt_pillar_renderers': ['gpg'],

    # Update intervals
    'roots_update_interval': DEFAULT_INTERVAL,
    'azurefs_update_interval': DEFAULT_INTERVAL,
    'gitfs_update_interval': DEFAULT_INTERVAL,
    'hgfs_update_interval': DEFAULT_INTERVAL,
    'minionfs_update_interval': DEFAULT_INTERVAL,
    's3fs_update_interval': DEFAULT_INTERVAL,
    'svnfs_update_interval': DEFAULT_INTERVAL,

    'git_pillar_base': 'master',
    'git_pillar_branch': 'master',
    'git_pillar_env': '',
    'git_pillar_root': '',
    'git_pillar_ssl_verify': True,
    'git_pillar_global_lock': True,
    'git_pillar_user': '',
    'git_pillar_password': '',
    'git_pillar_insecure_auth': False,
    'git_pillar_privkey': '',
    'git_pillar_pubkey': '',
    'git_pillar_passphrase': '',
    'git_pillar_refspecs': _DFLT_REFSPECS,
    'git_pillar_includes': True,
    'gitfs_remotes': [],
    'gitfs_mountpoint': '',
    'gitfs_root': '',
    'gitfs_base': 'master',
    'gitfs_user': '',
    'gitfs_password': '',
    'gitfs_insecure_auth': False,
    'gitfs_privkey': '',
    'gitfs_pubkey': '',
    'gitfs_passphrase': '',
    'gitfs_env_whitelist': [],
    'gitfs_env_blacklist': [],
    'gitfs_saltenv_whitelist': [],
    'gitfs_saltenv_blacklist': [],
    'gitfs_global_lock': True,
    'gitfs_ssl_verify': True,
    'gitfs_saltenv': [],
    'gitfs_ref_types': ['branch', 'tag', 'sha'],
    'gitfs_refspecs': _DFLT_REFSPECS,
    'gitfs_disable_saltenv_mapping': False,
    'unique_jid': False,
    'hash_type': 'sha256',
    'disable_modules': [],
    'disable_returners': [],
    'whitelist_modules': [],
    'module_dirs': [],
    'returner_dirs': [],
    'grains_dirs': [],
    'states_dirs': [],
    'render_dirs': [],
    'outputter_dirs': [],
    'utils_dirs': [],
    'publisher_acl': {},
    'publisher_acl_blacklist': {},
    'providers': {},
    'clean_dynamic_modules': True,
    'open_mode': False,
    'auto_accept': True,
    'autosign_timeout': 120,
    'multiprocessing': True,
    'process_count_max': -1,
    'mine_enabled': True,
    'mine_return_job': False,
    'mine_interval': 60,
    'ipc_mode': _DFLT_IPC_MODE,
    'ipc_write_buffer': _DFLT_IPC_WBUFFER,
    'ipv6': False,
    'file_buffer_size': 262144,
    'tcp_pub_port': 4510,
    'tcp_pull_port': 4511,
    'tcp_authentication_retries': 5,
    'log_file': os.path.join(salt.syspaths.LOGS_DIR, 'minion'),
    'log_level': 'warning',
    'log_level_logfile': None,
    'log_datefmt': _DFLT_LOG_DATEFMT,
    'log_datefmt_logfile': _DFLT_LOG_DATEFMT_LOGFILE,
    'log_fmt_console': _DFLT_LOG_FMT_CONSOLE,
    'log_fmt_logfile': _DFLT_LOG_FMT_LOGFILE,
    'log_granular_levels': {},
    'log_rotate_max_bytes': 0,
    'log_rotate_backup_count': 0,
    'max_event_size': 1048576,
    'test': False,
    'ext_job_cache': '',
    'cython_enable': False,
    'enable_zip_modules': False,
    'state_verbose': True,
    'state_output': 'full',
    'state_output_diff': False,
    'state_auto_order': True,
    'state_events': False,
    'state_aggregate': False,
    'snapper_states': False,
    'snapper_states_config': 'root',
    'acceptance_wait_time': 10,
    'acceptance_wait_time_max': 0,
    'rejected_retry': False,
    'loop_interval': 1,
    'verify_env': True,
    'grains': {},
    'permissive_pki_access': False,
    'default_include': 'minion.d/*.conf',
    'update_url': False,
    'update_restart_services': [],
    'retry_dns': 30,
    'resolve_dns_fallback': True,
    'recon_max': 10000,
    'recon_default': 1000,
    'recon_randomize': True,
    'return_retry_timer': 5,
    'return_retry_timer_max': 10,
    'random_reauth_delay': 10,
    'winrepo_source_dir': 'salt://win/repo-ng/',
    'winrepo_dir': os.path.join(salt.syspaths.BASE_FILE_ROOTS_DIR, 'win', 'repo'),
    'winrepo_dir_ng': os.path.join(salt.syspaths.BASE_FILE_ROOTS_DIR, 'win', 'repo-ng'),
    'winrepo_cachefile': 'winrepo.p',
    'winrepo_cache_expire_max': 21600,
    'winrepo_cache_expire_min': 0,
    'winrepo_remotes': ['https://github.com/saltstack/salt-winrepo.git'],
    'winrepo_remotes_ng': ['https://github.com/saltstack/salt-winrepo-ng.git'],
    'winrepo_branch': 'master',
    'winrepo_ssl_verify': True,
    'winrepo_user': '',
    'winrepo_password': '',
    'winrepo_insecure_auth': False,
    'winrepo_privkey': '',
    'winrepo_pubkey': '',
    'winrepo_passphrase': '',
    'winrepo_refspecs': _DFLT_REFSPECS,
    'pidfile': os.path.join(salt.syspaths.PIDFILE_DIR, 'salt-minion.pid'),
    'range_server': 'range:80',
    'reactor_refresh_interval': 60,
    'reactor_worker_threads': 10,
    'reactor_worker_hwm': 10000,
    'engines': [],
    'tcp_keepalive': True,
    'tcp_keepalive_idle': 300,
    'tcp_keepalive_cnt': -1,
    'tcp_keepalive_intvl': -1,
    'modules_max_memory': -1,
    'grains_refresh_every': 0,
    'minion_id_caching': True,
    'minion_id_lowercase': False,
    'keysize': 2048,
    'transport': 'zeromq',
    'auth_timeout': 5,
    'auth_tries': 7,
    'master_tries': _MASTER_TRIES,
    'master_tops_first': False,
    'auth_safemode': False,
    'random_master': False,
    'minion_floscript': os.path.join(FLO_DIR, 'minion.flo'),
    'caller_floscript': os.path.join(FLO_DIR, 'caller.flo'),
    'ioflo_verbose': 0,
    'ioflo_period': 0.1,
    'ioflo_realtime': True,
    'ioflo_console_logdir': '',
    'raet_port': 4510,
    'raet_alt_port': 4511,
    'raet_mutable': False,
    'raet_main': False,
    'raet_clear_remotes': True,
    'raet_clear_remote_masters': True,
    'raet_road_bufcnt': 2,
    'raet_lane_bufcnt': 100,
    'cluster_mode': False,
    'cluster_masters': [],
    'restart_on_error': False,
    'ping_interval': 0,
    'username': None,
    'password': None,
    'zmq_filtering': False,
    'zmq_monitor': False,
    'cache_sreqs': True,
    'cmd_safe': True,
    'sudo_user': '',
    'http_request_timeout': 1 * 60 * 60.0,  # 1 hour
    'http_max_body': 100 * 1024 * 1024 * 1024,  # 100GB
    'event_match_type': 'startswith',
    'minion_restart_command': [],
    'pub_ret': True,
    'proxy_host': '',
    'proxy_username': '',
    'proxy_password': '',
    'proxy_port': 0,
    'minion_jid_queue_hwm': 100,
    'ssl': None,
    'multifunc_ordered': False,
    'beacons_before_connect': False,
    'scheduler_before_connect': False,
    'cache': 'localfs',
    'salt_cp_chunk_size': 65536,
    'extmod_whitelist': {},
    'extmod_blacklist': {},
    'minion_sign_messages': False,
    'docker.compare_container_networks': {
        'static': ['Aliases', 'Links', 'IPAMConfig'],
        'automatic': ['IPAddress', 'Gateway',
                      'GlobalIPv6Address', 'IPv6Gateway'],
    },
    'discovery': False,
    'schedule': {},
}

DEFAULT_MASTER_OPTS = {
    'interface': '0.0.0.0',
    'publish_port': 4505,
    'zmq_backlog': 1000,
    'pub_hwm': 1000,
    'auth_mode': 1,
    'user': _MASTER_USER,
    'worker_threads': 5,
    'sock_dir': os.path.join(salt.syspaths.SOCK_DIR, 'master'),
    'sock_pool_size': 1,
    'ret_port': 4506,
    'timeout': 5,
    'keep_jobs': 24,
    'archive_jobs': False,
    'root_dir': salt.syspaths.ROOT_DIR,
    'pki_dir': os.path.join(salt.syspaths.CONFIG_DIR, 'pki', 'master'),
    'key_cache': '',
    'cachedir': os.path.join(salt.syspaths.CACHE_DIR, 'master'),
    'file_roots': {
        'base': [salt.syspaths.BASE_FILE_ROOTS_DIR,
                 salt.syspaths.SPM_FORMULA_PATH]
    },
    'master_roots': {
        'base': [salt.syspaths.BASE_MASTER_ROOTS_DIR],
    },
    'pillar_roots': {
        'base': [salt.syspaths.BASE_PILLAR_ROOTS_DIR,
                 salt.syspaths.SPM_PILLAR_PATH]
    },
    'on_demand_ext_pillar': ['libvirt', 'virtkey'],
    'decrypt_pillar': [],
    'decrypt_pillar_delimiter': ':',
    'decrypt_pillar_default': 'gpg',
    'decrypt_pillar_renderers': ['gpg'],
    'thorium_interval': 0.5,
    'thorium_roots': {
        'base': [salt.syspaths.BASE_THORIUM_ROOTS_DIR],
        },
    'top_file_merging_strategy': 'merge',
    'env_order': [],
    'saltenv': None,
    'lock_saltenv': False,
    'pillarenv': None,
    'default_top': 'base',
    'file_client': 'local',
    'local': True,

    # Update intervals
    'roots_update_interval': DEFAULT_INTERVAL,
    'azurefs_update_interval': DEFAULT_INTERVAL,
    'gitfs_update_interval': DEFAULT_INTERVAL,
    'hgfs_update_interval': DEFAULT_INTERVAL,
    'minionfs_update_interval': DEFAULT_INTERVAL,
    's3fs_update_interval': DEFAULT_INTERVAL,
    'svnfs_update_interval': DEFAULT_INTERVAL,

    'git_pillar_base': 'master',
    'git_pillar_branch': 'master',
    'git_pillar_env': '',
    'git_pillar_root': '',
    'git_pillar_ssl_verify': True,
    'git_pillar_global_lock': True,
    'git_pillar_user': '',
    'git_pillar_password': '',
    'git_pillar_insecure_auth': False,
    'git_pillar_privkey': '',
    'git_pillar_pubkey': '',
    'git_pillar_passphrase': '',
    'git_pillar_refspecs': _DFLT_REFSPECS,
    'git_pillar_includes': True,
    'git_pillar_verify_config': True,
    'gitfs_remotes': [],
    'gitfs_mountpoint': '',
    'gitfs_root': '',
    'gitfs_base': 'master',
    'gitfs_user': '',
    'gitfs_password': '',
    'gitfs_insecure_auth': False,
    'gitfs_privkey': '',
    'gitfs_pubkey': '',
    'gitfs_passphrase': '',
    'gitfs_env_whitelist': [],
    'gitfs_env_blacklist': [],
    'gitfs_saltenv_whitelist': [],
    'gitfs_saltenv_blacklist': [],
    'gitfs_global_lock': True,
    'gitfs_ssl_verify': True,
    'gitfs_saltenv': [],
    'gitfs_ref_types': ['branch', 'tag', 'sha'],
    'gitfs_refspecs': _DFLT_REFSPECS,
    'gitfs_disable_saltenv_mapping': False,
    'hgfs_remotes': [],
    'hgfs_mountpoint': '',
    'hgfs_root': '',
    'hgfs_base': 'default',
    'hgfs_branch_method': 'branches',
    'hgfs_env_whitelist': [],
    'hgfs_env_blacklist': [],
    'hgfs_saltenv_whitelist': [],
    'hgfs_saltenv_blacklist': [],
    'show_timeout': True,
    'show_jid': False,
    'unique_jid': False,
    'svnfs_remotes': [],
    'svnfs_mountpoint': '',
    'svnfs_root': '',
    'svnfs_trunk': 'trunk',
    'svnfs_branches': 'branches',
    'svnfs_tags': 'tags',
    'svnfs_env_whitelist': [],
    'svnfs_env_blacklist': [],
    'svnfs_saltenv_whitelist': [],
    'svnfs_saltenv_blacklist': [],
    'max_event_size': 1048576,
    'master_stats': False,
    'master_stats_event_iter': 60,
    'minionfs_env': 'base',
    'minionfs_mountpoint': '',
    'minionfs_whitelist': [],
    'minionfs_blacklist': [],
    'ext_pillar': [],
    'pillar_version': 2,
    'pillar_opts': False,
    'pillar_safe_render_error': True,
    'pillar_source_merging_strategy': 'smart',
    'pillar_merge_lists': False,
    'pillar_cache': False,
    'pillar_cache_ttl': 3600,
    'pillar_cache_backend': 'disk',
    'ping_on_rotate': False,
    'peer': {},
    'preserve_minion_cache': False,
    'syndic_master': 'masterofmasters',
    'syndic_failover': 'random',
    'syndic_forward_all_events': False,
    'syndic_log_file': os.path.join(salt.syspaths.LOGS_DIR, 'syndic'),
    'syndic_pidfile': os.path.join(salt.syspaths.PIDFILE_DIR, 'salt-syndic.pid'),
    'outputter_dirs': [],
    'runner_dirs': [],
    'utils_dirs': [],
    'client_acl_verify': True,
    'publisher_acl': {},
    'publisher_acl_blacklist': {},
    'sudo_acl': False,
    'external_auth': {},
    'token_expire': 43200,
    'token_expire_user_override': False,
    'permissive_acl': False,
    'keep_acl_in_token': False,
    'eauth_acl_module': '',
    'eauth_tokens': 'localfs',
    'extension_modules': os.path.join(salt.syspaths.CACHE_DIR, 'master', 'extmods'),
    'module_dirs': [],
    'file_recv': False,
    'file_recv_max_size': 100,
    'file_buffer_size': 1048576,
    'file_ignore_regex': [],
    'file_ignore_glob': [],
    'fileserver_backend': ['roots'],
    'fileserver_followsymlinks': True,
    'fileserver_ignoresymlinks': False,
    'fileserver_limit_traversal': False,
    'fileserver_verify_config': True,
    'max_open_files': 100000,
    'hash_type': 'sha256',
    'conf_file': os.path.join(salt.syspaths.CONFIG_DIR, 'master'),
    'open_mode': False,
    'auto_accept': False,
    'renderer': 'yaml_jinja',
    'renderer_whitelist': [],
    'renderer_blacklist': [],
    'failhard': False,
    'state_top': 'top.sls',
    'state_top_saltenv': None,
    'master_tops': {},
    'order_masters': False,
    'job_cache': True,
    'ext_job_cache': '',
    'master_job_cache': 'local_cache',
    'job_cache_store_endtime': False,
    'minion_data_cache': True,
    'enforce_mine_cache': False,
    'ipc_mode': _DFLT_IPC_MODE,
    'ipc_write_buffer': _DFLT_IPC_WBUFFER,
    'ipv6': False,
    'tcp_master_pub_port': 4512,
    'tcp_master_pull_port': 4513,
    'tcp_master_publish_pull': 4514,
    'tcp_master_workers': 4515,
    'log_file': os.path.join(salt.syspaths.LOGS_DIR, 'master'),
    'log_level': 'warning',
    'log_level_logfile': None,
    'log_datefmt': _DFLT_LOG_DATEFMT,
    'log_datefmt_logfile': _DFLT_LOG_DATEFMT_LOGFILE,
    'log_fmt_console': _DFLT_LOG_FMT_CONSOLE,
    'log_fmt_logfile': _DFLT_LOG_FMT_LOGFILE,
    'log_granular_levels': {},
    'log_rotate_max_bytes': 0,
    'log_rotate_backup_count': 0,
    'pidfile': os.path.join(salt.syspaths.PIDFILE_DIR, 'salt-master.pid'),
    'publish_session': 86400,
    'range_server': 'range:80',
    'reactor': [],
    'reactor_refresh_interval': 60,
    'reactor_worker_threads': 10,
    'reactor_worker_hwm': 10000,
    'engines': [],
    'event_return': '',
    'event_return_queue': 0,
    'event_return_whitelist': [],
    'event_return_blacklist': [],
    'event_match_type': 'startswith',
    'runner_returns': True,
    'serial': 'msgpack',
    'test': False,
    'state_verbose': True,
    'state_output': 'full',
    'state_output_diff': False,
    'state_auto_order': True,
    'state_events': False,
    'state_aggregate': False,
    'search': '',
    'loop_interval': 60,
    'nodegroups': {},
    'ssh_list_nodegroups': {},
    'ssh_use_home_key': False,
    'cython_enable': False,
    'enable_gpu_grains': False,
    # XXX: Remove 'key_logfile' support in 2014.1.0
    'key_logfile': os.path.join(salt.syspaths.LOGS_DIR, 'key'),
    'verify_env': True,
    'permissive_pki_access': False,
    'key_pass': None,
    'signing_key_pass': None,
    'default_include': 'master.d/*.conf',
    'winrepo_dir': os.path.join(salt.syspaths.BASE_FILE_ROOTS_DIR, 'win', 'repo'),
    'winrepo_dir_ng': os.path.join(salt.syspaths.BASE_FILE_ROOTS_DIR, 'win', 'repo-ng'),
    'winrepo_cachefile': 'winrepo.p',
    'winrepo_remotes': ['https://github.com/saltstack/salt-winrepo.git'],
    'winrepo_remotes_ng': ['https://github.com/saltstack/salt-winrepo-ng.git'],
    'winrepo_branch': 'master',
    'winrepo_ssl_verify': True,
    'winrepo_user': '',
    'winrepo_password': '',
    'winrepo_insecure_auth': False,
    'winrepo_privkey': '',
    'winrepo_pubkey': '',
    'winrepo_passphrase': '',
    'winrepo_refspecs': _DFLT_REFSPECS,
    'syndic_wait': 5,
    'jinja_env': {},
    'jinja_sls_env': {},
    'jinja_lstrip_blocks': False,
    'jinja_trim_blocks': False,
    'tcp_keepalive': True,
    'tcp_keepalive_idle': 300,
    'tcp_keepalive_cnt': -1,
    'tcp_keepalive_intvl': -1,
    'sign_pub_messages': True,
    'keysize': 2048,
    'transport': 'zeromq',
    'gather_job_timeout': 10,
    'syndic_event_forward_timeout': 0.5,
    'syndic_jid_forward_cache_hwm': 100,
    'regen_thin': False,
    'ssh_passwd': '',
    'ssh_port': '22',
    'ssh_sudo': False,
    'ssh_sudo_user': '',
    'ssh_timeout': 60,
    'ssh_user': 'root',
    'ssh_scan_ports': '22',
    'ssh_scan_timeout': 0.01,
    'ssh_identities_only': False,
    'ssh_log_file': os.path.join(salt.syspaths.LOGS_DIR, 'ssh'),
    'ssh_config_file': os.path.join(salt.syspaths.HOME_DIR, '.ssh', 'config'),
    'master_floscript': os.path.join(FLO_DIR, 'master.flo'),
    'worker_floscript': os.path.join(FLO_DIR, 'worker.flo'),
    'maintenance_floscript': os.path.join(FLO_DIR, 'maint.flo'),
    'ioflo_verbose': 0,
    'ioflo_period': 0.01,
    'ioflo_realtime': True,
    'ioflo_console_logdir': '',
    'raet_port': 4506,
    'raet_alt_port': 4511,
    'raet_mutable': False,
    'raet_main': True,
    'raet_clear_remotes': False,
    'raet_clear_remote_masters': True,
    'raet_road_bufcnt': 2,
    'raet_lane_bufcnt': 100,
    'cluster_mode': False,
    'cluster_masters': [],
    'sqlite_queue_dir': os.path.join(salt.syspaths.CACHE_DIR, 'master', 'queues'),
    'queue_dirs': [],
    'cli_summary': False,
    'max_minions': 0,
    'master_sign_key_name': 'master_sign',
    'master_sign_pubkey': False,
    'master_pubkey_signature': 'master_pubkey_signature',
    'master_use_pubkey_signature': False,
    'zmq_filtering': False,
    'zmq_monitor': False,
    'con_cache': False,
    'rotate_aes_key': True,
    'cache_sreqs': True,
    'dummy_pub': False,
    'http_request_timeout': 1 * 60 * 60.0,  # 1 hour
    'http_max_body': 100 * 1024 * 1024 * 1024,  # 100GB
    'python2_bin': 'python2',
    'python3_bin': 'python3',
    'cache': 'localfs',
    'memcache_expire_seconds': 0,
    'memcache_max_items': 1024,
    'memcache_full_cleanup': False,
    'memcache_debug': False,
    'thin_extra_mods': '',
    'min_extra_mods': '',
    'ssl': None,
    'extmod_whitelist': {},
    'extmod_blacklist': {},
    'clean_dynamic_modules': True,
    'django_auth_path': '',
    'django_auth_settings': '',
    'allow_minion_key_revoke': True,
    'salt_cp_chunk_size': 98304,
    'require_minion_sign_messages': False,
    'drop_messages_signature_fail': False,
    'discovery': False,
    'schedule': {},
    'auth_events': True,
    'minion_data_cache_events': True,
    'enable_ssh_minions': False,
}


# ----- Salt Proxy Minion Configuration Defaults ----------------------------------->
# These are merged with DEFAULT_MINION_OPTS since many of them also apply here.
DEFAULT_PROXY_MINION_OPTS = {
    'conf_file': os.path.join(salt.syspaths.CONFIG_DIR, 'proxy'),
    'log_file': os.path.join(salt.syspaths.LOGS_DIR, 'proxy'),
    'add_proxymodule_to_opts': False,
    'proxy_merge_grains_in_module': True,
    'extension_modules': os.path.join(salt.syspaths.CACHE_DIR, 'proxy', 'extmods'),
    'append_minionid_config_dirs': ['cachedir', 'pidfile', 'default_include', 'extension_modules'],
    'default_include': 'proxy.d/*.conf',

    'proxy_merge_pillar_in_opts': False,
    'proxy_deep_merge_pillar_in_opts': False,
    'proxy_merge_pillar_in_opts_strategy': 'smart',

    'proxy_mines_pillar': True,

    # By default, proxies will preserve the connection.
    # If this option is set to False,
    # the connection with the remote dumb device
    # is closed after each command request.
    'proxy_always_alive': True,

    'proxy_keep_alive': True,  # by default will try to keep alive the connection
    'proxy_keep_alive_interval': 1,  # frequency of the proxy keepalive in minutes
    'pki_dir': os.path.join(salt.syspaths.CONFIG_DIR, 'pki', 'proxy'),
    'cachedir': os.path.join(salt.syspaths.CACHE_DIR, 'proxy'),
    'sock_dir': os.path.join(salt.syspaths.SOCK_DIR, 'proxy'),
}
# ----- Salt Cloud Configuration Defaults ----------------------------------->
DEFAULT_CLOUD_OPTS = {
    'verify_env': True,
    'default_include': 'cloud.conf.d/*.conf',
    # Global defaults
    'ssh_auth': '',
    'cachedir': os.path.join(salt.syspaths.CACHE_DIR, 'cloud'),
    'keysize': 4096,
    'os': '',
    'script': 'bootstrap-salt',
    'start_action': None,
    'enable_hard_maps': False,
    'delete_sshkeys': False,
    # Custom deploy scripts
    'deploy_scripts_search_path': 'cloud.deploy.d',
    # Logging defaults
    'log_file': os.path.join(salt.syspaths.LOGS_DIR, 'cloud'),
    'log_level': 'warning',
    'log_level_logfile': None,
    'log_datefmt': _DFLT_LOG_DATEFMT,
    'log_datefmt_logfile': _DFLT_LOG_DATEFMT_LOGFILE,
    'log_fmt_console': _DFLT_LOG_FMT_CONSOLE,
    'log_fmt_logfile': _DFLT_LOG_FMT_LOGFILE,
    'log_granular_levels': {},
    'log_rotate_max_bytes': 0,
    'log_rotate_backup_count': 0,
    'bootstrap_delay': None,
    'cache': 'localfs',
}

DEFAULT_API_OPTS = {
    # ----- Salt master settings overridden by Salt-API --------------------->
    'api_pidfile': os.path.join(salt.syspaths.PIDFILE_DIR, 'salt-api.pid'),
    'api_logfile': os.path.join(salt.syspaths.LOGS_DIR, 'api'),
    'rest_timeout': 300,
    # <---- Salt master settings overridden by Salt-API ----------------------
}

DEFAULT_SPM_OPTS = {
    # ----- Salt master settings overridden by SPM --------------------->
    'spm_conf_file': os.path.join(salt.syspaths.CONFIG_DIR, 'spm'),
    'formula_path': '/srv/spm/salt',
    'pillar_path': '/srv/spm/pillar',
    'reactor_path': '/srv/spm/reactor',
    'spm_logfile': os.path.join(salt.syspaths.LOGS_DIR, 'spm'),
    'spm_default_include': 'spm.d/*.conf',
    # spm_repos_config also includes a .d/ directory
    'spm_repos_config': '/etc/salt/spm.repos',
    'spm_cache_dir': os.path.join(salt.syspaths.CACHE_DIR, 'spm'),
    'spm_build_dir': '/srv/spm_build',
    'spm_build_exclude': ['CVS', '.hg', '.git', '.svn'],
    'spm_db': os.path.join(salt.syspaths.CACHE_DIR, 'spm', 'packages.db'),
    'cache': 'localfs',
    'spm_repo_dups': 'ignore',
    # If set, spm_node_type will be either master or minion, but they should
    # NOT be a default
    'spm_node_type': '',
    'spm_share_dir': os.path.join(salt.syspaths.SHARE_DIR, 'spm'),
    # <---- Salt master settings overridden by SPM ----------------------
}

VM_CONFIG_DEFAULTS = {
    'default_include': 'cloud.profiles.d/*.conf',
}

PROVIDER_CONFIG_DEFAULTS = {
    'default_include': 'cloud.providers.d/*.conf',
}
# <---- Salt Cloud Configuration Defaults ------------------------------------


def _validate_file_roots(file_roots):
    '''
    If the file_roots option has a key that is None then we will error out,
    just replace it with an empty list
    '''
    if not isinstance(file_roots, dict):
        log.warning('The file_roots parameter is not properly formatted,'
                    ' using defaults')
        return {'base': _expand_glob_path([salt.syspaths.BASE_FILE_ROOTS_DIR])}
    for saltenv, dirs in six.iteritems(file_roots):
        normalized_saltenv = six.text_type(saltenv)
        if normalized_saltenv != saltenv:
            file_roots[normalized_saltenv] = file_roots.pop(saltenv)
        if not isinstance(dirs, (list, tuple)):
            file_roots[normalized_saltenv] = []
        file_roots[normalized_saltenv] = \
                _expand_glob_path(file_roots[normalized_saltenv])
    return file_roots


def _expand_glob_path(file_roots):
    '''
    Applies shell globbing to a set of directories and returns
    the expanded paths
    '''
    unglobbed_path = []
    for path in file_roots:
        try:
            if glob.has_magic(path):
                unglobbed_path.extend(glob.glob(path))
            else:
                unglobbed_path.append(path)
        except Exception:
            unglobbed_path.append(path)
    return unglobbed_path


def _validate_opts(opts):
    '''
    Check that all of the types of values passed into the config are
    of the right types
    '''
    def format_multi_opt(valid_type):
        try:
            num_types = len(valid_type)
        except TypeError:
            # Bare type name won't have a length, return the name of the type
            # passed.
            return valid_type.__name__
        else:
            def get_types(types, type_tuple):
                for item in type_tuple:
                    if isinstance(item, tuple):
                        get_types(types, item)
                    else:
                        try:
                            types.append(item.__name__)
                        except AttributeError:
                            log.warning(
                                'Unable to interpret type %s while validating '
                                'configuration', item
                            )
            types = []
            get_types(types, valid_type)

            ret = ', '.join(types[:-1])
            ret += ' or ' + types[-1]
            return ret

    errors = []

    err = (
        'Config option \'{0}\' with value {1} has an invalid type of {2}, a '
        '{3} is required for this option'
    )
    for key, val in six.iteritems(opts):
        if key in VALID_OPTS:
            if val is None:
                if VALID_OPTS[key] is None:
                    continue
                else:
                    try:
                        if None in VALID_OPTS[key]:
                            continue
                    except TypeError:
                        # VALID_OPTS[key] is not iterable and not None
                        pass

            if isinstance(val, VALID_OPTS[key]):
                continue

            # We don't know what data type sdb will return at run-time so we
            # simply cannot check it for correctness here at start-time.
            if isinstance(val, six.string_types) and val.startswith('sdb://'):
                continue

            if hasattr(VALID_OPTS[key], '__call__'):
                try:
                    VALID_OPTS[key](val)
                    if isinstance(val, (list, dict)):
                        # We'll only get here if VALID_OPTS[key] is str or
                        # bool, and the passed value is a list/dict. Attempting
                        # to run int() or float() on a list/dict will raise an
                        # exception, but running str() or bool() on it will
                        # pass despite not being the correct type.
                        errors.append(
                            err.format(
                                key,
                                val,
                                type(val).__name__,
                                VALID_OPTS[key].__name__
                            )
                        )
                except (TypeError, ValueError):
                    errors.append(
                        err.format(key,
                                   val,
                                   type(val).__name__,
                                   VALID_OPTS[key].__name__)
                    )
                continue

            errors.append(
                err.format(key,
                           val,
                           type(val).__name__,
                           format_multi_opt(VALID_OPTS[key]))
            )

    # Convert list to comma-delimited string for 'return' config option
    if isinstance(opts.get('return'), list):
        opts['return'] = ','.join(opts['return'])

    # RAET on Windows uses 'win32file.CreateMailslot()' for IPC. Due to this,
    # sock_dirs must start with '\\.\mailslot\' and not contain any colons.
    # We don't expect the user to know this, so we will fix up their path for
    # them if it isn't compliant.
    if (salt.utils.platform.is_windows() and opts.get('transport') == 'raet' and
            'sock_dir' in opts and
            not opts['sock_dir'].startswith('\\\\.\\mailslot\\')):
        opts['sock_dir'] = (
                '\\\\.\\mailslot\\' + opts['sock_dir'].replace(':', ''))

    for error in errors:
        log.warning(error)
    if errors:
        return False
    return True


def _validate_ssh_minion_opts(opts):
    '''
    Ensure we're not using any invalid ssh_minion_opts. We want to make sure
    that the ssh_minion_opts does not override any pillar or fileserver options
    inherited from the master config. To add other items, modify the if
    statement in the for loop below.
    '''
    ssh_minion_opts = opts.get('ssh_minion_opts', {})
    if not isinstance(ssh_minion_opts, dict):
        log.error('Invalidly-formatted ssh_minion_opts')
        opts.pop('ssh_minion_opts')

    for opt_name in list(ssh_minion_opts):
        if re.match('^[a-z0-9]+fs_', opt_name, flags=re.IGNORECASE) \
                or 'pillar' in opt_name \
                or opt_name in ('fileserver_backend',):
            log.warning(
                '\'%s\' is not a valid ssh_minion_opts parameter, ignoring',
                opt_name
            )
            ssh_minion_opts.pop(opt_name)


def _append_domain(opts):
    '''
    Append a domain to the existing id if it doesn't already exist
    '''
    # Domain already exists
    if opts['id'].endswith(opts['append_domain']):
        return opts['id']
    # Trailing dot should mean an FQDN that is terminated, leave it alone.
    if opts['id'].endswith('.'):
        return opts['id']
    return '{0[id]}.{0[append_domain]}'.format(opts)


def _read_conf_file(path):
    '''
    Read in a config file from a given path and process it into a dictionary
    '''
    log.debug('Reading configuration from %s', path)
    with salt.utils.files.fopen(path, 'r') as conf_file:
        try:
            conf_opts = salt.utils.yaml.safe_load(conf_file) or {}
        except salt.utils.yaml.YAMLError as err:
            message = 'Error parsing configuration file: {0} - {1}'.format(path, err)
            log.error(message)
            raise salt.exceptions.SaltConfigurationError(message)

        # only interpret documents as a valid conf, not things like strings,
        # which might have been caused by invalid yaml syntax
        if not isinstance(conf_opts, dict):
            message = 'Error parsing configuration file: {0} - conf ' \
                      'should be a document, not {1}.'.format(path, type(conf_opts))
            log.error(message)
            raise salt.exceptions.SaltConfigurationError(message)

        # allow using numeric ids: convert int to string
        if 'id' in conf_opts:
            if not isinstance(conf_opts['id'], six.string_types):
                conf_opts['id'] = six.text_type(conf_opts['id'])
            else:
                conf_opts['id'] = sdecode(conf_opts['id'])
        return conf_opts


def _absolute_path(path, relative_to=None):
    '''
    Return an absolute path. In case ``relative_to`` is passed and ``path`` is
    not an absolute path, we try to prepend ``relative_to`` to ``path``and if
    that path exists, return that one
    '''

    if path and os.path.isabs(path):
        return path
    if path and relative_to is not None:
        _abspath = os.path.join(relative_to, path)
        if os.path.isfile(_abspath):
            log.debug(
                'Relative path \'%s\' converted to existing absolute path '
                '\'%s\'', path, _abspath
            )
            return _abspath
    return path


def load_config(path, env_var, default_path=None, exit_on_config_errors=True):
    '''
    Returns configuration dict from parsing either the file described by
    ``path`` or the environment variable described by ``env_var`` as YAML.
    '''
    if path is None:
        # When the passed path is None, we just want the configuration
        # defaults, not actually loading the whole configuration.
        return {}

    if default_path is None:
        # This is most likely not being used from salt, i.e., could be salt-cloud
        # or salt-api which have not yet migrated to the new default_path
        # argument. Let's issue a warning message that the environ vars won't
        # work.
        import inspect
        previous_frame = inspect.getframeinfo(inspect.currentframe().f_back)
        log.warning(
            "The function '%s()' defined in '%s' is not yet using the "
            "new 'default_path' argument to `salt.config.load_config()`. "
            "As such, the '%s' environment variable will be ignored",
            previous_frame.function, previous_frame.filename, env_var
        )
        # In this case, maintain old behavior
        default_path = DEFAULT_MASTER_OPTS['conf_file']

    # Default to the environment variable path, if it exists
    env_path = os.environ.get(env_var, path)
    if not env_path or not os.path.isfile(env_path):
        env_path = path
    # If non-default path from `-c`, use that over the env variable
    if path != default_path:
        env_path = path

    path = env_path

    # If the configuration file is missing, attempt to copy the template,
    # after removing the first header line.
    if not os.path.isfile(path):
        template = '{0}.template'.format(path)
        if os.path.isfile(template):
            log.debug('Writing %s based on %s', path, template)
            with salt.utils.files.fopen(path, 'w') as out:
                with salt.utils.files.fopen(template, 'r') as ifile:
                    ifile.readline()  # skip first line
                    out.write(ifile.read())

    opts = {}

    if salt.utils.validate.path.is_readable(path):
        try:
            opts = _read_conf_file(path)
            opts['conf_file'] = path
        except salt.exceptions.SaltConfigurationError as error:
            log.error(error)
            if exit_on_config_errors:
                sys.exit(salt.defaults.exitcodes.EX_GENERIC)
    else:
        log.debug('Missing configuration file: %s', path)

    return opts


def include_config(include, orig_path, verbose, exit_on_config_errors=False):
    '''
    Parses extra configuration file(s) specified in an include list in the
    main config file.
    '''
    # Protect against empty option
    if not include:
        return {}

    if orig_path is None:
        # When the passed path is None, we just want the configuration
        # defaults, not actually loading the whole configuration.
        return {}

    if isinstance(include, six.string_types):
        include = [include]

    configuration = {}
    for path in include:
        # Allow for includes like ~/foo
        path = os.path.expanduser(path)
        if not os.path.isabs(path):
            path = os.path.join(os.path.dirname(orig_path), path)

        # Catch situation where user typos path in configuration; also warns
        # for empty include directory (which might be by design)
        if len(glob.glob(path)) == 0:
            if verbose:
                log.warning(
                    'Warning parsing configuration file: "include" path/glob '
                    "'%s' matches no files", path
                )

        for fn_ in sorted(glob.glob(path)):
            log.debug('Including configuration from \'%s\'', fn_)
            try:
                opts = _read_conf_file(fn_)
            except salt.exceptions.SaltConfigurationError as error:
                log.error(error)
                if exit_on_config_errors:
                    sys.exit(salt.defaults.exitcodes.EX_GENERIC)
                else:
                    # Initialize default config if we wish to skip config errors
                    opts = {}
            schedule = opts.get('schedule', {})
            if schedule and 'schedule' in configuration:
                configuration['schedule'].update(schedule)
            include = opts.get('include', [])
            if include:
                opts.update(include_config(include, fn_, verbose))

            salt.utils.dictupdate.update(configuration, opts, True, True)

    return configuration


def prepend_root_dir(opts, path_options):
    '''
    Prepends the options that represent filesystem paths with value of the
    'root_dir' option.
    '''
    root_dir = os.path.abspath(opts['root_dir'])
    def_root_dir = salt.syspaths.ROOT_DIR.rstrip(os.sep)
    for path_option in path_options:
        if path_option in opts:
            path = opts[path_option]
            tmp_path_def_root_dir = None
            tmp_path_root_dir = None
            # When running testsuite, salt.syspaths.ROOT_DIR is often empty
            if path == def_root_dir or path.startswith(def_root_dir + os.sep):
                # Remove the default root dir prefix
                tmp_path_def_root_dir = path[len(def_root_dir):]
            if root_dir and (path == root_dir or
                             path.startswith(root_dir + os.sep)):
                # Remove the root dir prefix
                tmp_path_root_dir = path[len(root_dir):]
            if tmp_path_def_root_dir and not tmp_path_root_dir:
                # Just the default root dir matched
                path = tmp_path_def_root_dir
            elif tmp_path_root_dir and not tmp_path_def_root_dir:
                # Just the root dir matched
                path = tmp_path_root_dir
            elif tmp_path_def_root_dir and tmp_path_root_dir:
                # In this case both the default root dir and the override root
                # dir matched; this means that either
                # def_root_dir is a substring of root_dir or vice versa
                # We must choose the most specific path
                if def_root_dir in root_dir:
                    path = tmp_path_root_dir
                else:
                    path = tmp_path_def_root_dir
            elif salt.utils.platform.is_windows() and not os.path.splitdrive(path)[0]:
                # In windows, os.path.isabs resolves '/' to 'C:\\' or whatever
                # the root drive is.  This elif prevents the next from being
                # hit, so that the root_dir is prefixed in cases where the
                # drive is not prefixed on a config option
                pass
            elif os.path.isabs(path):
                # Absolute path (not default or overriden root_dir)
                # No prepending required
                continue
            # Prepending the root dir
            opts[path_option] = salt.utils.path.join(root_dir, path)


def insert_system_path(opts, paths):
    '''
    Inserts path into python path taking into consideration 'root_dir' option.
    '''
    if isinstance(paths, six.string_types):
        paths = [paths]
    for path in paths:
        path_options = {'path': path, 'root_dir': opts['root_dir']}
        prepend_root_dir(path_options, path_options)
        if (os.path.isdir(path_options['path'])
                and path_options['path'] not in sys.path):
            sys.path.insert(0, path_options['path'])


def minion_config(path,
                  env_var='SALT_MINION_CONFIG',
                  defaults=None,
                  cache_minion_id=False,
                  ignore_config_errors=True,
                  minion_id=None,
                  role='minion'):
    '''
    Reads in the minion configuration file and sets up special options

    This is useful for Minion-side operations, such as the
    :py:class:`~salt.client.Caller` class, and manually running the loader
    interface.

    .. code-block:: python

        import salt.config
        minion_opts = salt.config.minion_config('/etc/salt/minion')
    '''
    if defaults is None:
        defaults = DEFAULT_MINION_OPTS.copy()

    if not os.environ.get(env_var, None):
        # No valid setting was given using the configuration variable.
        # Lets see is SALT_CONFIG_DIR is of any use
        salt_config_dir = os.environ.get('SALT_CONFIG_DIR', None)
        if salt_config_dir:
            env_config_file_path = os.path.join(salt_config_dir, 'minion')
            if salt_config_dir and os.path.isfile(env_config_file_path):
                # We can get a configuration file using SALT_CONFIG_DIR, let's
                # update the environment with this information
                os.environ[env_var] = env_config_file_path

    overrides = load_config(path, env_var, DEFAULT_MINION_OPTS['conf_file'])
    default_include = overrides.get('default_include',
                                    defaults['default_include'])
    include = overrides.get('include', [])

    overrides.update(include_config(default_include, path, verbose=False,
                                    exit_on_config_errors=not ignore_config_errors))
    overrides.update(include_config(include, path, verbose=True,
                                    exit_on_config_errors=not ignore_config_errors))

    opts = apply_minion_config(overrides, defaults,
                               cache_minion_id=cache_minion_id,
                               minion_id=minion_id)
    opts['__role'] = role
    apply_sdb(opts)
    _validate_opts(opts)
    return opts


def proxy_config(path,
                 env_var='SALT_PROXY_CONFIG',
                 defaults=None,
                 cache_minion_id=False,
                 ignore_config_errors=True,
                 minion_id=None):
    '''
    Reads in the proxy minion configuration file and sets up special options

    This is useful for Minion-side operations, such as the
    :py:class:`~salt.client.Caller` class, and manually running the loader
    interface.

    .. code-block:: python

        import salt.config
        proxy_opts = salt.config.proxy_config('/etc/salt/proxy')
    '''
    if defaults is None:
        defaults = DEFAULT_MINION_OPTS.copy()

    defaults.update(DEFAULT_PROXY_MINION_OPTS)

    if not os.environ.get(env_var, None):
        # No valid setting was given using the configuration variable.
        # Lets see is SALT_CONFIG_DIR is of any use
        salt_config_dir = os.environ.get('SALT_CONFIG_DIR', None)
        if salt_config_dir:
            env_config_file_path = os.path.join(salt_config_dir, 'proxy')
            if salt_config_dir and os.path.isfile(env_config_file_path):
                # We can get a configuration file using SALT_CONFIG_DIR, let's
                # update the environment with this information
                os.environ[env_var] = env_config_file_path

    overrides = load_config(path, env_var, DEFAULT_PROXY_MINION_OPTS['conf_file'])
    default_include = overrides.get('default_include',
                                    defaults['default_include'])
    include = overrides.get('include', [])

    overrides.update(include_config(default_include, path, verbose=False,
                                    exit_on_config_errors=not ignore_config_errors))
    overrides.update(include_config(include, path, verbose=True,
                                    exit_on_config_errors=not ignore_config_errors))

    opts = apply_minion_config(overrides, defaults,
                               cache_minion_id=cache_minion_id,
                               minion_id=minion_id)
    apply_sdb(opts)
    _validate_opts(opts)
    return opts


def syndic_config(master_config_path,
                  minion_config_path,
                  master_env_var='SALT_MASTER_CONFIG',
                  minion_env_var='SALT_MINION_CONFIG',
                  minion_defaults=None,
                  master_defaults=None):

    if minion_defaults is None:
        minion_defaults = DEFAULT_MINION_OPTS

    if master_defaults is None:
        master_defaults = DEFAULT_MASTER_OPTS

    opts = {}
    master_opts = master_config(
        master_config_path, master_env_var, master_defaults
    )
    minion_opts = minion_config(
        minion_config_path, minion_env_var, minion_defaults
    )
    opts['_minion_conf_file'] = master_opts['conf_file']
    opts['_master_conf_file'] = minion_opts['conf_file']
    opts.update(master_opts)
    opts.update(minion_opts)
    syndic_opts = {
        '__role': 'syndic',
        'root_dir': opts.get('root_dir', salt.syspaths.ROOT_DIR),
        'pidfile': opts.get('syndic_pidfile', 'salt-syndic.pid'),
        'log_file': opts.get('syndic_log_file', 'salt-syndic.log'),
        'log_level': master_opts['log_level'],
        'id': minion_opts['id'],
        'pki_dir': minion_opts['pki_dir'],
        'master': opts['syndic_master'],
        'interface': master_opts['interface'],
        'master_port': int(
            opts.get(
                # The user has explicitly defined the syndic master port
                'syndic_master_port',
                opts.get(
                    # No syndic_master_port, grab master_port from opts
                    'master_port',
                    # No master_opts, grab from the provided minion defaults
                    minion_defaults.get(
                        'master_port',
                        # Not on the provided minion defaults, load from the
                        # static minion defaults
                        DEFAULT_MINION_OPTS['master_port']
                    )
                )
            )
        ),
        'user': opts.get('syndic_user', opts['user']),
        'sock_dir': os.path.join(
            opts['cachedir'], opts.get('syndic_sock_dir', opts['sock_dir'])
        ),
        'sock_pool_size': master_opts['sock_pool_size'],
        'cachedir': master_opts['cachedir'],
    }
    opts.update(syndic_opts)
    # Prepend root_dir to other paths
    prepend_root_dirs = [
        'pki_dir', 'cachedir', 'pidfile', 'sock_dir', 'extension_modules',
        'autosign_file', 'autoreject_file', 'token_dir', 'autosign_grains_dir'
    ]
    for config_key in ('log_file', 'key_logfile', 'syndic_log_file'):
        # If this is not a URI and instead a local path
        if urlparse(opts.get(config_key, '')).scheme == '':
            prepend_root_dirs.append(config_key)
    prepend_root_dir(opts, prepend_root_dirs)
    return opts


def apply_sdb(opts, sdb_opts=None):
    '''
    Recurse for sdb:// links for opts
    '''
    # Late load of SDB to keep CLI light
    import salt.utils.sdb
    if sdb_opts is None:
        sdb_opts = opts
    if isinstance(sdb_opts, six.string_types) and sdb_opts.startswith('sdb://'):
        return salt.utils.sdb.sdb_get(sdb_opts, opts)
    elif isinstance(sdb_opts, dict):
        for key, value in six.iteritems(sdb_opts):
            if value is None:
                continue
            sdb_opts[key] = apply_sdb(opts, value)
    elif isinstance(sdb_opts, list):
        for key, value in enumerate(sdb_opts):
            if value is None:
                continue
            sdb_opts[key] = apply_sdb(opts, value)

    return sdb_opts


# ----- Salt Cloud Configuration Functions ---------------------------------->
def cloud_config(path, env_var='SALT_CLOUD_CONFIG', defaults=None,
                 master_config_path=None, master_config=None,
                 providers_config_path=None, providers_config=None,
                 profiles_config_path=None, profiles_config=None):
    '''
    Read in the Salt Cloud config and return the dict
    '''
    if path:
        config_dir = os.path.dirname(path)
    else:
        config_dir = salt.syspaths.CONFIG_DIR

    # Load the cloud configuration
    overrides = load_config(
        path,
        env_var,
        os.path.join(config_dir, 'cloud')
    )

    if defaults is None:
        defaults = DEFAULT_CLOUD_OPTS.copy()

    # Set defaults early to override Salt Master's default config values later
    defaults.update(overrides)
    overrides = defaults

    # Load cloud configuration from any default or provided includes
    overrides.update(
        salt.config.include_config(overrides['default_include'], path, verbose=False)
    )
    include = overrides.get('include', [])
    overrides.update(
        salt.config.include_config(include, path, verbose=True)
    )

    # The includes have been evaluated, let's see if master, providers and
    # profiles configuration settings have been included and if not, set the
    # default value
    if 'master_config' in overrides and master_config_path is None:
        # The configuration setting is being specified in the main cloud
        # configuration file
        master_config_path = overrides['master_config']
    elif 'master_config' not in overrides and not master_config \
            and not master_config_path:
        # The configuration setting is not being provided in the main cloud
        # configuration file, and
        master_config_path = os.path.join(config_dir, 'master')

    # Convert relative to absolute paths if necessary
    master_config_path = _absolute_path(master_config_path, config_dir)

    if 'providers_config' in overrides and providers_config_path is None:
        # The configuration setting is being specified in the main cloud
        # configuration file
        providers_config_path = overrides['providers_config']
    elif 'providers_config' not in overrides and not providers_config \
            and not providers_config_path:
        providers_config_path = os.path.join(config_dir, 'cloud.providers')

    # Convert relative to absolute paths if necessary
    providers_config_path = _absolute_path(providers_config_path, config_dir)

    if 'profiles_config' in overrides and profiles_config_path is None:
        # The configuration setting is being specified in the main cloud
        # configuration file
        profiles_config_path = overrides['profiles_config']
    elif 'profiles_config' not in overrides and not profiles_config \
            and not profiles_config_path:
        profiles_config_path = os.path.join(config_dir, 'cloud.profiles')

    # Convert relative to absolute paths if necessary
    profiles_config_path = _absolute_path(profiles_config_path, config_dir)

    # Prepare the deploy scripts search path
    deploy_scripts_search_path = overrides.get(
        'deploy_scripts_search_path',
        defaults.get('deploy_scripts_search_path', 'cloud.deploy.d')
    )
    if isinstance(deploy_scripts_search_path, six.string_types):
        deploy_scripts_search_path = [deploy_scripts_search_path]

    # Check the provided deploy scripts search path removing any non existing
    # entries.
    for idx, entry in enumerate(deploy_scripts_search_path[:]):
        if not os.path.isabs(entry):
            # Let's try adding the provided path's directory name turns the
            # entry into a proper directory
            entry = os.path.join(os.path.dirname(path), entry)

        if os.path.isdir(entry):
            # Path exists, let's update the entry (its path might have been
            # made absolute)
            deploy_scripts_search_path[idx] = entry
            continue

        # It's not a directory? Remove it from the search path
        deploy_scripts_search_path.pop(idx)

    # Add the built-in scripts directory to the search path (last resort)
    deploy_scripts_search_path.append(
        os.path.abspath(
            os.path.join(
                os.path.dirname(__file__),
                '..',
                'cloud',
                'deploy'
            )
        )
    )

    # Let's make the search path a tuple and add it to the overrides.
    overrides.update(
        deploy_scripts_search_path=tuple(deploy_scripts_search_path)
    )

    # Grab data from the 4 sources
    # 1st - Master config
    if master_config_path is not None and master_config is not None:
        raise salt.exceptions.SaltCloudConfigError(
            'Only pass `master_config` or `master_config_path`, not both.'
        )
    elif master_config_path is None and master_config is None:
        master_config = salt.config.master_config(
            overrides.get(
                # use the value from the cloud config file
                'master_config',
                # if not found, use the default path
                os.path.join(salt.syspaths.CONFIG_DIR, 'master')
            )
        )
    elif master_config_path is not None and master_config is None:
        master_config = salt.config.master_config(master_config_path)

    # cloud config has a separate cachedir
    del master_config['cachedir']

    # 2nd - salt-cloud configuration which was loaded before so we could
    # extract the master configuration file if needed.

    # Override master configuration with the salt cloud(current overrides)
    master_config.update(overrides)
    # We now set the overridden master_config as the overrides
    overrides = master_config

    if providers_config_path is not None and providers_config is not None:
        raise salt.exceptions.SaltCloudConfigError(
            'Only pass `providers_config` or `providers_config_path`, '
            'not both.'
        )
    elif providers_config_path is None and providers_config is None:
        providers_config_path = overrides.get(
            # use the value from the cloud config file
            'providers_config',
            # if not found, use the default path
            os.path.join(salt.syspaths.CONFIG_DIR, 'cloud.providers')
        )

    if profiles_config_path is not None and profiles_config is not None:
        raise salt.exceptions.SaltCloudConfigError(
            'Only pass `profiles_config` or `profiles_config_path`, not both.'
        )
    elif profiles_config_path is None and profiles_config is None:
        profiles_config_path = overrides.get(
            # use the value from the cloud config file
            'profiles_config',
            # if not found, use the default path
            os.path.join(salt.syspaths.CONFIG_DIR, 'cloud.profiles')
        )

    # Apply the salt-cloud configuration
    opts = apply_cloud_config(overrides, defaults)

    # 3rd - Include Cloud Providers
    if 'providers' in opts:
        if providers_config is not None:
            raise salt.exceptions.SaltCloudConfigError(
                'Do not mix the old cloud providers configuration with '
                'the passing a pre-configured providers configuration '
                'dictionary.'
            )

        if providers_config_path is not None:
            providers_confd = os.path.join(
                os.path.dirname(providers_config_path),
                'cloud.providers.d', '*'
            )

            if (os.path.isfile(providers_config_path) or
                    glob.glob(providers_confd)):
                raise salt.exceptions.SaltCloudConfigError(
                    'Do not mix the old cloud providers configuration with '
                    'the new one. The providers configuration should now go '
                    'in the file `{0}` or a separate `*.conf` file within '
                    '`cloud.providers.d/` which is relative to `{0}`.'.format(
                        os.path.join(salt.syspaths.CONFIG_DIR, 'cloud.providers')
                    )
                )
        # No exception was raised? It's the old configuration alone
        providers_config = opts['providers']

    elif providers_config_path is not None:
        # Load from configuration file, even if that files does not exist since
        # it will be populated with defaults.
        providers_config = cloud_providers_config(providers_config_path)

    # Let's assign back the computed providers configuration
    opts['providers'] = providers_config

    # 4th - Include VM profiles config
    if profiles_config is None:
        # Load profiles configuration from the provided file
        profiles_config = vm_profiles_config(profiles_config_path,
                                             providers_config)
    opts['profiles'] = profiles_config

    # recurse opts for sdb configs
    apply_sdb(opts)

    # prepend root_dir
    prepend_root_dirs = ['cachedir']
    prepend_root_dir(opts, prepend_root_dirs)

    # Return the final options
    return opts


def apply_cloud_config(overrides, defaults=None):
    '''
    Return a cloud config
    '''
    if defaults is None:
        defaults = DEFAULT_CLOUD_OPTS

    config = defaults.copy()
    if overrides:
        config.update(overrides)

    # If the user defined providers in salt cloud's main configuration file, we
    # need to take care for proper and expected format.
    if 'providers' in config:
        # Keep a copy of the defined providers
        providers = config['providers'].copy()
        # Reset the providers dictionary
        config['providers'] = {}
        # Populate the providers dictionary
        for alias, details in six.iteritems(providers):
            if isinstance(details, list):
                for detail in details:
                    if 'driver' not in detail:
                        raise salt.exceptions.SaltCloudConfigError(
                            'The cloud provider alias \'{0}\' has an entry '
                            'missing the required setting of \'driver\'.'.format(
                                alias
                            )
                        )

                    driver = detail['driver']

                    if ':' in driver:
                        # Weird, but...
                        alias, driver = driver.split(':')

                    if alias not in config['providers']:
                        config['providers'][alias] = {}

                    detail['provider'] = '{0}:{1}'.format(alias, driver)
                    config['providers'][alias][driver] = detail
            elif isinstance(details, dict):
                if 'driver' not in details:
                    raise salt.exceptions.SaltCloudConfigError(
                        'The cloud provider alias \'{0}\' has an entry '
                        'missing the required setting of \'driver\''.format(
                            alias
                        )
                    )

                driver = details['driver']

                if ':' in driver:
                    # Weird, but...
                    alias, driver = driver.split(':')
                if alias not in config['providers']:
                    config['providers'][alias] = {}

                details['provider'] = '{0}:{1}'.format(alias, driver)
                config['providers'][alias][driver] = details

    # Migrate old configuration
    config = old_to_new(config)

    return config


def old_to_new(opts):
    providers = (
        'AWS',
        'CLOUDSTACK',
        'DIGITALOCEAN',
        'EC2',
        'GOGRID',
        'IBMSCE',
        'JOYENT',
        'LINODE',
        'OPENSTACK',
        'PARALLELS'
        'RACKSPACE',
        'SALTIFY'
    )

    for provider in providers:

        provider_config = {}
        for opt, val in opts.items():
            if provider in opt:
                value = val
                name = opt.split('.', 1)[1]
                provider_config[name] = value

        lprovider = provider.lower()
        if provider_config:
            provider_config['provider'] = lprovider
            opts.setdefault('providers', {})
            # provider alias
            opts['providers'][lprovider] = {}
            # provider alias, provider driver
            opts['providers'][lprovider][lprovider] = provider_config
    return opts


def vm_profiles_config(path,
                       providers,
                       env_var='SALT_CLOUDVM_CONFIG',
                       defaults=None):
    '''
    Read in the salt cloud VM config file
    '''
    if defaults is None:
        defaults = VM_CONFIG_DEFAULTS

    overrides = salt.config.load_config(
        path, env_var, os.path.join(salt.syspaths.CONFIG_DIR, 'cloud.profiles')
    )

    default_include = overrides.get(
        'default_include', defaults['default_include']
    )
    include = overrides.get('include', [])

    overrides.update(
        salt.config.include_config(default_include, path, verbose=False)
    )
    overrides.update(
        salt.config.include_config(include, path, verbose=True)
    )
    return apply_vm_profiles_config(providers, overrides, defaults)


def apply_vm_profiles_config(providers, overrides, defaults=None):
    if defaults is None:
        defaults = VM_CONFIG_DEFAULTS

    config = defaults.copy()
    if overrides:
        config.update(overrides)

    vms = {}

    for key, val in six.iteritems(config):
        if key in ('conf_file', 'include', 'default_include', 'user'):
            continue
        if not isinstance(val, dict):
            raise salt.exceptions.SaltCloudConfigError(
                'The VM profiles configuration found in \'{0[conf_file]}\' is '
                'not in the proper format'.format(config)
            )
        val['profile'] = key
        vms[key] = val

    # Is any VM profile extending data!?
    for profile, details in six.iteritems(vms.copy()):
        if 'extends' not in details:
            if ':' in details['provider']:
                alias, driver = details['provider'].split(':')
                if alias not in providers or driver not in providers[alias]:
                    log.trace(
                        'The profile \'%s\' is defining \'%s\' '
                        'as the provider. Since there is no valid '
                        'configuration for that provider, the profile will be '
                        'removed from the available listing',
                        profile, details['provider']
                    )
                    vms.pop(profile)
                    continue

                if 'profiles' not in providers[alias][driver]:
                    providers[alias][driver]['profiles'] = {}
                providers[alias][driver]['profiles'][profile] = details

            if details['provider'] not in providers:
                log.trace(
                    'The profile \'%s\' is defining \'%s\' as the '
                    'provider. Since there is no valid configuration for '
                    'that provider, the profile will be removed from the '
                    'available listing', profile, details['provider']
                )
                vms.pop(profile)
                continue

            driver = next(iter(list(providers[details['provider']].keys())))
            providers[details['provider']][driver].setdefault(
                'profiles', {}).update({profile: details})
            details['provider'] = '{0[provider]}:{1}'.format(details, driver)
            vms[profile] = details

            continue

        extends = details.pop('extends')
        if extends not in vms:
            log.error(
                'The \'%s\' profile is trying to extend data from \'%s\' '
                'though \'%s\' is not defined in the salt profiles loaded '
                'data. Not extending and removing from listing!',
                profile, extends, extends
            )
            vms.pop(profile)
            continue

        extended = deepcopy(vms.get(extends))
        extended.pop('profile')
        # Merge extended configuration with base profile
        extended = salt.utils.dictupdate.update(extended, details)

        if ':' not in extended['provider']:
            if extended['provider'] not in providers:
                log.trace(
                    'The profile \'%s\' is defining \'%s\' as the '
                    'provider. Since there is no valid configuration for '
                    'that provider, the profile will be removed from the '
                    'available listing', profile, extended['provider']
                )
                vms.pop(profile)
                continue

            driver = next(iter(list(providers[extended['provider']].keys())))
            providers[extended['provider']][driver].setdefault(
                'profiles', {}).update({profile: extended})

            extended['provider'] = '{0[provider]}:{1}'.format(extended, driver)
        else:
            alias, driver = extended['provider'].split(':')
            if alias not in providers or driver not in providers[alias]:
                log.trace(
                    'The profile \'%s\' is defining \'%s\' as '
                    'the provider. Since there is no valid configuration '
                    'for that provider, the profile will be removed from '
                    'the available listing', profile, extended['provider']
                )
                vms.pop(profile)
                continue

            providers[alias][driver].setdefault('profiles', {}).update(
                {profile: extended}
            )

        # Update the profile's entry with the extended data
        vms[profile] = extended

    return vms


def cloud_providers_config(path,
                           env_var='SALT_CLOUD_PROVIDERS_CONFIG',
                           defaults=None):
    '''
    Read in the salt cloud providers configuration file
    '''
    if defaults is None:
        defaults = PROVIDER_CONFIG_DEFAULTS

    overrides = salt.config.load_config(
        path, env_var, os.path.join(salt.syspaths.CONFIG_DIR, 'cloud.providers')
    )

    default_include = overrides.get(
        'default_include', defaults['default_include']
    )
    include = overrides.get('include', [])

    overrides.update(
        salt.config.include_config(default_include, path, verbose=False)
    )
    overrides.update(
        salt.config.include_config(include, path, verbose=True)
    )
    return apply_cloud_providers_config(overrides, defaults)


def apply_cloud_providers_config(overrides, defaults=None):
    '''
    Apply the loaded cloud providers configuration.
    '''
    if defaults is None:
        defaults = PROVIDER_CONFIG_DEFAULTS

    config = defaults.copy()
    if overrides:
        config.update(overrides)

    # Is the user still using the old format in the new configuration file?!
    for name, settings in six.iteritems(config.copy()):
        if '.' in name:
            log.warning(
                'Please switch to the new providers configuration syntax'
            )

            # Let's help out and migrate the data
            config = old_to_new(config)

            # old_to_new will migrate the old data into the 'providers' key of
            # the config dictionary. Let's map it correctly
            for prov_name, prov_settings in six.iteritems(config.pop('providers')):
                config[prov_name] = prov_settings
            break

    providers = {}
    ext_count = 0
    for key, val in six.iteritems(config):
        if key in ('conf_file', 'include', 'default_include', 'user'):
            continue

        if not isinstance(val, (list, tuple)):
            val = [val]
        else:
            # Need to check for duplicate cloud provider entries per "alias" or
            # we won't be able to properly reference it.
            handled_providers = set()
            for details in val:
                if 'driver' not in details:
                    if 'extends' not in details:
                        log.error(
                            'Please check your cloud providers configuration. '
                            'There\'s no \'driver\' nor \'extends\' definition '
                            'referenced.'
                        )
                    continue

                if details['driver'] in handled_providers:
                    log.error(
                        'You can only have one entry per cloud provider. For '
                        'example, if you have a cloud provider configuration '
                        'section named, \'production\', you can only have a '
                        'single entry for EC2, Joyent, Openstack, and so '
                        'forth.'
                    )
                    raise salt.exceptions.SaltCloudConfigError(
                        'The cloud provider alias \'{0}\' has multiple entries '
                        'for the \'{1[driver]}\' driver.'.format(key, details)
                    )
                handled_providers.add(details['driver'])

        for entry in val:

            if 'driver' not in entry:
                entry['driver'] = '-only-extendable-{0}'.format(ext_count)
                ext_count += 1

            if key not in providers:
                providers[key] = {}

            provider = entry['driver']
            if provider not in providers[key]:
                providers[key][provider] = entry

    # Is any provider extending data!?
    while True:
        keep_looping = False
        for provider_alias, entries in six.iteritems(providers.copy()):
            for driver, details in six.iteritems(entries):
                # Set a holder for the defined profiles
                providers[provider_alias][driver]['profiles'] = {}

                if 'extends' not in details:
                    continue

                extends = details.pop('extends')

                if ':' in extends:
                    alias, provider = extends.split(':')
                    if alias not in providers:
                        raise salt.exceptions.SaltCloudConfigError(
                            'The \'{0}\' cloud provider entry in \'{1}\' is '
                            'trying to extend data from \'{2}\' though '
                            '\'{2}\' is not defined in the salt cloud '
                            'providers loaded data.'.format(
                                details['driver'],
                                provider_alias,
                                alias
                            )
                        )

                    if provider not in providers.get(alias):
                        raise salt.exceptions.SaltCloudConfigError(
                            'The \'{0}\' cloud provider entry in \'{1}\' is '
                            'trying to extend data from \'{2}:{3}\' though '
                            '\'{3}\' is not defined in \'{1}\''.format(
                                details['driver'],
                                provider_alias,
                                alias,
                                provider
                            )
                        )
                    details['extends'] = '{0}:{1}'.format(alias, provider)
                    # change provider details '-only-extendable-' to extended
                    # provider name
                    details['driver'] = provider
                elif providers.get(extends):
                    raise salt.exceptions.SaltCloudConfigError(
                        'The \'{0}\' cloud provider entry in \'{1}\' is '
                        'trying to extend from \'{2}\' and no provider was '
                        'specified. Not extending!'.format(
                            details['driver'], provider_alias, extends
                        )
                    )
                elif extends not in providers:
                    raise salt.exceptions.SaltCloudConfigError(
                        'The \'{0}\' cloud provider entry in \'{1}\' is '
                        'trying to extend data from \'{2}\' though \'{2}\' '
                        'is not defined in the salt cloud providers loaded '
                        'data.'.format(
                            details['driver'], provider_alias, extends
                        )
                    )
                else:
                    if driver in providers.get(extends):
                        details['extends'] = '{0}:{1}'.format(extends, driver)
                    elif '-only-extendable-' in providers.get(extends):
                        details['extends'] = '{0}:{1}'.format(
                            extends, '-only-extendable-{0}'.format(ext_count)
                        )
                    else:
                        # We're still not aware of what we're trying to extend
                        # from. Let's try on next iteration
                        details['extends'] = extends
                        keep_looping = True
        if not keep_looping:
            break

    while True:
        # Merge provided extends
        keep_looping = False
        for alias, entries in six.iteritems(providers.copy()):
            for driver, details in six.iteritems(entries):

                if 'extends' not in details:
                    # Extends resolved or non existing, continue!
                    continue

                if 'extends' in details['extends']:
                    # Since there's a nested extends, resolve this one in the
                    # next iteration
                    keep_looping = True
                    continue

                # Let's get a reference to what we're supposed to extend
                extends = details.pop('extends')
                # Split the setting in (alias, driver)
                ext_alias, ext_driver = extends.split(':')
                # Grab a copy of what should be extended
                extended = providers.get(ext_alias).get(ext_driver).copy()
                # Merge the data to extend with the details
                extended = salt.utils.dictupdate.update(extended, details)
                # Update the providers dictionary with the merged data
                providers[alias][driver] = extended
                # Update name of the driver, now that it's populated with extended information
                if driver.startswith('-only-extendable-'):
                    providers[alias][ext_driver] = providers[alias][driver]
                    # Delete driver with old name to maintain dictionary size
                    del providers[alias][driver]

        if not keep_looping:
            break

    # Now clean up any providers entry that was just used to be a data tree to
    # extend from
    for provider_alias, entries in six.iteritems(providers.copy()):
        for driver, details in six.iteritems(entries.copy()):
            if not driver.startswith('-only-extendable-'):
                continue

            log.info(
                "There's at least one cloud driver under the '%s' "
                'cloud provider alias which does not have the required '
                "'driver' setting. Removing it from the available "
                'providers listing.', provider_alias
            )
            providers[provider_alias].pop(driver)

        if not providers[provider_alias]:
            providers.pop(provider_alias)

    return providers


def get_cloud_config_value(name, vm_, opts, default=None, search_global=True):
    '''
    Search and return a setting in a known order:

        1. In the virtual machine's configuration
        2. In the virtual machine's profile configuration
        3. In the virtual machine's provider configuration
        4. In the salt cloud configuration if global searching is enabled
        5. Return the provided default
    '''

    # As a last resort, return the default
    value = default

    if search_global is True and opts.get(name, None) is not None:
        # The setting name exists in the cloud(global) configuration
        value = deepcopy(opts[name])

    if vm_ and name:
        # Let's get the value from the profile, if present
        if 'profile' in vm_ and vm_['profile'] is not None:
            if name in opts['profiles'][vm_['profile']]:
                if isinstance(value, dict):
                    value.update(opts['profiles'][vm_['profile']][name].copy())
                else:
                    value = deepcopy(opts['profiles'][vm_['profile']][name])

        # Let's get the value from the provider, if present.
        if ':' in vm_['driver']:
            # The provider is defined as <provider-alias>:<driver-name>
            alias, driver = vm_['driver'].split(':')
            if alias in opts['providers'] and \
                    driver in opts['providers'][alias]:
                details = opts['providers'][alias][driver]
                if name in details:
                    if isinstance(value, dict):
                        value.update(details[name].copy())
                    else:
                        value = deepcopy(details[name])
        elif len(opts['providers'].get(vm_['driver'], ())) > 1:
            # The provider is NOT defined as <provider-alias>:<driver-name>
            # and there's more than one entry under the alias.
            # WARN the user!!!!
            log.error(
                "The '%s' cloud provider definition has more than one "
                'entry. Your VM configuration should be specifying the '
                "provider as 'driver: %s:<driver-engine>'. Since "
                "it's not, we're returning the first definition which "
                'might not be what you intended.',
                vm_['driver'], vm_['driver']
            )

        if vm_['driver'] in opts['providers']:
            # There's only one driver defined for this provider. This is safe.
            alias_defs = opts['providers'].get(vm_['driver'])
            provider_driver_defs = alias_defs[next(iter(list(alias_defs.keys())))]
            if name in provider_driver_defs:
                # The setting name exists in the VM's provider configuration.
                # Return it!
                if isinstance(value, dict):
                    value.update(provider_driver_defs[name].copy())
                else:
                    value = deepcopy(provider_driver_defs[name])

    if name and vm_ and name in vm_:
        # The setting name exists in VM configuration.
        if isinstance(vm_[name], types.GeneratorType):
            value = next(vm_[name], '')
        else:
            if isinstance(value, dict):
                value.update(vm_[name].copy())
            else:
                value = deepcopy(vm_[name])

    return value


def is_provider_configured(opts, provider, required_keys=(), log_message=True):
    '''
    Check and return the first matching and fully configured cloud provider
    configuration.
    '''
    if ':' in provider:
        alias, driver = provider.split(':')
        if alias not in opts['providers']:
            return False
        if driver not in opts['providers'][alias]:
            return False
        for key in required_keys:
            if opts['providers'][alias][driver].get(key, None) is None:
                if log_message is True:
                    # There's at least one require configuration key which is not
                    # set.
                    log.warning(
                        "The required '%s' configuration setting is missing "
                        "from the '%s' driver, which is configured under the "
                        "'%s' alias.", key, provider, alias
                    )
                return False
        # If we reached this far, there's a properly configured provider.
        # Return it!
        return opts['providers'][alias][driver]

    for alias, drivers in six.iteritems(opts['providers']):
        for driver, provider_details in six.iteritems(drivers):
            if driver != provider:
                continue

            # If we reached this far, we have a matching provider, let's see if
            # all required configuration keys are present and not None.
            skip_provider = False
            for key in required_keys:
                if provider_details.get(key, None) is None:
                    if log_message is True:
                        # This provider does not include all necessary keys,
                        # continue to next one.
                        log.warning(
                            "The required '%s' configuration setting is "
                            "missing from the '%s' driver, which is configured "
                            "under the '%s' alias.", key, provider, alias
                        )
                    skip_provider = True
                    break

            if skip_provider:
                continue

            # If we reached this far, the provider included all required keys
            return provider_details

    # If we reached this point, the provider is not configured.
    return False


def is_profile_configured(opts, provider, profile_name, vm_=None):
    '''
    Check if the requested profile contains the minimum required parameters for
    a profile.

    Required parameters include image and provider for all drivers, while some
    drivers also require size keys.

    .. versionadded:: 2015.8.0
    '''
    # Standard dict keys required by all drivers.
    required_keys = ['provider']
    alias, driver = provider.split(':')

    # Most drivers need an image to be specified, but some do not.
    non_image_drivers = ['nova', 'virtualbox', 'libvirt', 'softlayer', 'oneandone']

    # Most drivers need a size, but some do not.
    non_size_drivers = ['opennebula', 'parallels', 'proxmox', 'scaleway',
                        'softlayer', 'softlayer_hw', 'vmware', 'vsphere',
                        'virtualbox', 'profitbricks', 'libvirt', 'oneandone']

    provider_key = opts['providers'][alias][driver]
    profile_key = opts['providers'][alias][driver]['profiles'][profile_name]

    # If cloning on Linode, size and image are not necessary.
    # They are obtained from the to-be-cloned VM.
    if driver == 'linode' and profile_key.get('clonefrom', False):
        non_image_drivers.append('linode')
        non_size_drivers.append('linode')
    elif driver == 'gce' and 'sourceImage' in six.text_type(vm_.get('ex_disks_gce_struct')):
        non_image_drivers.append('gce')

    # If cloning on VMware, specifying image is not necessary.
    if driver == 'vmware' and 'image' not in list(profile_key.keys()):
        non_image_drivers.append('vmware')

    if driver not in non_image_drivers:
        required_keys.append('image')
        if driver == 'vmware':
            required_keys.append('datastore')
    elif driver in ['linode', 'virtualbox']:
        required_keys.append('clonefrom')
    elif driver == 'nova':
        nova_image_keys = ['image', 'block_device_mapping', 'block_device', 'boot_volume']
        if not any([key in provider_key for key in nova_image_keys]) and not any([key in profile_key for key in nova_image_keys]):
            required_keys.extend(nova_image_keys)

    if driver not in non_size_drivers:
        required_keys.append('size')

    # Check if required fields are supplied in the provider config. If they
    # are present, remove it from the required_keys list.
    for item in list(required_keys):
        if item in provider_key:
            required_keys.remove(item)

    # If a vm_ dict was passed in, use that information to get any other configs
    # that we might have missed thus far, such as a option provided in a map file.
    if vm_:
        for item in list(required_keys):
            if item in vm_:
                required_keys.remove(item)

    # Check for remaining required parameters in the profile config.
    for item in required_keys:
        if profile_key.get(item, None) is None:
            # There's at least one required configuration item which is not set.
            log.error(
                "The required '%s' configuration setting is missing from "
                "the '%s' profile, which is configured under the '%s' alias.",
                item, profile_name, alias
            )
            return False

    return True


def check_driver_dependencies(driver, dependencies):
    '''
    Check if the driver's dependencies are available.

    .. versionadded:: 2015.8.0

    driver
        The name of the driver.

    dependencies
        The dictionary of dependencies to check.
    '''
    ret = True
    for key, value in six.iteritems(dependencies):
        if value is False:
            log.warning(
                "Missing dependency: '%s'. The %s driver requires "
                "'%s' to be installed.", key, key, driver
            )
            ret = False

    return ret

# <---- Salt Cloud Configuration Functions -----------------------------------


def _cache_id(minion_id, cache_file):
    '''
    Helper function, writes minion id to a cache file.
    '''
    path = os.path.dirname(cache_file)
    try:
        if not os.path.isdir(path):
            os.makedirs(path)
    except OSError as exc:
        # Handle race condition where dir is created after os.path.isdir check
        if os.path.isdir(path):
            pass
        else:
            log.error('Failed to create dirs to minion_id file: %s', exc)

    try:
        with salt.utils.files.fopen(cache_file, 'w') as idf:
            idf.write(minion_id)
    except (IOError, OSError) as exc:
        log.error('Could not cache minion ID: %s', exc)


def call_id_function(opts):
    '''
    Evaluate the function that determines the ID if the 'id_function'
    option is set and return the result
    '''
    if opts.get('id'):
        return opts['id']

    # Import 'salt.loader' here to avoid a circular dependency
    import salt.loader as loader

    if isinstance(opts['id_function'], six.string_types):
        mod_fun = opts['id_function']
        fun_kwargs = {}
    elif isinstance(opts['id_function'], dict):
        mod_fun, fun_kwargs = six.next(six.iteritems(opts['id_function']))
        if fun_kwargs is None:
            fun_kwargs = {}
    else:
        log.error('\'id_function\' option is neither a string nor a dictionary')
        sys.exit(salt.defaults.exitcodes.EX_GENERIC)

    # split module and function and try loading the module
    mod, fun = mod_fun.split('.')
    if not opts.get('grains'):
        # Get grains for use by the module
        opts['grains'] = loader.grains(opts)

    try:
        id_mod = loader.raw_mod(opts, mod, fun)
        if not id_mod:
            raise KeyError
        # we take whatever the module returns as the minion ID
        newid = id_mod[mod_fun](**fun_kwargs)
        if not isinstance(newid, six.string_types) or not newid:
            log.error(
                'Function %s returned value "%s" of type %s instead of string',
                mod_fun, newid, type(newid)
            )
            sys.exit(salt.defaults.exitcodes.EX_GENERIC)
        log.info('Evaluated minion ID from module: %s', mod_fun)
        return newid
    except TypeError:
        log.error(
            'Function arguments %s are incorrect for function %s',
            fun_kwargs, mod_fun
        )
        sys.exit(salt.defaults.exitcodes.EX_GENERIC)
    except KeyError:
        log.error('Failed to load module %s', mod_fun)
        sys.exit(salt.defaults.exitcodes.EX_GENERIC)


def get_id(opts, cache_minion_id=False):
    '''
    Guess the id of the minion.

    If CONFIG_DIR/minion_id exists, use the cached minion ID from that file.
    If no minion id is configured, use multiple sources to find a FQDN.
    If no FQDN is found you may get an ip address.

    Returns two values: the detected ID, and a boolean value noting whether or
    not an IP address is being used for the ID.
    '''
    if opts['root_dir'] is None:
        root_dir = salt.syspaths.ROOT_DIR
    else:
        root_dir = opts['root_dir']

    config_dir = salt.syspaths.CONFIG_DIR
    if config_dir.startswith(salt.syspaths.ROOT_DIR):
        config_dir = config_dir.split(salt.syspaths.ROOT_DIR, 1)[-1]

    # Check for cached minion ID
    id_cache = os.path.join(root_dir,
                            config_dir.lstrip(os.path.sep),
                            'minion_id')

    if opts.get('minion_id_caching', True):
        try:
            with salt.utils.files.fopen(id_cache) as idf:
                name = salt.utils.stringutils.to_unicode(idf.readline().strip())
                bname = salt.utils.stringutils.to_bytes(name)
                if bname.startswith(codecs.BOM):  # Remove BOM if exists
                    name = salt.utils.stringutils.to_str(bname.replace(codecs.BOM, '', 1))
            if name and name != 'localhost':
                log.debug('Using cached minion ID from %s: %s', id_cache, name)
                return name, False
        except (IOError, OSError):
            pass
    if '__role' in opts and opts.get('__role') == 'minion':
        log.debug(
            'Guessing ID. The id can be explicitly set in %s',
            os.path.join(salt.syspaths.CONFIG_DIR, 'minion')
        )

    if opts.get('id_function'):
        newid = call_id_function(opts)
    else:
        newid = salt.utils.network.generate_minion_id()

    if opts.get('minion_id_lowercase'):
        newid = newid.lower()
        log.debug('Changed minion id %s to lowercase.', newid)
    if '__role' in opts and opts.get('__role') == 'minion':
        if opts.get('id_function'):
            log.debug(
                'Found minion id from external function %s: %s',
                opts['id_function'], newid
            )
        else:
            log.debug('Found minion id from generate_minion_id(): %s', newid)
    if cache_minion_id and opts.get('minion_id_caching', True):
        _cache_id(newid, id_cache)
    is_ipv4 = salt.utils.network.is_ipv4(newid)
    return newid, is_ipv4


def _update_ssl_config(opts):
    '''
    Resolves string names to integer constant in ssl configuration.
    '''
    if opts['ssl'] in (None, False):
        opts['ssl'] = None
        return
    if opts['ssl'] is True:
        opts['ssl'] = {}
        return
    import ssl
    for key, prefix in (('cert_reqs', 'CERT_'),
                        ('ssl_version', 'PROTOCOL_')):
        val = opts['ssl'].get(key)
        if val is None:
            continue
        if not isinstance(val, six.string_types) or not val.startswith(prefix) or not hasattr(ssl, val):
            message = 'SSL option \'{0}\' must be set to one of the following values: \'{1}\'.' \
                    .format(key, '\', \''.join([val for val in dir(ssl) if val.startswith(prefix)]))
            log.error(message)
            raise salt.exceptions.SaltConfigurationError(message)
        opts['ssl'][key] = getattr(ssl, val)


def _adjust_log_file_override(overrides, default_log_file):
    '''
    Adjusts the log_file based on the log_dir override
    '''
    if overrides.get('log_dir'):
        # Adjust log_file if a log_dir override is introduced
        if overrides.get('log_file'):
            if not os.path.isabs(overrides['log_file']):
                # Prepend log_dir if log_file is relative
                overrides['log_file'] = os.path.join(overrides['log_dir'],
                                                     overrides['log_file'])
        else:
            # Create the log_file override
            overrides['log_file'] = \
                os.path.join(overrides['log_dir'],
                             os.path.basename(default_log_file))


def apply_minion_config(overrides=None,
                        defaults=None,
                        cache_minion_id=False,
                        minion_id=None):
    '''
    Returns minion configurations dict.
    '''
    if defaults is None:
        defaults = DEFAULT_MINION_OPTS

    opts = defaults.copy()
    opts['__role'] = 'minion'
    _adjust_log_file_override(overrides, defaults['log_file'])
    if overrides:
        opts.update(overrides)

    if 'environment' in opts:
        if 'saltenv' in opts:
            log.warning(
                'The \'saltenv\' and \'environment\' minion config options '
                'cannot both be used. Ignoring \'environment\' in favor of '
                '\'saltenv\'.',
            )
            # Set environment to saltenv in case someone's custom module is
            # refrencing __opts__['environment']
            opts['environment'] = opts['saltenv']
        else:
            log.warning(
                'The \'environment\' minion config option has been renamed '
                'to \'saltenv\'. Using %s as the \'saltenv\' config value.',
                opts['environment']
            )
            opts['saltenv'] = opts['environment']

    for idx, val in enumerate(opts['fileserver_backend']):
        if val in ('git', 'hg', 'svn', 'minion'):
            new_val = val + 'fs'
            log.debug(
                'Changed %s to %s in minion opts\' fileserver_backend list',
                val, new_val
            )
            opts['fileserver_backend'][idx] = new_val

    opts['__cli'] = salt.utils.stringutils.to_unicode(
        os.path.basename(sys.argv[0])
    )

    # No ID provided. Will getfqdn save us?
    using_ip_for_id = False
    if not opts.get('id'):
        if minion_id:
            opts['id'] = minion_id
        else:
            opts['id'], using_ip_for_id = get_id(
                    opts,
                    cache_minion_id=cache_minion_id)

    # it does not make sense to append a domain to an IP based id
    if not using_ip_for_id and 'append_domain' in opts:
        opts['id'] = _append_domain(opts)

    for directory in opts.get('append_minionid_config_dirs', []):
        if directory in ('pki_dir', 'cachedir', 'extension_modules'):
            newdirectory = os.path.join(opts[directory], opts['id'])
            opts[directory] = newdirectory
        elif directory == 'default_include' and directory in opts:
            include_dir = os.path.dirname(opts[directory])
            new_include_dir = os.path.join(include_dir,
                                           opts['id'],
                                           os.path.basename(opts[directory]))
            opts[directory] = new_include_dir

    # pidfile can be in the list of append_minionid_config_dirs, but pidfile
    # is the actual path with the filename, not a directory.
    if 'pidfile' in opts.get('append_minionid_config_dirs', []):
        newpath_list = os.path.split(opts['pidfile'])
        opts['pidfile'] = os.path.join(newpath_list[0], 'salt', opts['id'], newpath_list[1])

    if len(opts['sock_dir']) > len(opts['cachedir']) + 10:
        opts['sock_dir'] = os.path.join(opts['cachedir'], '.salt-unix')

    # Enabling open mode requires that the value be set to True, and
    # nothing else!
    opts['open_mode'] = opts['open_mode'] is True
    opts['file_roots'] = _validate_file_roots(opts['file_roots'])
    opts['pillar_roots'] = _validate_file_roots(opts['pillar_roots'])
    # Make sure ext_mods gets set if it is an untrue value
    # (here to catch older bad configs)
    opts['extension_modules'] = (
        opts.get('extension_modules') or
        os.path.join(opts['cachedir'], 'extmods')
    )
    # Set up the utils_dirs location from the extension_modules location
    opts['utils_dirs'] = (
        opts.get('utils_dirs') or
        [os.path.join(opts['extension_modules'], 'utils')]
    )

    # Insert all 'utils_dirs' directories to the system path
    insert_system_path(opts, opts['utils_dirs'])

    # Prepend root_dir to other paths
    prepend_root_dirs = [
        'pki_dir', 'cachedir', 'sock_dir', 'extension_modules', 'pidfile',
    ]

    # These can be set to syslog, so, not actual paths on the system
    for config_key in ('log_file', 'key_logfile'):
        if urlparse(opts.get(config_key, '')).scheme == '':
            prepend_root_dirs.append(config_key)

    prepend_root_dir(opts, prepend_root_dirs)

    # if there is no beacons option yet, add an empty beacons dict
    if 'beacons' not in opts:
        opts['beacons'] = {}

    if (overrides or {}).get('ipc_write_buffer', '') == 'dynamic':
        opts['ipc_write_buffer'] = _DFLT_IPC_WBUFFER
    if 'ipc_write_buffer' not in overrides:
        opts['ipc_write_buffer'] = 0

    # Make sure hash_type is lowercase
    opts['hash_type'] = opts['hash_type'].lower()

    # Check and update TLS/SSL configuration
    _update_ssl_config(opts)
    _update_discovery_config(opts)

    return opts


def _update_discovery_config(opts):
    '''
    Update discovery config for all instances.

    :param opts:
    :return:
    '''
    if opts.get('discovery') not in (None, False):
        if opts['discovery'] is True:
            opts['discovery'] = {}
        discovery_config = {'attempts': 3, 'pause': 5, 'port': 4520, 'match': 'any', 'mapping': {}}
        for key in opts['discovery']:
            if key not in discovery_config:
                raise salt.exceptions.SaltConfigurationError('Unknown discovery option: {0}'.format(key))
        if opts.get('__role') != 'minion':
            for key in ['attempts', 'pause', 'match']:
                del discovery_config[key]
        opts['discovery'] = salt.utils.dictupdate.update(discovery_config, opts['discovery'], True, True)


def master_config(path, env_var='SALT_MASTER_CONFIG', defaults=None, exit_on_config_errors=False):
    '''
    Reads in the master configuration file and sets up default options

    This is useful for running the actual master daemon. For running
    Master-side client interfaces that need the master opts see
    :py:func:`salt.client.client_config`.
    '''
    if defaults is None:
        defaults = DEFAULT_MASTER_OPTS

    if not os.environ.get(env_var, None):
        # No valid setting was given using the configuration variable.
        # Lets see is SALT_CONFIG_DIR is of any use
        salt_config_dir = os.environ.get('SALT_CONFIG_DIR', None)
        if salt_config_dir:
            env_config_file_path = os.path.join(salt_config_dir, 'master')
            if salt_config_dir and os.path.isfile(env_config_file_path):
                # We can get a configuration file using SALT_CONFIG_DIR, let's
                # update the environment with this information
                os.environ[env_var] = env_config_file_path

    overrides = load_config(path, env_var, DEFAULT_MASTER_OPTS['conf_file'])
    default_include = overrides.get('default_include',
                                    defaults['default_include'])
    include = overrides.get('include', [])

    overrides.update(include_config(default_include, path, verbose=False,
                     exit_on_config_errors=exit_on_config_errors))
    overrides.update(include_config(include, path, verbose=True,
                     exit_on_config_errors=exit_on_config_errors))
    opts = apply_master_config(overrides, defaults)
    _validate_ssh_minion_opts(opts)
    _validate_opts(opts)
    # If 'nodegroups:' is uncommented in the master config file, and there are
    # no nodegroups defined, opts['nodegroups'] will be None. Fix this by
    # reverting this value to the default, as if 'nodegroups:' was commented
    # out or not present.
    if opts.get('nodegroups') is None:
        opts['nodegroups'] = DEFAULT_MASTER_OPTS.get('nodegroups', {})
    if salt.utils.data.is_dictlist(opts['nodegroups']):
        opts['nodegroups'] = salt.utils.data.repack_dictlist(opts['nodegroups'])
    if opts.get('transport') == 'raet' and 'aes' in opts:
        opts.pop('aes')
    apply_sdb(opts)
    return opts


def apply_master_config(overrides=None, defaults=None):
    '''
    Returns master configurations dict.
    '''
    if defaults is None:
        defaults = DEFAULT_MASTER_OPTS

    opts = defaults.copy()
    opts['__role'] = 'master'
    _adjust_log_file_override(overrides, defaults['log_file'])
    if overrides:
        opts.update(overrides)

    if 'environment' in opts:
        if 'saltenv' in opts:
            log.warning(
                'The \'saltenv\' and \'environment\' master config options '
                'cannot both be used. Ignoring \'environment\' in favor of '
                '\'saltenv\'.',
            )
            # Set environment to saltenv in case someone's custom runner is
            # refrencing __opts__['environment']
            opts['environment'] = opts['saltenv']
        else:
            log.warning(
                'The \'environment\' master config option has been renamed '
                'to \'saltenv\'. Using %s as the \'saltenv\' config value.',
                opts['environment']
            )
            opts['saltenv'] = opts['environment']

    if six.PY2 and 'rest_cherrypy' in opts:
        # CherryPy is not unicode-compatible
        opts['rest_cherrypy'] = salt.utils.data.encode(opts['rest_cherrypy'])

    for idx, val in enumerate(opts['fileserver_backend']):
        if val in ('git', 'hg', 'svn', 'minion'):
            new_val = val + 'fs'
            log.debug(
                'Changed %s to %s in master opts\' fileserver_backend list',
                val, new_val
            )
            opts['fileserver_backend'][idx] = new_val

    if len(opts['sock_dir']) > len(opts['cachedir']) + 10:
        opts['sock_dir'] = os.path.join(opts['cachedir'], '.salt-unix')

    opts['token_dir'] = os.path.join(opts['cachedir'], 'tokens')
    opts['syndic_dir'] = os.path.join(opts['cachedir'], 'syndics')
    # Make sure ext_mods gets set if it is an untrue value
    # (here to catch older bad configs)
    opts['extension_modules'] = (
        opts.get('extension_modules') or
        os.path.join(opts['cachedir'], 'extmods')
    )
    # Set up the utils_dirs location from the extension_modules location
    opts['utils_dirs'] = (
        opts.get('utils_dirs') or
        [os.path.join(opts['extension_modules'], 'utils')]
    )

    # Insert all 'utils_dirs' directories to the system path
    insert_system_path(opts, opts['utils_dirs'])

    if (overrides or {}).get('ipc_write_buffer', '') == 'dynamic':
        opts['ipc_write_buffer'] = _DFLT_IPC_WBUFFER
    if 'ipc_write_buffer' not in overrides:
        opts['ipc_write_buffer'] = 0
    using_ip_for_id = False
    append_master = False
    if not opts.get('id'):
        opts['id'], using_ip_for_id = get_id(
                opts,
                cache_minion_id=None)
        append_master = True

    # it does not make sense to append a domain to an IP based id
    if not using_ip_for_id and 'append_domain' in opts:
        opts['id'] = _append_domain(opts)
    if append_master:
        opts['id'] += '_master'

    # Prepend root_dir to other paths
    prepend_root_dirs = [
        'pki_dir', 'cachedir', 'pidfile', 'sock_dir', 'extension_modules',
        'autosign_file', 'autoreject_file', 'token_dir', 'syndic_dir',
        'sqlite_queue_dir', 'autosign_grains_dir'
    ]

    # These can be set to syslog, so, not actual paths on the system
    for config_key in ('log_file', 'key_logfile', 'ssh_log_file'):
        log_setting = opts.get(config_key, '')
        if log_setting is None:
            continue

        if urlparse(log_setting).scheme == '':
            prepend_root_dirs.append(config_key)

    prepend_root_dir(opts, prepend_root_dirs)

    # Enabling open mode requires that the value be set to True, and
    # nothing else!
    opts['open_mode'] = opts['open_mode'] is True
    opts['auto_accept'] = opts['auto_accept'] is True
    opts['file_roots'] = _validate_file_roots(opts['file_roots'])
    opts['pillar_roots'] = _validate_file_roots(opts['pillar_roots'])

    if opts['file_ignore_regex']:
        # If file_ignore_regex was given, make sure it's wrapped in a list.
        # Only keep valid regex entries for improved performance later on.
        if isinstance(opts['file_ignore_regex'], six.string_types):
            ignore_regex = [opts['file_ignore_regex']]
        elif isinstance(opts['file_ignore_regex'], list):
            ignore_regex = opts['file_ignore_regex']

        opts['file_ignore_regex'] = []
        for regex in ignore_regex:
            try:
                # Can't store compiled regex itself in opts (breaks
                # serialization)
                re.compile(regex)
                opts['file_ignore_regex'].append(regex)
            except Exception:
                log.warning(
                    'Unable to parse file_ignore_regex. Skipping: %s',
                    regex
                )

    if opts['file_ignore_glob']:
        # If file_ignore_glob was given, make sure it's wrapped in a list.
        if isinstance(opts['file_ignore_glob'], six.string_types):
            opts['file_ignore_glob'] = [opts['file_ignore_glob']]

    # Let's make sure `worker_threads` does not drop below 3 which has proven
    # to make `salt.modules.publish` not work under the test-suite.
    if opts['worker_threads'] < 3 and opts.get('peer', None):
        log.warning(
            "The 'worker_threads' setting in '%s' cannot be lower than "
            '3. Resetting it to the default value of 3.', opts['conf_file']
        )
        opts['worker_threads'] = 3

    opts.setdefault('pillar_source_merging_strategy', 'smart')

    # Make sure hash_type is lowercase
    opts['hash_type'] = opts['hash_type'].lower()

    # Check and update TLS/SSL configuration
    _update_ssl_config(opts)
    _update_discovery_config(opts)

    return opts


def client_config(path, env_var='SALT_CLIENT_CONFIG', defaults=None):
    '''
    Load Master configuration data

    Usage:

    .. code-block:: python

        import salt.config
        master_opts = salt.config.client_config('/etc/salt/master')

    Returns a dictionary of the Salt Master configuration file with necessary
    options needed to communicate with a locally-running Salt Master daemon.
    This function searches for client specific configurations and adds them to
    the data from the master configuration.

    This is useful for master-side operations like
    :py:class:`~salt.client.LocalClient`.
    '''
    if defaults is None:
        defaults = DEFAULT_MASTER_OPTS

    xdg_dir = salt.utils.xdg.xdg_config_dir()
    if os.path.isdir(xdg_dir):
        client_config_dir = xdg_dir
        saltrc_config_file = 'saltrc'
    else:
        client_config_dir = os.path.expanduser('~')
        saltrc_config_file = '.saltrc'

    # Get the token file path from the provided defaults. If not found, specify
    # our own, sane, default
    opts = {
        'token_file': defaults.get(
            'token_file',
            os.path.join(client_config_dir, 'salt_token')
        )
    }
    # Update options with the master configuration, either from the provided
    # path, salt's defaults or provided defaults
    opts.update(
        master_config(path, defaults=defaults)
    )
    # Update with the users salt dot file or with the environment variable
    saltrc_config = os.path.join(client_config_dir, saltrc_config_file)
    opts.update(
        load_config(
            saltrc_config,
            env_var,
            saltrc_config
        )
    )
    # Make sure we have a proper and absolute path to the token file
    if 'token_file' in opts:
        opts['token_file'] = os.path.abspath(
            os.path.expanduser(
                opts['token_file']
            )
        )
    # If the token file exists, read and store the contained token
    if os.path.isfile(opts['token_file']):
        # Make sure token is still valid
        expire = opts.get('token_expire', 43200)
        if os.stat(opts['token_file']).st_mtime + expire > time.mktime(time.localtime()):
            with salt.utils.files.fopen(opts['token_file']) as fp_:
                opts['token'] = fp_.read().strip()
    # On some platforms, like OpenBSD, 0.0.0.0 won't catch a master running on localhost
    if opts['interface'] == '0.0.0.0':
        opts['interface'] = '127.0.0.1'

    # Make sure the master_uri is set
    if 'master_uri' not in opts:
        opts['master_uri'] = 'tcp://{ip}:{port}'.format(
            ip=salt.utils.zeromq.ip_bracket(opts['interface']),
            port=opts['ret_port']
        )

    # Return the client options
    _validate_opts(opts)
    return opts


def api_config(path):
    '''
    Read in the Salt Master config file and add additional configs that
    need to be stubbed out for salt-api
    '''
    # Let's grab a copy of salt-api's required defaults
    opts = DEFAULT_API_OPTS

    # Let's override them with salt's master opts
    opts.update(client_config(path, defaults=DEFAULT_MASTER_OPTS))

    # Let's set the pidfile and log_file values in opts to api settings
    opts.update({
        'pidfile': opts.get('api_pidfile', DEFAULT_API_OPTS['api_pidfile']),
        'log_file': opts.get('api_logfile', DEFAULT_API_OPTS['api_logfile']),
    })

    prepend_root_dir(opts, [
        'api_pidfile',
        'api_logfile',
        'log_file',
        'pidfile'
    ])
    return opts


def spm_config(path):
    '''
    Read in the salt master config file and add additional configs that
    need to be stubbed out for spm

    .. versionadded:: 2015.8.0
    '''
    # Let's grab a copy of salt's master default opts
    defaults = DEFAULT_MASTER_OPTS.copy()
    # Let's override them with spm's required defaults
    defaults.update(DEFAULT_SPM_OPTS)

    overrides = load_config(path, 'SPM_CONFIG', DEFAULT_SPM_OPTS['spm_conf_file'])
    default_include = overrides.get('spm_default_include',
                                    defaults['spm_default_include'])
    include = overrides.get('include', [])

    overrides.update(include_config(default_include, path, verbose=False))
    overrides.update(include_config(include, path, verbose=True))
    defaults = apply_master_config(overrides, defaults)
    defaults = apply_spm_config(overrides, defaults)
    return client_config(path, env_var='SPM_CONFIG', defaults=defaults)


def apply_spm_config(overrides, defaults):
    '''
    Returns the spm configurations dict.

    .. versionadded:: 2015.8.1
    '''
    opts = defaults.copy()
    _adjust_log_file_override(overrides, defaults['log_file'])
    if overrides:
        opts.update(overrides)

    # Prepend root_dir to other paths
    prepend_root_dirs = [
        'formula_path', 'pillar_path', 'reactor_path',
        'spm_cache_dir', 'spm_build_dir'
    ]

    # These can be set to syslog, so, not actual paths on the system
    for config_key in ('spm_logfile',):
        log_setting = opts.get(config_key, '')
        if log_setting is None:
            continue

        if urlparse(log_setting).scheme == '':
            prepend_root_dirs.append(config_key)

    prepend_root_dir(opts, prepend_root_dirs)
    return opts<|MERGE_RESOLUTION|>--- conflicted
+++ resolved
@@ -640,7 +640,6 @@
 
     # Frequency of the proxy_keep_alive, in minutes
     'proxy_keep_alive_interval': int,
-<<<<<<< HEAD
 
     # Update intervals
     'roots_update_interval': int,
@@ -651,17 +650,11 @@
     's3fs_update_interval': int,
     'svnfs_update_interval': int,
 
-    'git_pillar_base': six.string_types,
-    'git_pillar_branch': six.string_types,
-    'git_pillar_env': six.string_types,
-    'git_pillar_root': six.string_types,
-=======
     # NOTE: git_pillar_base, git_pillar_branch, git_pillar_env, and
     # git_pillar_root omitted here because their values could conceivably be
     # loaded as non-string types, which is OK because git_pillar will normalize
     # them to strings. But rather than include all the possible types they
     # could be, we'll just skip type-checking.
->>>>>>> 95586678
     'git_pillar_ssl_verify': bool,
     'git_pillar_global_lock': bool,
     'git_pillar_user': six.string_types,
@@ -678,16 +671,6 @@
     # because gitfs will normalize them to strings. But rather than include all
     # the possible types they could be, we'll just skip type-checking.
     'gitfs_remotes': list,
-<<<<<<< HEAD
-    'gitfs_mountpoint': six.string_types,
-    'gitfs_root': six.string_types,
-    'gitfs_base': six.string_types,
-    'gitfs_user': six.string_types,
-    'gitfs_password': six.string_types,
-=======
-    'gitfs_user': str,
-    'gitfs_password': str,
->>>>>>> 95586678
     'gitfs_insecure_auth': bool,
     'gitfs_privkey': six.string_types,
     'gitfs_pubkey': six.string_types,
@@ -899,27 +882,17 @@
     # (used by win_pkg.py, minion only)
     'winrepo_source_dir': six.string_types,
 
-<<<<<<< HEAD
     'winrepo_dir': six.string_types,
     'winrepo_dir_ng': six.string_types,
     'winrepo_cachefile': six.string_types,
-=======
     # NOTE: winrepo_branch omitted here because its value could conceivably be
     # loaded as a non-string type, which is OK because winrepo will normalize
     # them to strings. But rather than include all the possible types it could
     # be, we'll just skip type-checking.
-    'winrepo_dir': str,
-    'winrepo_dir_ng': str,
-    'winrepo_cachefile': str,
->>>>>>> 95586678
     'winrepo_cache_expire_max': int,
     'winrepo_cache_expire_min': int,
     'winrepo_remotes': list,
     'winrepo_remotes_ng': list,
-<<<<<<< HEAD
-    'winrepo_branch': six.string_types,
-=======
->>>>>>> 95586678
     'winrepo_ssl_verify': bool,
     'winrepo_user': six.string_types,
     'winrepo_password': six.string_types,
