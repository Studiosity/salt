# -*- coding: utf-8 -*-
'''
All salt configuration loading and defaults should be in this module
'''

# Import python libs
from __future__ import absolute_import, print_function, unicode_literals, generators
import os
import re
import sys
import glob
import time
import codecs
import logging
import types
from copy import deepcopy

# pylint: disable=import-error,no-name-in-module
from salt.ext import six
from salt.ext.six.moves.urllib.parse import urlparse
# pylint: enable=import-error,no-name-in-module

# Import salt libs
import salt.utils.data
import salt.utils.dictupdate
import salt.utils.files
import salt.utils.network
import salt.utils.path
import salt.utils.platform
import salt.utils.stringutils
import salt.utils.user
import salt.utils.validate.path
import salt.utils.xdg
import salt.utils.yaml
import salt.utils.zeromq
import salt.syspaths
import salt.exceptions
from salt.utils.locales import sdecode
import salt.defaults.exitcodes

try:
    import psutil
    if not hasattr(psutil, 'virtual_memory'):
        raise ImportError('Version of psutil too old.')
    HAS_PSUTIL = True
except ImportError:
    HAS_PSUTIL = False

log = logging.getLogger(__name__)

_DFLT_LOG_DATEFMT = '%H:%M:%S'
_DFLT_LOG_DATEFMT_LOGFILE = '%Y-%m-%d %H:%M:%S'
_DFLT_LOG_FMT_CONSOLE = '[%(levelname)-8s] %(message)s'
_DFLT_LOG_FMT_LOGFILE = (
    '%(asctime)s,%(msecs)03d [%(name)-17s:%(lineno)-4d][%(levelname)-8s][%(process)d] %(message)s'
)
_DFLT_REFSPECS = ['+refs/heads/*:refs/remotes/origin/*', '+refs/tags/*:refs/tags/*']
DEFAULT_INTERVAL = 60

if salt.utils.platform.is_windows():
    # Since an 'ipc_mode' of 'ipc' will never work on Windows due to lack of
    # support in ZeroMQ, we want the default to be something that has a
    # chance of working.
    _DFLT_IPC_MODE = 'tcp'
    _MASTER_TRIES = -1
    # This needs to be SYSTEM in order for salt-master to run as a Service
    # Otherwise, it will not respond to CLI calls
    _MASTER_USER = 'SYSTEM'
else:
    _DFLT_IPC_MODE = 'ipc'
    _MASTER_TRIES = 1
    _MASTER_USER = salt.utils.user.get_user()


def _gather_buffer_space():
    '''
    Gather some system data and then calculate
    buffer space.

    Result is in bytes.
    '''
    if HAS_PSUTIL and psutil.version_info >= (0, 6, 0):
        # Oh good, we have psutil. This will be quick.
        total_mem = psutil.virtual_memory().total
    else:
        # Avoid loading core grains unless absolutely required
        import platform
        import salt.grains.core
        # We need to load up ``mem_total`` grain. Let's mimic required OS data.
        os_data = {'kernel': platform.system()}
        grains = salt.grains.core._memdata(os_data)
        total_mem = grains['mem_total']
    # Return the higher number between 5% of the system memory and 10MiB
    return max([total_mem * 0.05, 10 << 20])

# For the time being this will be a fixed calculation
# TODO: Allow user configuration
_DFLT_IPC_WBUFFER = _gather_buffer_space() * .5
# TODO: Reserved for future use
_DFLT_IPC_RBUFFER = _gather_buffer_space() * .5

FLO_DIR = os.path.join(
        os.path.dirname(os.path.dirname(__file__)),
        'daemons', 'flo')

VALID_OPTS = {
    # The address of the salt master. May be specified as IP address or hostname
    'master': (six.string_types, list),

    # The TCP/UDP port of the master to connect to in order to listen to publications
    'master_port': (six.string_types, int),

    # The behaviour of the minion when connecting to a master. Can specify 'failover',
    # 'disable', 'distributed', or 'func'. If 'func' is specified, the 'master' option should be
    # set to an exec module function to run to determine the master hostname. If 'disable' is
    # specified the minion will run, but will not try to connect to a master. If 'distributed'
    # is specified the minion will try to deterministically pick a master based on its' id.
    'master_type': six.string_types,

    # Specify the format in which the master address will be specified. Can
    # specify 'default' or 'ip_only'. If 'ip_only' is specified, then the
    # master address will not be split into IP and PORT.
    'master_uri_format': six.string_types,

    # The following optiosn refer to the Minion only, and they specify
    # the details of the source address / port to be used when connecting to
    # the Master. This is useful when dealing withmachines where due to firewall
    # rules you are restricted to use a certain IP/port combination only.
    'source_interface_name': six.string_types,
    'source_address': six.string_types,
    'source_ret_port': (six.string_types, int),
    'source_publish_port': (six.string_types, int),

    # The fingerprint of the master key may be specified to increase security. Generate
    # a master fingerprint with `salt-key -F master`
    'master_finger': six.string_types,

    # Selects a random master when starting a minion up in multi-master mode
    'master_shuffle': bool,

    # When in multi-master mode, temporarily remove a master from the list if a conenction
    # is interrupted and try another master in the list.
    'master_alive_interval': int,

    # When in multi-master failover mode, fail back to the first master in the list if it's back
    # online.
    'master_failback': bool,

    # When in multi-master mode, and master_failback is enabled ping the top master with this
    # interval.
    'master_failback_interval': int,

    # The name of the signing key-pair
    'master_sign_key_name': six.string_types,

    # Sign the master auth-replies with a cryptographic signature of the masters public key.
    'master_sign_pubkey': bool,

    # Enables verification of the master-public-signature returned by the master in auth-replies.
    # Must also set master_sign_pubkey for this to work
    'verify_master_pubkey_sign': bool,

    # If verify_master_pubkey_sign is enabled, the signature is only verified, if the public-key of
    # the master changes. If the signature should always be verified, this can be set to True.
    'always_verify_signature': bool,

    # The name of the file in the masters pki-directory that holds the pre-calculated signature of
    # the masters public-key
    'master_pubkey_signature': six.string_types,

    # Instead of computing the signature for each auth-reply, use a pre-calculated signature.
    # The master_pubkey_signature must also be set for this.
    'master_use_pubkey_signature': bool,

    # Enable master stats eveents to be fired, these events will contain information about
    # what commands the master is processing and what the rates are of the executions
    'master_stats': bool,
    'master_stats_event_iter': int,
    # The key fingerprint of the higher-level master for the syndic to verify it is talking to the
    # intended master
    'syndic_finger': six.string_types,

    # The caching mechanism to use for the PKI key store. Can substantially decrease master publish
    # times. Available types:
    # 'maint': Runs on a schedule as a part of the maintanence process.
    # '': Disable the key cache [default]
    'key_cache': six.string_types,

    # The user under which the daemon should run
    'user': six.string_types,

    # The root directory prepended to these options: pki_dir, cachedir,
    # sock_dir, log_file, autosign_file, autoreject_file, extension_modules,
    # key_logfile, pidfile:
    'root_dir': six.string_types,

    # The directory used to store public key data
    'pki_dir': six.string_types,

    # The directory to store authentication keys of a master's local environment.
    'key_dir': six.string_types,

    # A unique identifier for this daemon
    'id': six.string_types,

    # Use a module function to determine the unique identifier. If this is
    # set and 'id' is not set, it will allow invocation of a module function
    # to determine the value of 'id'. For simple invocations without function
    # arguments, this may be a string that is the function name. For
    # invocations with function arguments, this may be a dictionary with the
    # key being the function name, and the value being an embedded dictionary
    # where each key is a function argument name and each value is the
    # corresponding argument value.
    'id_function': (dict, six.string_types),

    # The directory to store all cache files.
    'cachedir': six.string_types,

    # Append minion_id to these directories.  Helps with
    # multiple proxies and minions running on the same machine.
    # Allowed elements in the list: pki_dir, cachedir, extension_modules, pidfile
    'append_minionid_config_dirs': list,

    # Flag to cache jobs locally.
    'cache_jobs': bool,

    # The path to the salt configuration file
    'conf_file': six.string_types,

    # The directory containing unix sockets for things like the event bus
    'sock_dir': six.string_types,

    # The pool size of unix sockets, it is necessary to avoid blocking waiting for zeromq and tcp communications.
    'sock_pool_size': int,

    # Specifies how the file server should backup files, if enabled. The backups
    # live in the cache dir.
    'backup_mode': six.string_types,

    # A default renderer for all operations on this host
    'renderer': six.string_types,

    # Renderer whitelist. The only renderers from this list are allowed.
    'renderer_whitelist': list,

    # Rendrerer blacklist. Renderers from this list are disalloed even if specified in whitelist.
    'renderer_blacklist': list,

    # A flag indicating that a highstate run should immediately cease if a failure occurs.
    'failhard': bool,

    # A flag to indicate that highstate runs should force refresh the modules prior to execution
    'autoload_dynamic_modules': bool,

    # Force the minion into a single environment when it fetches files from the master
    'saltenv': (type(None), six.string_types),

    # Prevent saltenv from being overriden on the command line
    'lock_saltenv': bool,

    # Force the minion into a single pillar root when it fetches pillar data from the master
    'pillarenv': (type(None), six.string_types),

    # Make the pillarenv always match the effective saltenv
    'pillarenv_from_saltenv': bool,

    # Allows a user to provide an alternate name for top.sls
    'state_top': six.string_types,

    'state_top_saltenv': (type(None), six.string_types),

    # States to run when a minion starts up
    'startup_states': six.string_types,

    # List of startup states
    'sls_list': list,

    # Configuration for snapper in the state system
    'snapper_states': bool,
    'snapper_states_config': six.string_types,

    # A top file to execute if startup_states == 'top'
    'top_file': six.string_types,

    # Location of the files a minion should look for. Set to 'local' to never ask the master.
    'file_client': six.string_types,

    # When using a local file_client, this parameter is used to allow the client to connect to
    # a master for remote execution.
    'use_master_when_local': bool,

    # A map of saltenvs and fileserver backend locations
    'file_roots': dict,

    # A map of saltenvs and fileserver backend locations
    'pillar_roots': dict,

    # The external pillars permitted to be used on-demand using pillar.ext
    'on_demand_ext_pillar': list,

    # A map of glob paths to be used
    'decrypt_pillar': list,

    # Delimiter to use in path expressions for decrypt_pillar
    'decrypt_pillar_delimiter': six.string_types,

    # Default renderer for decrypt_pillar
    'decrypt_pillar_default': six.string_types,

    # List of renderers available for decrypt_pillar
    'decrypt_pillar_renderers': list,

    # The type of hashing algorithm to use when doing file comparisons
    'hash_type': six.string_types,

    # Refuse to load these modules
    'disable_modules': list,

    # Refuse to load these returners
    'disable_returners': list,

    # Tell the loader to only load modules in this list
    'whitelist_modules': list,

    # A list of additional directories to search for salt modules in
    'module_dirs': list,

    # A list of additional directories to search for salt returners in
    'returner_dirs': list,

    # A list of additional directories to search for salt states in
    'states_dirs': list,

    # A list of additional directories to search for salt grains in
    'grains_dirs': list,

    # A list of additional directories to search for salt renderers in
    'render_dirs': list,

    # A list of additional directories to search for salt outputters in
    'outputter_dirs': list,

    # A list of additional directories to search for salt utilities in. (Used by the loader
    # to populate __utils__)
    'utils_dirs': list,

    # salt cloud providers
    'providers': dict,

    # First remove all modules during any sync operation
    'clean_dynamic_modules': bool,

    # A flag indicating that a master should accept any minion connection without any authentication
    'open_mode': bool,

    # Whether or not processes should be forked when needed. The alternative is to use threading.
    'multiprocessing': bool,

    # Maximum number of concurrently active processes at any given point in time
    'process_count_max': int,

    # Whether or not the salt minion should run scheduled mine updates
    'mine_enabled': bool,

    # Whether or not scheduled mine updates should be accompanied by a job return for the job cache
    'mine_return_job': bool,

    # The number of minutes between mine updates.
    'mine_interval': int,

    # The ipc strategy. (i.e., sockets versus tcp, etc)
    'ipc_mode': six.string_types,

    # Enable ipv6 support for daemons
    'ipv6': bool,

    # The chunk size to use when streaming files with the file server
    'file_buffer_size': int,

    # The TCP port on which minion events should be published if ipc_mode is TCP
    'tcp_pub_port': int,

    # The TCP port on which minion events should be pulled if ipc_mode is TCP
    'tcp_pull_port': int,

    # The TCP port on which events for the master should be published if ipc_mode is TCP
    'tcp_master_pub_port': int,

    # The TCP port on which events for the master should be pulled if ipc_mode is TCP
    'tcp_master_pull_port': int,

    # The TCP port on which events for the master should pulled and then republished onto
    # the event bus on the master
    'tcp_master_publish_pull': int,

    # The TCP port for mworkers to connect to on the master
    'tcp_master_workers': int,

    # The file to send logging data to
    'log_file': six.string_types,

    # The level of verbosity at which to log
    'log_level': six.string_types,

    # The log level to log to a given file
    'log_level_logfile': (type(None), six.string_types),

    # The format to construct dates in log files
    'log_datefmt': six.string_types,

    # The dateformat for a given logfile
    'log_datefmt_logfile': six.string_types,

    # The format for console logs
    'log_fmt_console': six.string_types,

    # The format for a given log file
    'log_fmt_logfile': (tuple, six.string_types),

    # A dictionary of logging levels
    'log_granular_levels': dict,

    # The maximum number of bytes a single log file may contain before
    # it is rotated. A value of 0 disables this feature.
    # Currently only supported on Windows. On other platforms, use an
    # external tool such as 'logrotate' to manage log files.
    'log_rotate_max_bytes': int,

    # The number of backup files to keep when rotating log files. Only
    # used if log_rotate_max_bytes is greater than 0.
    # Currently only supported on Windows. On other platforms, use an
    # external tool such as 'logrotate' to manage log files.
    'log_rotate_backup_count': int,

    # If an event is above this size, it will be trimmed before putting it on the event bus
    'max_event_size': int,

    # Always execute states with test=True if this flag is set
    'test': bool,

    # Tell the loader to attempt to import *.pyx cython files if cython is available
    'cython_enable': bool,

    # Tell the loader to attempt to import *.zip archives
    'enable_zip_modules': bool,

    # Tell the client to show minions that have timed out
    'show_timeout': bool,

    # Tell the client to display the jid when a job is published
    'show_jid': bool,

    # Ensure that a generated jid is always unique. If this is set, the jid
    # format is different due to an underscore and process id being appended
    # to the jid. WARNING: A change to the jid format may break external
    # applications that depend on the original format.
    'unique_jid': bool,

    # Tells the highstate outputter to show successful states. False will omit successes.
    'state_verbose': bool,

    # Specify the format for state outputs. See highstate outputter for additional details.
    'state_output': six.string_types,

    # Tells the highstate outputter to only report diffs of states that changed
    'state_output_diff': bool,

    # When true, states run in the order defined in an SLS file, unless requisites re-order them
    'state_auto_order': bool,

    # Fire events as state chunks are processed by the state compiler
    'state_events': bool,

    # The number of seconds a minion should wait before retry when attempting authentication
    'acceptance_wait_time': float,

    # The number of seconds a minion should wait before giving up during authentication
    'acceptance_wait_time_max': float,

    # Retry a connection attempt if the master rejects a minion's public key
    'rejected_retry': bool,

    # The interval in which a daemon's main loop should attempt to perform all necessary tasks
    # for normal operation
    'loop_interval': float,

    # Perform pre-flight verification steps before daemon startup, such as checking configuration
    # files and certain directories.
    'verify_env': bool,

    # The grains dictionary for a minion, containing specific "facts" about the minion
    'grains': dict,

    # Allow a daemon to function even if the key directories are not secured
    'permissive_pki_access': bool,

    # The passphrase of the master's private key
    'key_pass': (type(None), six.string_types),

    # The passphrase of the master's private signing key
    'signing_key_pass': (type(None), six.string_types),

    # The path to a directory to pull in configuration file includes
    'default_include': six.string_types,

    # If a minion is running an esky build of salt, upgrades can be performed using the url
    # defined here. See saltutil.update() for additional information
    'update_url': (bool, six.string_types),

    # If using update_url with saltutil.update(), provide a list of services to be restarted
    # post-install
    'update_restart_services': list,

    # The number of seconds to sleep between retrying an attempt to resolve the hostname of a
    # salt master
    'retry_dns': float,

    # In the case when the resolve of the salt master hostname fails, fall back to localhost
    'resolve_dns_fallback': bool,

    # set the zeromq_reconnect_ivl option on the minion.
    # http://lists.zeromq.org/pipermail/zeromq-dev/2011-January/008845.html
    'recon_max': float,

    # If recon_randomize is set, this specifies the lower bound for the randomized period
    'recon_default': float,

    # Tells the minion to choose a bounded, random interval to have zeromq attempt to reconnect
    # in the event of a disconnect event
    'recon_randomize': bool,

    'return_retry_timer': int,
    'return_retry_timer_max': int,

    # Specify one or more returners in which all events will be sent to. Requires that the returners
    # in question have an event_return(event) function!
    'event_return': (list, six.string_types),

    # The number of events to queue up in memory before pushing them down the pipe to an event
    # returner specified by 'event_return'
    'event_return_queue': int,

    # Only forward events to an event returner if it matches one of the tags in this list
    'event_return_whitelist': list,

    # Events matching a tag in this list should never be sent to an event returner.
    'event_return_blacklist': list,

    # default match type for filtering events tags: startswith, endswith, find, regex, fnmatch
    'event_match_type': six.string_types,

    # This pidfile to write out to when a daemon starts
    'pidfile': six.string_types,

    # Used with the SECO range master tops system
    'range_server': six.string_types,

    # The tcp keepalive interval to set on TCP ports. This setting can be used to tune Salt
    # connectivity issues in messy network environments with misbehaving firewalls
    'tcp_keepalive': bool,

    # Sets zeromq TCP keepalive idle. May be used to tune issues with minion disconnects
    'tcp_keepalive_idle': float,

    # Sets zeromq TCP keepalive count. May be used to tune issues with minion disconnects
    'tcp_keepalive_cnt': float,

    # Sets zeromq TCP keepalive interval. May be used to tune issues with minion disconnects.
    'tcp_keepalive_intvl': float,

    # The network interface for a daemon to bind to
    'interface': six.string_types,

    # The port for a salt master to broadcast publications on. This will also be the port minions
    # connect to to listen for publications.
    'publish_port': int,

    # TODO unknown option!
    'auth_mode': int,

    # listen queue size / backlog
    'zmq_backlog': int,

    # Set the zeromq high water mark on the publisher interface.
    # http://api.zeromq.org/3-2:zmq-setsockopt
    'pub_hwm': int,

    # IPC buffer size
    # Refs https://github.com/saltstack/salt/issues/34215
    'ipc_write_buffer': int,

    # The number of MWorker processes for a master to startup. This number needs to scale up as
    # the number of connected minions increases.
    'worker_threads': int,

    # The port for the master to listen to returns on. The minion needs to connect to this port
    # to send returns.
    'ret_port': int,

    # The number of hours to keep jobs around in the job cache on the master
    'keep_jobs': int,

    # If the returner supports `clean_old_jobs`, then at cleanup time,
    # archive the job data before deleting it.
    'archive_jobs': bool,

    # A master-only copy of the file_roots dictionary, used by the state compiler
    'master_roots': dict,

    # Add the proxymodule LazyLoader object to opts.  This breaks many things
    # but this was the default pre 2015.8.2.  This should default to
    # False in 2016.3.0
    'add_proxymodule_to_opts': bool,

    # Merge pillar data into configuration opts.
    # As multiple proxies can run on the same server, we may need different
    # configuration options for each, while there's one single configuration file.
    # The solution is merging the pillar data of each proxy minion into the opts.
    'proxy_merge_pillar_in_opts': bool,

    # Deep merge of pillar data into configuration opts.
    # Evaluated only when `proxy_merge_pillar_in_opts` is True.
    'proxy_deep_merge_pillar_in_opts': bool,

    # The strategy used when merging pillar into opts.
    # Considered only when `proxy_merge_pillar_in_opts` is True.
<<<<<<< HEAD
    'proxy_merge_pillar_in_opts_strategy': str,
=======
    'proxy_merge_pillar_in_opts_strategy': six.string_types,
>>>>>>> 20be5b43

    # Allow enabling mine details using pillar data.
    'proxy_mines_pillar': bool,

    # In some particular cases, always alive proxies are not beneficial.
    # This option can be used in those less dynamic environments:
    # the user can request the connection
    # always alive, or init-shutdown per command.
    'proxy_always_alive': bool,

    # Poll the connection state with the proxy minion
    # If enabled, this option requires the function `alive`
    # to be implemented in the proxy module
    'proxy_keep_alive': bool,

    # Frequency of the proxy_keep_alive, in minutes
    'proxy_keep_alive_interval': int,

    # Update intervals
    'roots_update_interval': int,
    'azurefs_update_interval': int,
    'gitfs_update_interval': int,
    'hgfs_update_interval': int,
    'minionfs_update_interval': int,
    's3fs_update_interval': int,
    'svnfs_update_interval': int,

    'git_pillar_base': six.string_types,
    'git_pillar_branch': six.string_types,
    'git_pillar_env': six.string_types,
    'git_pillar_root': six.string_types,
    'git_pillar_ssl_verify': bool,
    'git_pillar_global_lock': bool,
    'git_pillar_user': six.string_types,
    'git_pillar_password': six.string_types,
    'git_pillar_insecure_auth': bool,
    'git_pillar_privkey': six.string_types,
    'git_pillar_pubkey': six.string_types,
    'git_pillar_passphrase': six.string_types,
    'git_pillar_refspecs': list,
    'git_pillar_includes': bool,
    'git_pillar_verify_config': bool,
    'gitfs_remotes': list,
    'gitfs_mountpoint': six.string_types,
    'gitfs_root': six.string_types,
    'gitfs_base': six.string_types,
    'gitfs_user': six.string_types,
    'gitfs_password': six.string_types,
    'gitfs_insecure_auth': bool,
    'gitfs_privkey': six.string_types,
    'gitfs_pubkey': six.string_types,
    'gitfs_passphrase': six.string_types,
    'gitfs_env_whitelist': list,
    'gitfs_env_blacklist': list,
    'gitfs_saltenv_whitelist': list,
    'gitfs_saltenv_blacklist': list,
    'gitfs_ssl_verify': bool,
    'gitfs_global_lock': bool,
    'gitfs_saltenv': list,
    'gitfs_ref_types': list,
    'gitfs_refspecs': list,
    'gitfs_disable_saltenv_mapping': bool,
    'hgfs_remotes': list,
    'hgfs_mountpoint': six.string_types,
    'hgfs_root': six.string_types,
    'hgfs_base': six.string_types,
    'hgfs_branch_method': six.string_types,
    'hgfs_env_whitelist': list,
    'hgfs_env_blacklist': list,
    'hgfs_saltenv_whitelist': list,
    'hgfs_saltenv_blacklist': list,
    'svnfs_remotes': list,
    'svnfs_mountpoint': six.string_types,
    'svnfs_root': six.string_types,
    'svnfs_trunk': six.string_types,
    'svnfs_branches': six.string_types,
    'svnfs_tags': six.string_types,
    'svnfs_env_whitelist': list,
    'svnfs_env_blacklist': list,
    'svnfs_saltenv_whitelist': list,
    'svnfs_saltenv_blacklist': list,
    'minionfs_env': six.string_types,
    'minionfs_mountpoint': six.string_types,
    'minionfs_whitelist': list,
    'minionfs_blacklist': list,

    # Specify a list of external pillar systems to use
    'ext_pillar': list,

    # Reserved for future use to version the pillar structure
    'pillar_version': int,

    # Whether or not a copy of the master opts dict should be rendered into minion pillars
    'pillar_opts': bool,

    # Cache the master pillar to disk to avoid having to pass through the rendering system
    'pillar_cache': bool,

    # Pillar cache TTL, in seconds. Has no effect unless `pillar_cache` is True
    'pillar_cache_ttl': int,

    # Pillar cache backend. Defaults to `disk` which stores caches in the master cache
    'pillar_cache_backend': six.string_types,

    'pillar_safe_render_error': bool,

    # When creating a pillar, there are several strategies to choose from when
    # encountering duplicate values
    'pillar_source_merging_strategy': six.string_types,

    # Recursively merge lists by aggregating them instead of replacing them.
    'pillar_merge_lists': bool,

    # How to merge multiple top files from multiple salt environments
    # (saltenvs); can be 'merge' or 'same'
    'top_file_merging_strategy': six.string_types,

    # The ordering for salt environment merging, when top_file_merging_strategy
    # is set to 'same'
    'env_order': list,

    # The salt environment which provides the default top file when
    # top_file_merging_strategy is set to 'same'; defaults to 'base'
    'default_top': six.string_types,

    'ping_on_rotate': bool,
    'peer': dict,
    'preserve_minion_cache': bool,
    'syndic_master': (six.string_types, list),

    # The behaviour of the multimaster syndic when connection to a master of masters failed. Can
    # specify 'random' (default) or 'ordered'. If set to 'random' masters will be iterated in random
    # order if 'ordered' the configured order will be used.
    'syndic_failover': six.string_types,
    'syndic_forward_all_events': bool,
    'runner_dirs': list,
    'client_acl_verify': bool,
    'publisher_acl': dict,
    'publisher_acl_blacklist': dict,
    'sudo_acl': bool,
    'external_auth': dict,
    'token_expire': int,
    'token_expire_user_override': (bool, dict),
    'file_recv': bool,
    'file_recv_max_size': int,
    'file_ignore_regex': (list, six.string_types),
    'file_ignore_glob': (list, six.string_types),
    'fileserver_backend': list,
    'fileserver_followsymlinks': bool,
    'fileserver_ignoresymlinks': bool,
    'fileserver_limit_traversal': bool,
    'fileserver_verify_config': bool,

    # Optionally apply '*' permissioins to any user. By default '*' is a fallback case that is
    # applied only if the user didn't matched by other matchers.
    'permissive_acl': bool,

    # Optionally enables keeping the calculated user's auth list in the token file.
    'keep_acl_in_token': bool,

    # Auth subsystem module to use to get authorized access list for a user. By default it's the
    # same module used for external authentication.
    'eauth_acl_module': six.string_types,

    # Subsystem to use to maintain eauth tokens. By default, tokens are stored on the local
    # filesystem
    'eauth_tokens': six.string_types,

    # The number of open files a daemon is allowed to have open. Frequently needs to be increased
    # higher than the system default in order to account for the way zeromq consumes file handles.
    'max_open_files': int,

    # Automatically accept any key provided to the master. Implies that the key will be preserved
    # so that subsequent connections will be authenticated even if this option has later been
    # turned off.
    'auto_accept': bool,
    'autosign_timeout': int,

    # A mapping of external systems that can be used to generate topfile data.
    'master_tops': dict,

    # Whether or not matches from master_tops should be executed before or
    # after those from the top file(s).
    'master_tops_first': bool,

    # A flag that should be set on a top-level master when it is ordering around subordinate masters
    # via the use of a salt syndic
    'order_masters': bool,

    # Whether or not to cache jobs so that they can be examined later on
    'job_cache': bool,

    # Define a returner to be used as an external job caching storage backend
    'ext_job_cache': six.string_types,

    # Specify a returner for the master to use as a backend storage system to cache jobs returns
    # that it receives
    'master_job_cache': six.string_types,

    # Specify whether the master should store end times for jobs as returns come in
    'job_cache_store_endtime': bool,

    # The minion data cache is a cache of information about the minions stored on the master.
    # This information is primarily the pillar and grains data. The data is cached in the master
    # cachedir under the name of the minion and used to predetermine what minions are expected to
    # reply from executions.
    'minion_data_cache': bool,

    # The number of seconds between AES key rotations on the master
    'publish_session': int,

    # Defines a salt reactor. See http://docs.saltstack.com/en/latest/topics/reactor/
    'reactor': list,

    # The TTL for the cache of the reactor configuration
    'reactor_refresh_interval': int,

    # The number of workers for the runner/wheel in the reactor
    'reactor_worker_threads': int,

    # The queue size for workers in the reactor
    'reactor_worker_hwm': int,

    # Defines engines. See https://docs.saltstack.com/en/latest/topics/engines/
    'engines': list,

    # Whether or not to store runner returns in the job cache
    'runner_returns': bool,

    'serial': six.string_types,
    'search': six.string_types,

    # A compound target definition.
    # See: http://docs.saltstack.com/en/latest/topics/targeting/nodegroups.html
    'nodegroups': (dict, list),

    # List-only nodegroups for salt-ssh. Each group must be formed as either a
    # comma-separated list, or a YAML list.
    'ssh_list_nodegroups': dict,

    # By default, salt-ssh uses its own specially-generated RSA key to auth
    # against minions. If this is set to True, salt-ssh will look in
    # for a key at ~/.ssh/id_rsa, and fall back to using its own specially-
    # generated RSA key if that file doesn't exist.
    'ssh_use_home_key': bool,

    # The logfile location for salt-key
    'key_logfile': six.string_types,

    # The upper bound for the random number of seconds that a minion should
    # delay when starting in up before it connects to a master. This can be
    # used to mitigate a thundering-herd scenario when many minions start up
    # at once and attempt to all connect immediately to the master
    'random_startup_delay': int,

    # The source location for the winrepo sls files
    # (used by win_pkg.py, minion only)
    'winrepo_source_dir': six.string_types,

    'winrepo_dir': six.string_types,
    'winrepo_dir_ng': six.string_types,
    'winrepo_cachefile': six.string_types,
    'winrepo_cache_expire_max': int,
    'winrepo_cache_expire_min': int,
    'winrepo_remotes': list,
    'winrepo_remotes_ng': list,
    'winrepo_branch': six.string_types,
    'winrepo_ssl_verify': bool,
    'winrepo_user': six.string_types,
    'winrepo_password': six.string_types,
    'winrepo_insecure_auth': bool,
    'winrepo_privkey': six.string_types,
    'winrepo_pubkey': six.string_types,
    'winrepo_passphrase': six.string_types,
    'winrepo_refspecs': list,

    # Set a hard limit for the amount of memory modules can consume on a minion.
    'modules_max_memory': int,

    # The number of minutes between the minion refreshing its cache of grains
    'grains_refresh_every': int,

    # Use lspci to gather system data for grains on a minion
    'enable_lspci': bool,

    # The number of seconds for the salt client to wait for additional syndics to
    # check in with their lists of expected minions before giving up
    'syndic_wait': int,

    # Override Jinja environment option defaults for all templates except sls templates
    'jinja_env': dict,

    # Set Jinja environment options for sls templates
    'jinja_sls_env': dict,

    # If this is set to True leading spaces and tabs are stripped from the start
    # of a line to a block.
    'jinja_lstrip_blocks': bool,

    # If this is set to True the first newline after a Jinja block is removed
    'jinja_trim_blocks': bool,

    # Cache minion ID to file
    'minion_id_caching': bool,

    # Always generate minion id in lowercase.
    'minion_id_lowercase': bool,

    # If set, the master will sign all publications before they are sent out
    'sign_pub_messages': bool,

    # The size of key that should be generated when creating new keys
    'keysize': int,

    # The transport system for this daemon. (i.e. zeromq, raet, etc)
    'transport': six.string_types,

    # The number of seconds to wait when the client is requesting information about running jobs
    'gather_job_timeout': int,

    # The number of seconds to wait before timing out an authentication request
    'auth_timeout': int,

    # The number of attempts to authenticate to a master before giving up
    'auth_tries': int,

    # The number of attempts to connect to a master before giving up.
    # Set this to -1 for unlimited attempts. This allows for a master to have
    # downtime and the minion to reconnect to it later when it comes back up.
    # In 'failover' mode, it is the number of attempts for each set of masters.
    # In this mode, it will cycle through the list of masters for each attempt.
    'master_tries': int,

    # Never give up when trying to authenticate to a master
    'auth_safemode': bool,

    'random_master': bool,

    # An upper bound for the amount of time for a minion to sleep before attempting to
    # reauth after a restart.
    'random_reauth_delay': int,

    # The number of seconds for a syndic to poll for new messages that need to be forwarded
    'syndic_event_forward_timeout': float,

    # The length that the syndic event queue must hit before events are popped off and forwarded
    'syndic_jid_forward_cache_hwm': int,

    # Salt SSH configuration
    'ssh_passwd': six.string_types,
    'ssh_port': six.string_types,
    'ssh_sudo': bool,
    'ssh_sudo_user': six.string_types,
    'ssh_timeout': float,
    'ssh_user': six.string_types,
    'ssh_scan_ports': six.string_types,
    'ssh_scan_timeout': float,
    'ssh_identities_only': bool,
    'ssh_log_file': six.string_types,
    'ssh_config_file': six.string_types,

    # Enable ioflo verbose logging. Warning! Very verbose!
    'ioflo_verbose': int,

    'ioflo_period': float,

    # Set ioflo to realtime. Useful only for testing/debugging to simulate many ioflo periods very
    # quickly
    'ioflo_realtime': bool,

    # Location for ioflo logs
    'ioflo_console_logdir': six.string_types,

    # The port to bind to when bringing up a RAET daemon
    'raet_port': int,
    'raet_alt_port': int,
    'raet_mutable': bool,
    'raet_main': bool,
    'raet_clear_remotes': bool,
    'raet_clear_remote_masters': bool,
    'raet_road_bufcnt': int,
    'raet_lane_bufcnt': int,
    'cluster_mode': bool,
    'cluster_masters': list,
    'sqlite_queue_dir': six.string_types,

    'queue_dirs': list,

    # Instructs the minion to ping its master(s) every n number of minutes. Used
    # primarily as a mitigation technique against minion disconnects.
    'ping_interval': int,

    # Instructs the salt CLI to print a summary of a minion responses before returning
    'cli_summary': bool,

    # The maximum number of minion connections allowed by the master. Can have performance
    # implications in large setups.
    'max_minions': int,


    'username': (type(None), six.string_types),
    'password': (type(None), six.string_types),

    # Use zmq.SUSCRIBE to limit listening sockets to only process messages bound for them
    'zmq_filtering': bool,

    # Connection caching. Can greatly speed up salt performance.
    'con_cache': bool,
    'rotate_aes_key': bool,

    # Cache ZeroMQ connections. Can greatly improve salt performance.
    'cache_sreqs': bool,

    # Can be set to override the python_shell=False default in the cmd module
    'cmd_safe': bool,

    # Used strictly for performance testing in RAET.
    'dummy_publisher': bool,

    # Used by salt-api for master requests timeout
    'rest_timeout': int,

    # If set, all minion exec module actions will be rerouted through sudo as this user
    'sudo_user': six.string_types,

    # HTTP request timeout in seconds. Applied for tornado http fetch functions like cp.get_url
    # should be greater than overall download time
    'http_request_timeout': float,

    # HTTP request max file content size.
    'http_max_body': int,

    # Delay in seconds before executing bootstrap (Salt Cloud)
    'bootstrap_delay': int,

    # If a proxymodule has a function called 'grains', then call it during
    # regular grains loading and merge the results with the proxy's grains
    # dictionary.  Otherwise it is assumed that the module calls the grains
    # function in a custom way and returns the data elsewhere
    #
    # Default to False for 2016.3 and 2016.11. Switch to True for 2017.7.0
    'proxy_merge_grains_in_module': bool,

    # Command to use to restart salt-minion
    'minion_restart_command': list,

    # Whether or not a minion should send the results of a command back to the master
    # Useful when a returner is the source of truth for a job result
    'pub_ret': bool,

    # HTTP proxy settings. Used in tornado fetch functions, apt-key etc
    'proxy_host': six.string_types,
    'proxy_username': six.string_types,
    'proxy_password': six.string_types,
    'proxy_port': int,

    # Minion de-dup jid cache max size
    'minion_jid_queue_hwm': int,

    # Minion data cache driver (one of satl.cache.* modules)
    'cache': six.string_types,
    # Enables a fast in-memory cache booster and sets the expiration time.
    'memcache_expire_seconds': int,
    # Set a memcache limit in items (bank + key) per cache storage (driver + driver_opts).
    'memcache_max_items': int,
    # Each time a cache storage got full cleanup all the expired items not just the oldest one.
    'memcache_full_cleanup': bool,
    # Enable collecting the memcache stats and log it on `debug` log level.
    'memcache_debug': bool,

    # Thin and minimal Salt extra modules
    'thin_extra_mods': six.string_types,
    'min_extra_mods': six.string_types,

    # Default returners minion should use. List or comma-delimited string
    'return': (six.string_types, list),

    # TLS/SSL connection options. This could be set to a dictionary containing arguments
    # corresponding to python ssl.wrap_socket method. For details see:
    # http://www.tornadoweb.org/en/stable/tcpserver.html#tornado.tcpserver.TCPServer
    # http://docs.python.org/2/library/ssl.html#ssl.wrap_socket
    # Note: to set enum arguments values like `cert_reqs` and `ssl_version` use constant names
    # without ssl module prefix: `CERT_REQUIRED` or `PROTOCOL_SSLv23`.
    'ssl': (dict, bool, type(None)),

    # Controls how a multi-function job returns its data. If this is False,
    # it will return its data using a dictionary with the function name as
    # the key. This is compatible with legacy systems. If this is True, it
    # will return its data using an array in the same order as the input
    # array of functions to execute. This allows for calling the same
    # function multiple times in the same multi-function job.
    'multifunc_ordered': bool,

    # Controls whether beacons are set up before a connection
    # to the master is attempted.
    'beacons_before_connect': bool,

    # Controls whether the scheduler is set up before a connection
    # to the master is attempted.
    'scheduler_before_connect': bool,

    # Whitelist/blacklist specific modules to be synced
    'extmod_whitelist': dict,
    'extmod_blacklist': dict,

    # django auth
    'django_auth_path': six.string_types,
    'django_auth_settings': six.string_types,

    # Number of times to try to auth with the master on a reconnect with the
    # tcp transport
    'tcp_authentication_retries': int,

    # Permit or deny allowing minions to request revoke of its own key
    'allow_minion_key_revoke': bool,

    # File chunk size for salt-cp
    'salt_cp_chunk_size': int,

    # Require that the minion sign messages it posts to the master on the event
    # bus
    'minion_sign_messages': bool,

    # Have master drop messages from minions for which their signatures do
    # not verify
    'drop_messages_signature_fail': bool,

    # Require that payloads from minions have a 'sig' entry
    # (in other words, require that minions have 'minion_sign_messages'
    # turned on)
    'require_minion_sign_messages': bool,

<<<<<<< HEAD
=======
    # The list of config entries to be passed to external pillar function as
    # part of the extra_minion_data param
    # Subconfig entries can be specified by using the ':' notation (e.g. key:subkey)
    'pass_to_ext_pillars': (six.string_types, list),

    # Used by salt.modules.dockermod.compare_container_networks to specify which keys are compared
    'docker.compare_container_networks': dict,

    # SSDP discovery publisher description.
    # Contains publisher configuration and minion mapping.
    # Setting it to False disables discovery
    'discovery': (dict, bool),

>>>>>>> 20be5b43
    # Scheduler should be a dictionary
    'schedule': dict,

    # Whether to fire auth events
    'auth_events': bool,

    # Whether to fire Minion data cache refresh events
    'minion_data_cache_events': bool,
<<<<<<< HEAD
=======

    # Enable calling ssh minions from the salt master
    'enable_ssh_minions': bool,
>>>>>>> 20be5b43
}

# default configurations
DEFAULT_MINION_OPTS = {
    'interface': '0.0.0.0',
    'master': 'salt',
    'master_type': 'str',
    'master_uri_format': 'default',
    'source_interface_name': '',
    'source_address': '',
    'source_ret_port': 0,
    'source_publish_port': 0,
    'master_port': 4506,
    'master_finger': '',
    'master_shuffle': False,
    'master_alive_interval': 0,
    'master_failback': False,
    'master_failback_interval': 0,
    'verify_master_pubkey_sign': False,
    'sign_pub_messages': False,
    'always_verify_signature': False,
    'master_sign_key_name': 'master_sign',
    'syndic_finger': '',
    'user': salt.utils.user.get_user(),
    'root_dir': salt.syspaths.ROOT_DIR,
    'pki_dir': os.path.join(salt.syspaths.CONFIG_DIR, 'pki', 'minion'),
    'id': '',
    'id_function': {},
    'cachedir': os.path.join(salt.syspaths.CACHE_DIR, 'minion'),
    'append_minionid_config_dirs': [],
    'cache_jobs': False,
    'grains_cache': False,
    'grains_cache_expiration': 300,
    'grains_deep_merge': False,
    'conf_file': os.path.join(salt.syspaths.CONFIG_DIR, 'minion'),
    'sock_dir': os.path.join(salt.syspaths.SOCK_DIR, 'minion'),
    'sock_pool_size': 1,
    'backup_mode': '',
    'renderer': 'yaml_jinja',
    'renderer_whitelist': [],
    'renderer_blacklist': [],
    'random_startup_delay': 0,
    'failhard': False,
    'autoload_dynamic_modules': True,
    'saltenv': None,
    'lock_saltenv': False,
    'pillarenv': None,
    'pillarenv_from_saltenv': False,
    'pillar_opts': False,
    # ``pillar_cache``, ``pillar_cache_ttl`` and ``pillar_cache_backend``
    # are not used on the minion but are unavoidably in the code path
    'pillar_cache': False,
    'pillar_cache_ttl': 3600,
    'pillar_cache_backend': 'disk',
    'extension_modules': os.path.join(salt.syspaths.CACHE_DIR, 'minion', 'extmods'),
    'state_top': 'top.sls',
    'state_top_saltenv': None,
    'startup_states': '',
    'sls_list': [],
    'top_file': '',
    'thorium_interval': 0.5,
    'thorium_roots': {
        'base': [salt.syspaths.BASE_THORIUM_ROOTS_DIR],
        },
    'file_client': 'remote',
    'use_master_when_local': False,
    'file_roots': {
        'base': [salt.syspaths.BASE_FILE_ROOTS_DIR,
                 salt.syspaths.SPM_FORMULA_PATH]
    },
    'top_file_merging_strategy': 'merge',
    'env_order': [],
    'default_top': 'base',
    'fileserver_limit_traversal': False,
    'file_recv': False,
    'file_recv_max_size': 100,
    'file_ignore_regex': [],
    'file_ignore_glob': [],
    'fileserver_backend': ['roots'],
    'fileserver_followsymlinks': True,
    'fileserver_ignoresymlinks': False,
    'pillar_roots': {
        'base': [salt.syspaths.BASE_PILLAR_ROOTS_DIR,
                 salt.syspaths.SPM_PILLAR_PATH]
    },
    'on_demand_ext_pillar': ['libvirt', 'virtkey'],
    'decrypt_pillar': [],
    'decrypt_pillar_delimiter': ':',
    'decrypt_pillar_default': 'gpg',
    'decrypt_pillar_renderers': ['gpg'],

    # Update intervals
    'roots_update_interval': DEFAULT_INTERVAL,
    'azurefs_update_interval': DEFAULT_INTERVAL,
    'gitfs_update_interval': DEFAULT_INTERVAL,
    'hgfs_update_interval': DEFAULT_INTERVAL,
    'minionfs_update_interval': DEFAULT_INTERVAL,
    's3fs_update_interval': DEFAULT_INTERVAL,
    'svnfs_update_interval': DEFAULT_INTERVAL,

    'git_pillar_base': 'master',
    'git_pillar_branch': 'master',
    'git_pillar_env': '',
    'git_pillar_root': '',
    'git_pillar_ssl_verify': True,
    'git_pillar_global_lock': True,
    'git_pillar_user': '',
    'git_pillar_password': '',
    'git_pillar_insecure_auth': False,
    'git_pillar_privkey': '',
    'git_pillar_pubkey': '',
    'git_pillar_passphrase': '',
    'git_pillar_refspecs': _DFLT_REFSPECS,
    'git_pillar_includes': True,
    'gitfs_remotes': [],
    'gitfs_mountpoint': '',
    'gitfs_root': '',
    'gitfs_base': 'master',
    'gitfs_user': '',
    'gitfs_password': '',
    'gitfs_insecure_auth': False,
    'gitfs_privkey': '',
    'gitfs_pubkey': '',
    'gitfs_passphrase': '',
    'gitfs_env_whitelist': [],
    'gitfs_env_blacklist': [],
    'gitfs_saltenv_whitelist': [],
    'gitfs_saltenv_blacklist': [],
    'gitfs_global_lock': True,
    'gitfs_ssl_verify': True,
    'gitfs_saltenv': [],
    'gitfs_ref_types': ['branch', 'tag', 'sha'],
    'gitfs_refspecs': _DFLT_REFSPECS,
    'gitfs_disable_saltenv_mapping': False,
    'unique_jid': False,
    'hash_type': 'sha256',
    'disable_modules': [],
    'disable_returners': [],
    'whitelist_modules': [],
    'module_dirs': [],
    'returner_dirs': [],
    'grains_dirs': [],
    'states_dirs': [],
    'render_dirs': [],
    'outputter_dirs': [],
    'utils_dirs': [],
    'publisher_acl': {},
    'publisher_acl_blacklist': {},
    'providers': {},
    'clean_dynamic_modules': True,
    'open_mode': False,
    'auto_accept': True,
    'autosign_timeout': 120,
    'multiprocessing': True,
    'process_count_max': -1,
    'mine_enabled': True,
    'mine_return_job': False,
    'mine_interval': 60,
    'ipc_mode': _DFLT_IPC_MODE,
    'ipc_write_buffer': _DFLT_IPC_WBUFFER,
    'ipv6': False,
    'file_buffer_size': 262144,
    'tcp_pub_port': 4510,
    'tcp_pull_port': 4511,
    'tcp_authentication_retries': 5,
    'log_file': os.path.join(salt.syspaths.LOGS_DIR, 'minion'),
    'log_level': 'warning',
    'log_level_logfile': None,
    'log_datefmt': _DFLT_LOG_DATEFMT,
    'log_datefmt_logfile': _DFLT_LOG_DATEFMT_LOGFILE,
    'log_fmt_console': _DFLT_LOG_FMT_CONSOLE,
    'log_fmt_logfile': _DFLT_LOG_FMT_LOGFILE,
    'log_granular_levels': {},
    'log_rotate_max_bytes': 0,
    'log_rotate_backup_count': 0,
    'max_event_size': 1048576,
    'test': False,
    'ext_job_cache': '',
    'cython_enable': False,
    'enable_zip_modules': False,
    'state_verbose': True,
    'state_output': 'full',
    'state_output_diff': False,
    'state_auto_order': True,
    'state_events': False,
    'state_aggregate': False,
    'snapper_states': False,
    'snapper_states_config': 'root',
    'acceptance_wait_time': 10,
    'acceptance_wait_time_max': 0,
    'rejected_retry': False,
    'loop_interval': 1,
    'verify_env': True,
    'grains': {},
    'permissive_pki_access': False,
    'default_include': 'minion.d/*.conf',
    'update_url': False,
    'update_restart_services': [],
    'retry_dns': 30,
    'resolve_dns_fallback': True,
    'recon_max': 10000,
    'recon_default': 1000,
    'recon_randomize': True,
    'return_retry_timer': 5,
    'return_retry_timer_max': 10,
    'random_reauth_delay': 10,
    'winrepo_source_dir': 'salt://win/repo-ng/',
    'winrepo_dir': os.path.join(salt.syspaths.BASE_FILE_ROOTS_DIR, 'win', 'repo'),
    'winrepo_dir_ng': os.path.join(salt.syspaths.BASE_FILE_ROOTS_DIR, 'win', 'repo-ng'),
    'winrepo_cachefile': 'winrepo.p',
    'winrepo_cache_expire_max': 21600,
    'winrepo_cache_expire_min': 0,
    'winrepo_remotes': ['https://github.com/saltstack/salt-winrepo.git'],
    'winrepo_remotes_ng': ['https://github.com/saltstack/salt-winrepo-ng.git'],
    'winrepo_branch': 'master',
    'winrepo_ssl_verify': True,
    'winrepo_user': '',
    'winrepo_password': '',
    'winrepo_insecure_auth': False,
    'winrepo_privkey': '',
    'winrepo_pubkey': '',
    'winrepo_passphrase': '',
    'winrepo_refspecs': _DFLT_REFSPECS,
    'pidfile': os.path.join(salt.syspaths.PIDFILE_DIR, 'salt-minion.pid'),
    'range_server': 'range:80',
    'reactor_refresh_interval': 60,
    'reactor_worker_threads': 10,
    'reactor_worker_hwm': 10000,
    'engines': [],
    'tcp_keepalive': True,
    'tcp_keepalive_idle': 300,
    'tcp_keepalive_cnt': -1,
    'tcp_keepalive_intvl': -1,
    'modules_max_memory': -1,
    'grains_refresh_every': 0,
    'minion_id_caching': True,
    'minion_id_lowercase': False,
    'keysize': 2048,
    'transport': 'zeromq',
    'auth_timeout': 5,
    'auth_tries': 7,
    'master_tries': _MASTER_TRIES,
    'master_tops_first': False,
    'auth_safemode': False,
    'random_master': False,
    'minion_floscript': os.path.join(FLO_DIR, 'minion.flo'),
    'caller_floscript': os.path.join(FLO_DIR, 'caller.flo'),
    'ioflo_verbose': 0,
    'ioflo_period': 0.1,
    'ioflo_realtime': True,
    'ioflo_console_logdir': '',
    'raet_port': 4510,
    'raet_alt_port': 4511,
    'raet_mutable': False,
    'raet_main': False,
    'raet_clear_remotes': True,
    'raet_clear_remote_masters': True,
    'raet_road_bufcnt': 2,
    'raet_lane_bufcnt': 100,
    'cluster_mode': False,
    'cluster_masters': [],
    'restart_on_error': False,
    'ping_interval': 0,
    'username': None,
    'password': None,
    'zmq_filtering': False,
    'zmq_monitor': False,
    'cache_sreqs': True,
    'cmd_safe': True,
    'sudo_user': '',
    'http_request_timeout': 1 * 60 * 60.0,  # 1 hour
    'http_max_body': 100 * 1024 * 1024 * 1024,  # 100GB
    'event_match_type': 'startswith',
    'minion_restart_command': [],
    'pub_ret': True,
    'proxy_host': '',
    'proxy_username': '',
    'proxy_password': '',
    'proxy_port': 0,
    'minion_jid_queue_hwm': 100,
    'ssl': None,
    'multifunc_ordered': False,
    'beacons_before_connect': False,
    'scheduler_before_connect': False,
    'cache': 'localfs',
    'salt_cp_chunk_size': 65536,
    'extmod_whitelist': {},
    'extmod_blacklist': {},
    'minion_sign_messages': False,
<<<<<<< HEAD
=======
    'docker.compare_container_networks': {
        'static': ['Aliases', 'Links', 'IPAMConfig'],
        'automatic': ['IPAddress', 'Gateway',
                      'GlobalIPv6Address', 'IPv6Gateway'],
    },
    'discovery': False,
>>>>>>> 20be5b43
    'schedule': {},
}

DEFAULT_MASTER_OPTS = {
    'interface': '0.0.0.0',
    'publish_port': 4505,
    'zmq_backlog': 1000,
    'pub_hwm': 1000,
    'auth_mode': 1,
    'user': _MASTER_USER,
    'worker_threads': 5,
    'sock_dir': os.path.join(salt.syspaths.SOCK_DIR, 'master'),
    'sock_pool_size': 1,
    'ret_port': 4506,
    'timeout': 5,
    'keep_jobs': 24,
    'archive_jobs': False,
    'root_dir': salt.syspaths.ROOT_DIR,
    'pki_dir': os.path.join(salt.syspaths.CONFIG_DIR, 'pki', 'master'),
    'key_dir': os.path.join(salt.syspaths.CONFIG_DIR, 'key'),
    'key_cache': '',
    'cachedir': os.path.join(salt.syspaths.CACHE_DIR, 'master'),
    'file_roots': {
        'base': [salt.syspaths.BASE_FILE_ROOTS_DIR,
                 salt.syspaths.SPM_FORMULA_PATH]
    },
    'master_roots': {
        'base': [salt.syspaths.BASE_MASTER_ROOTS_DIR],
    },
    'pillar_roots': {
        'base': [salt.syspaths.BASE_PILLAR_ROOTS_DIR,
                 salt.syspaths.SPM_PILLAR_PATH]
    },
    'on_demand_ext_pillar': ['libvirt', 'virtkey'],
    'decrypt_pillar': [],
    'decrypt_pillar_delimiter': ':',
    'decrypt_pillar_default': 'gpg',
    'decrypt_pillar_renderers': ['gpg'],
    'thorium_interval': 0.5,
    'thorium_roots': {
        'base': [salt.syspaths.BASE_THORIUM_ROOTS_DIR],
        },
    'top_file_merging_strategy': 'merge',
    'env_order': [],
    'saltenv': None,
    'lock_saltenv': False,
    'pillarenv': None,
    'default_top': 'base',
    'file_client': 'local',

    # Update intervals
    'roots_update_interval': DEFAULT_INTERVAL,
    'azurefs_update_interval': DEFAULT_INTERVAL,
    'gitfs_update_interval': DEFAULT_INTERVAL,
    'hgfs_update_interval': DEFAULT_INTERVAL,
    'minionfs_update_interval': DEFAULT_INTERVAL,
    's3fs_update_interval': DEFAULT_INTERVAL,
    'svnfs_update_interval': DEFAULT_INTERVAL,

    'git_pillar_base': 'master',
    'git_pillar_branch': 'master',
    'git_pillar_env': '',
    'git_pillar_root': '',
    'git_pillar_ssl_verify': True,
    'git_pillar_global_lock': True,
    'git_pillar_user': '',
    'git_pillar_password': '',
    'git_pillar_insecure_auth': False,
    'git_pillar_privkey': '',
    'git_pillar_pubkey': '',
    'git_pillar_passphrase': '',
    'git_pillar_refspecs': _DFLT_REFSPECS,
    'git_pillar_includes': True,
    'git_pillar_verify_config': True,
    'gitfs_remotes': [],
    'gitfs_mountpoint': '',
    'gitfs_root': '',
    'gitfs_base': 'master',
    'gitfs_user': '',
    'gitfs_password': '',
    'gitfs_insecure_auth': False,
    'gitfs_privkey': '',
    'gitfs_pubkey': '',
    'gitfs_passphrase': '',
    'gitfs_env_whitelist': [],
    'gitfs_env_blacklist': [],
    'gitfs_saltenv_whitelist': [],
    'gitfs_saltenv_blacklist': [],
    'gitfs_global_lock': True,
    'gitfs_ssl_verify': True,
    'gitfs_saltenv': [],
    'gitfs_ref_types': ['branch', 'tag', 'sha'],
    'gitfs_refspecs': _DFLT_REFSPECS,
    'gitfs_disable_saltenv_mapping': False,
    'hgfs_remotes': [],
    'hgfs_mountpoint': '',
    'hgfs_root': '',
    'hgfs_base': 'default',
    'hgfs_branch_method': 'branches',
    'hgfs_env_whitelist': [],
    'hgfs_env_blacklist': [],
    'hgfs_saltenv_whitelist': [],
    'hgfs_saltenv_blacklist': [],
    'show_timeout': True,
    'show_jid': False,
    'unique_jid': False,
    'svnfs_remotes': [],
    'svnfs_mountpoint': '',
    'svnfs_root': '',
    'svnfs_trunk': 'trunk',
    'svnfs_branches': 'branches',
    'svnfs_tags': 'tags',
    'svnfs_env_whitelist': [],
    'svnfs_env_blacklist': [],
    'svnfs_saltenv_whitelist': [],
    'svnfs_saltenv_blacklist': [],
    'max_event_size': 1048576,
    'master_stats': False,
    'master_stats_event_iter': 60,
    'minionfs_env': 'base',
    'minionfs_mountpoint': '',
    'minionfs_whitelist': [],
    'minionfs_blacklist': [],
    'ext_pillar': [],
    'pillar_version': 2,
    'pillar_opts': False,
    'pillar_safe_render_error': True,
    'pillar_source_merging_strategy': 'smart',
    'pillar_merge_lists': False,
    'pillar_cache': False,
    'pillar_cache_ttl': 3600,
    'pillar_cache_backend': 'disk',
    'ping_on_rotate': False,
    'peer': {},
    'preserve_minion_cache': False,
    'syndic_master': 'masterofmasters',
    'syndic_failover': 'random',
    'syndic_forward_all_events': False,
    'syndic_log_file': os.path.join(salt.syspaths.LOGS_DIR, 'syndic'),
    'syndic_pidfile': os.path.join(salt.syspaths.PIDFILE_DIR, 'salt-syndic.pid'),
    'outputter_dirs': [],
    'runner_dirs': [],
    'utils_dirs': [],
    'client_acl_verify': True,
    'publisher_acl': {},
    'publisher_acl_blacklist': {},
    'sudo_acl': False,
    'external_auth': {},
    'token_expire': 43200,
    'token_expire_user_override': False,
    'permissive_acl': False,
    'keep_acl_in_token': False,
    'eauth_acl_module': '',
    'eauth_tokens': 'localfs',
    'extension_modules': os.path.join(salt.syspaths.CACHE_DIR, 'master', 'extmods'),
    'file_recv': False,
    'file_recv_max_size': 100,
    'file_buffer_size': 1048576,
    'file_ignore_regex': [],
    'file_ignore_glob': [],
    'fileserver_backend': ['roots'],
    'fileserver_followsymlinks': True,
    'fileserver_ignoresymlinks': False,
    'fileserver_limit_traversal': False,
    'fileserver_verify_config': True,
    'max_open_files': 100000,
    'hash_type': 'sha256',
    'conf_file': os.path.join(salt.syspaths.CONFIG_DIR, 'master'),
    'open_mode': False,
    'auto_accept': False,
    'renderer': 'yaml_jinja',
    'renderer_whitelist': [],
    'renderer_blacklist': [],
    'failhard': False,
    'state_top': 'top.sls',
    'state_top_saltenv': None,
    'master_tops': {},
    'order_masters': False,
    'job_cache': True,
    'ext_job_cache': '',
    'master_job_cache': 'local_cache',
    'job_cache_store_endtime': False,
    'minion_data_cache': True,
    'enforce_mine_cache': False,
    'ipc_mode': _DFLT_IPC_MODE,
    'ipc_write_buffer': _DFLT_IPC_WBUFFER,
    'ipv6': False,
    'tcp_master_pub_port': 4512,
    'tcp_master_pull_port': 4513,
    'tcp_master_publish_pull': 4514,
    'tcp_master_workers': 4515,
    'log_file': os.path.join(salt.syspaths.LOGS_DIR, 'master'),
    'log_level': 'warning',
    'log_level_logfile': None,
    'log_datefmt': _DFLT_LOG_DATEFMT,
    'log_datefmt_logfile': _DFLT_LOG_DATEFMT_LOGFILE,
    'log_fmt_console': _DFLT_LOG_FMT_CONSOLE,
    'log_fmt_logfile': _DFLT_LOG_FMT_LOGFILE,
    'log_granular_levels': {},
    'log_rotate_max_bytes': 0,
    'log_rotate_backup_count': 0,
    'pidfile': os.path.join(salt.syspaths.PIDFILE_DIR, 'salt-master.pid'),
    'publish_session': 86400,
    'range_server': 'range:80',
    'reactor': [],
    'reactor_refresh_interval': 60,
    'reactor_worker_threads': 10,
    'reactor_worker_hwm': 10000,
    'engines': [],
    'event_return': '',
    'event_return_queue': 0,
    'event_return_whitelist': [],
    'event_return_blacklist': [],
    'event_match_type': 'startswith',
    'runner_returns': True,
    'serial': 'msgpack',
    'test': False,
    'state_verbose': True,
    'state_output': 'full',
    'state_output_diff': False,
    'state_auto_order': True,
    'state_events': False,
    'state_aggregate': False,
    'search': '',
    'loop_interval': 60,
    'nodegroups': {},
    'ssh_list_nodegroups': {},
    'ssh_use_home_key': False,
    'cython_enable': False,
    'enable_gpu_grains': False,
    # XXX: Remove 'key_logfile' support in 2014.1.0
    'key_logfile': os.path.join(salt.syspaths.LOGS_DIR, 'key'),
    'verify_env': True,
    'permissive_pki_access': False,
    'key_pass': None,
    'signing_key_pass': None,
    'default_include': 'master.d/*.conf',
    'winrepo_dir': os.path.join(salt.syspaths.BASE_FILE_ROOTS_DIR, 'win', 'repo'),
    'winrepo_dir_ng': os.path.join(salt.syspaths.BASE_FILE_ROOTS_DIR, 'win', 'repo-ng'),
    'winrepo_cachefile': 'winrepo.p',
    'winrepo_remotes': ['https://github.com/saltstack/salt-winrepo.git'],
    'winrepo_remotes_ng': ['https://github.com/saltstack/salt-winrepo-ng.git'],
    'winrepo_branch': 'master',
    'winrepo_ssl_verify': True,
    'winrepo_user': '',
    'winrepo_password': '',
    'winrepo_insecure_auth': False,
    'winrepo_privkey': '',
    'winrepo_pubkey': '',
    'winrepo_passphrase': '',
    'winrepo_refspecs': _DFLT_REFSPECS,
    'syndic_wait': 5,
    'jinja_env': {},
    'jinja_sls_env': {},
    'jinja_lstrip_blocks': False,
    'jinja_trim_blocks': False,
    'tcp_keepalive': True,
    'tcp_keepalive_idle': 300,
    'tcp_keepalive_cnt': -1,
    'tcp_keepalive_intvl': -1,
    'sign_pub_messages': True,
    'keysize': 2048,
    'transport': 'zeromq',
    'gather_job_timeout': 10,
    'syndic_event_forward_timeout': 0.5,
    'syndic_jid_forward_cache_hwm': 100,
    'regen_thin': False,
    'ssh_passwd': '',
    'ssh_port': '22',
    'ssh_sudo': False,
    'ssh_sudo_user': '',
    'ssh_timeout': 60,
    'ssh_user': 'root',
    'ssh_scan_ports': '22',
    'ssh_scan_timeout': 0.01,
    'ssh_identities_only': False,
    'ssh_log_file': os.path.join(salt.syspaths.LOGS_DIR, 'ssh'),
    'ssh_config_file': os.path.join(salt.syspaths.HOME_DIR, '.ssh', 'config'),
    'master_floscript': os.path.join(FLO_DIR, 'master.flo'),
    'worker_floscript': os.path.join(FLO_DIR, 'worker.flo'),
    'maintenance_floscript': os.path.join(FLO_DIR, 'maint.flo'),
    'ioflo_verbose': 0,
    'ioflo_period': 0.01,
    'ioflo_realtime': True,
    'ioflo_console_logdir': '',
    'raet_port': 4506,
    'raet_alt_port': 4511,
    'raet_mutable': False,
    'raet_main': True,
    'raet_clear_remotes': False,
    'raet_clear_remote_masters': True,
    'raet_road_bufcnt': 2,
    'raet_lane_bufcnt': 100,
    'cluster_mode': False,
    'cluster_masters': [],
    'sqlite_queue_dir': os.path.join(salt.syspaths.CACHE_DIR, 'master', 'queues'),
    'queue_dirs': [],
    'cli_summary': False,
    'max_minions': 0,
    'master_sign_key_name': 'master_sign',
    'master_sign_pubkey': False,
    'master_pubkey_signature': 'master_pubkey_signature',
    'master_use_pubkey_signature': False,
    'zmq_filtering': False,
    'zmq_monitor': False,
    'con_cache': False,
    'rotate_aes_key': True,
    'cache_sreqs': True,
    'dummy_pub': False,
    'http_request_timeout': 1 * 60 * 60.0,  # 1 hour
    'http_max_body': 100 * 1024 * 1024 * 1024,  # 100GB
    'python2_bin': 'python2',
    'python3_bin': 'python3',
    'cache': 'localfs',
    'memcache_expire_seconds': 0,
    'memcache_max_items': 1024,
    'memcache_full_cleanup': False,
    'memcache_debug': False,
    'thin_extra_mods': '',
    'min_extra_mods': '',
    'ssl': None,
    'extmod_whitelist': {},
    'extmod_blacklist': {},
    'clean_dynamic_modules': True,
    'django_auth_path': '',
    'django_auth_settings': '',
    'allow_minion_key_revoke': True,
    'salt_cp_chunk_size': 98304,
    'require_minion_sign_messages': False,
    'drop_messages_signature_fail': False,
<<<<<<< HEAD
    'schedule': {},
    'auth_events': True,
    'minion_data_cache_events': True,
=======
    'discovery': False,
    'schedule': {},
    'auth_events': True,
    'minion_data_cache_events': True,
    'enable_ssh': False,
    'enable_ssh_minions': False,
>>>>>>> 20be5b43
}


# ----- Salt Proxy Minion Configuration Defaults ----------------------------------->
# These are merged with DEFAULT_MINION_OPTS since many of them also apply here.
DEFAULT_PROXY_MINION_OPTS = {
    'conf_file': os.path.join(salt.syspaths.CONFIG_DIR, 'proxy'),
    'log_file': os.path.join(salt.syspaths.LOGS_DIR, 'proxy'),
    'add_proxymodule_to_opts': False,
    'proxy_merge_grains_in_module': True,
    'extension_modules': os.path.join(salt.syspaths.CACHE_DIR, 'proxy', 'extmods'),
    'append_minionid_config_dirs': ['cachedir', 'pidfile', 'default_include', 'extension_modules'],
    'default_include': 'proxy.d/*.conf',

    'proxy_merge_pillar_in_opts': False,
    'proxy_deep_merge_pillar_in_opts': False,
    'proxy_merge_pillar_in_opts_strategy': 'smart',

    'proxy_mines_pillar': True,

    # By default, proxies will preserve the connection.
    # If this option is set to False,
    # the connection with the remote dumb device
    # is closed after each command request.
    'proxy_always_alive': True,

    'proxy_keep_alive': True,  # by default will try to keep alive the connection
    'proxy_keep_alive_interval': 1,  # frequency of the proxy keepalive in minutes
    'pki_dir': os.path.join(salt.syspaths.CONFIG_DIR, 'pki', 'proxy'),
    'cachedir': os.path.join(salt.syspaths.CACHE_DIR, 'proxy'),
    'sock_dir': os.path.join(salt.syspaths.SOCK_DIR, 'proxy'),
}
# ----- Salt Cloud Configuration Defaults ----------------------------------->
DEFAULT_CLOUD_OPTS = {
    'verify_env': True,
    'default_include': 'cloud.conf.d/*.conf',
    # Global defaults
    'ssh_auth': '',
    'cachedir': os.path.join(salt.syspaths.CACHE_DIR, 'cloud'),
    'keysize': 4096,
    'os': '',
    'script': 'bootstrap-salt',
    'start_action': None,
    'enable_hard_maps': False,
    'delete_sshkeys': False,
    # Custom deploy scripts
    'deploy_scripts_search_path': 'cloud.deploy.d',
    # Logging defaults
    'log_file': os.path.join(salt.syspaths.LOGS_DIR, 'cloud'),
    'log_level': 'warning',
    'log_level_logfile': None,
    'log_datefmt': _DFLT_LOG_DATEFMT,
    'log_datefmt_logfile': _DFLT_LOG_DATEFMT_LOGFILE,
    'log_fmt_console': _DFLT_LOG_FMT_CONSOLE,
    'log_fmt_logfile': _DFLT_LOG_FMT_LOGFILE,
    'log_granular_levels': {},
    'log_rotate_max_bytes': 0,
    'log_rotate_backup_count': 0,
    'bootstrap_delay': None,
    'cache': 'localfs',
}

DEFAULT_API_OPTS = {
    # ----- Salt master settings overridden by Salt-API --------------------->
    'api_pidfile': os.path.join(salt.syspaths.PIDFILE_DIR, 'salt-api.pid'),
    'api_logfile': os.path.join(salt.syspaths.LOGS_DIR, 'api'),
    'rest_timeout': 300,
    # <---- Salt master settings overridden by Salt-API ----------------------
}

DEFAULT_SPM_OPTS = {
    # ----- Salt master settings overridden by SPM --------------------->
    'spm_conf_file': os.path.join(salt.syspaths.CONFIG_DIR, 'spm'),
    'formula_path': '/srv/spm/salt',
    'pillar_path': '/srv/spm/pillar',
    'reactor_path': '/srv/spm/reactor',
    'spm_logfile': os.path.join(salt.syspaths.LOGS_DIR, 'spm'),
    'spm_default_include': 'spm.d/*.conf',
    # spm_repos_config also includes a .d/ directory
    'spm_repos_config': '/etc/salt/spm.repos',
    'spm_cache_dir': os.path.join(salt.syspaths.CACHE_DIR, 'spm'),
    'spm_build_dir': '/srv/spm_build',
    'spm_build_exclude': ['CVS', '.hg', '.git', '.svn'],
    'spm_db': os.path.join(salt.syspaths.CACHE_DIR, 'spm', 'packages.db'),
    'cache': 'localfs',
    'spm_repo_dups': 'ignore',
    # If set, spm_node_type will be either master or minion, but they should
    # NOT be a default
    'spm_node_type': '',
    'spm_share_dir': os.path.join(salt.syspaths.SHARE_DIR, 'spm'),
    # <---- Salt master settings overridden by SPM ----------------------
}

VM_CONFIG_DEFAULTS = {
    'default_include': 'cloud.profiles.d/*.conf',
}

PROVIDER_CONFIG_DEFAULTS = {
    'default_include': 'cloud.providers.d/*.conf',
}
# <---- Salt Cloud Configuration Defaults ------------------------------------


def _validate_file_roots(file_roots):
    '''
    If the file_roots option has a key that is None then we will error out,
    just replace it with an empty list
    '''
    if not isinstance(file_roots, dict):
        log.warning('The file_roots parameter is not properly formatted,'
                    ' using defaults')
        return {'base': _expand_glob_path([salt.syspaths.BASE_FILE_ROOTS_DIR])}
    for saltenv, dirs in six.iteritems(file_roots):
        normalized_saltenv = six.text_type(saltenv)
        if normalized_saltenv != saltenv:
            file_roots[normalized_saltenv] = file_roots.pop(saltenv)
        if not isinstance(dirs, (list, tuple)):
            file_roots[normalized_saltenv] = []
        file_roots[normalized_saltenv] = \
                _expand_glob_path(file_roots[normalized_saltenv])
    return file_roots


def _expand_glob_path(file_roots):
    '''
    Applies shell globbing to a set of directories and returns
    the expanded paths
    '''
    unglobbed_path = []
    for path in file_roots:
        try:
            if glob.has_magic(path):
                unglobbed_path.extend(glob.glob(path))
            else:
                unglobbed_path.append(path)
        except Exception:
            unglobbed_path.append(path)
    return unglobbed_path


def _validate_opts(opts):
    '''
    Check that all of the types of values passed into the config are
    of the right types
    '''
    def format_multi_opt(valid_type):
        try:
            num_types = len(valid_type)
        except TypeError:
            # Bare type name won't have a length, return the name of the type
            # passed.
            return valid_type.__name__
        else:
            def get_types(types, type_tuple):
                for item in type_tuple:
                    if isinstance(item, tuple):
                        get_types(types, item)
                    else:
                        try:
                            types.append(item.__name__)
                        except AttributeError:
                            log.warning(
                                'Unable to interpret type %s while validating '
                                'configuration', item
                            )
            types = []
            get_types(types, valid_type)

            ret = ', '.join(types[:-1])
            ret += ' or ' + types[-1]
            return ret

    errors = []

    err = (
        'Config option \'{0}\' with value {1} has an invalid type of {2}, a '
        '{3} is required for this option'
    )
    for key, val in six.iteritems(opts):
        if key in VALID_OPTS:
            if val is None:
                if VALID_OPTS[key] is None:
                    continue
                else:
                    try:
                        if None in VALID_OPTS[key]:
                            continue
                    except TypeError:
                        # VALID_OPTS[key] is not iterable and not None
                        pass

            if isinstance(val, VALID_OPTS[key]):
                continue

            # We don't know what data type sdb will return at run-time so we
            # simply cannot check it for correctness here at start-time.
            if isinstance(val, six.string_types) and val.startswith('sdb://'):
                continue

            if hasattr(VALID_OPTS[key], '__call__'):
                try:
                    VALID_OPTS[key](val)
                    if isinstance(val, (list, dict)):
                        # We'll only get here if VALID_OPTS[key] is str or
                        # bool, and the passed value is a list/dict. Attempting
                        # to run int() or float() on a list/dict will raise an
                        # exception, but running str() or bool() on it will
                        # pass despite not being the correct type.
                        errors.append(
                            err.format(
                                key,
                                val,
                                type(val).__name__,
                                VALID_OPTS[key].__name__
                            )
                        )
                except (TypeError, ValueError):
                    errors.append(
                        err.format(key,
                                   val,
                                   type(val).__name__,
                                   VALID_OPTS[key].__name__)
                    )
                continue

            errors.append(
                err.format(key,
                           val,
                           type(val).__name__,
                           format_multi_opt(VALID_OPTS[key]))
            )

    # Convert list to comma-delimited string for 'return' config option
    if isinstance(opts.get('return'), list):
        opts['return'] = ','.join(opts['return'])

    # RAET on Windows uses 'win32file.CreateMailslot()' for IPC. Due to this,
    # sock_dirs must start with '\\.\mailslot\' and not contain any colons.
    # We don't expect the user to know this, so we will fix up their path for
    # them if it isn't compliant.
    if (salt.utils.platform.is_windows() and opts.get('transport') == 'raet' and
            'sock_dir' in opts and
            not opts['sock_dir'].startswith('\\\\.\\mailslot\\')):
        opts['sock_dir'] = (
                '\\\\.\\mailslot\\' + opts['sock_dir'].replace(':', ''))

    for error in errors:
        log.warning(error)
    if errors:
        return False
    return True


def _validate_ssh_minion_opts(opts):
    '''
    Ensure we're not using any invalid ssh_minion_opts. We want to make sure
    that the ssh_minion_opts does not override any pillar or fileserver options
    inherited from the master config. To add other items, modify the if
    statement in the for loop below.
    '''
    ssh_minion_opts = opts.get('ssh_minion_opts', {})
    if not isinstance(ssh_minion_opts, dict):
        log.error('Invalidly-formatted ssh_minion_opts')
        opts.pop('ssh_minion_opts')

    for opt_name in list(ssh_minion_opts):
        if re.match('^[a-z0-9]+fs_', opt_name, flags=re.IGNORECASE) \
                or 'pillar' in opt_name \
                or opt_name in ('fileserver_backend',):
            log.warning(
                '\'%s\' is not a valid ssh_minion_opts parameter, ignoring',
                opt_name
            )
            ssh_minion_opts.pop(opt_name)


def _append_domain(opts):
    '''
    Append a domain to the existing id if it doesn't already exist
    '''
    # Domain already exists
    if opts['id'].endswith(opts['append_domain']):
        return opts['id']
    # Trailing dot should mean an FQDN that is terminated, leave it alone.
    if opts['id'].endswith('.'):
        return opts['id']
    return '{0[id]}.{0[append_domain]}'.format(opts)


def _read_conf_file(path):
    '''
    Read in a config file from a given path and process it into a dictionary
    '''
    log.debug('Reading configuration from %s', path)
    with salt.utils.files.fopen(path, 'r') as conf_file:
        try:
            conf_opts = salt.utils.yaml.safe_load(conf_file) or {}
        except salt.utils.yaml.YAMLError as err:
            message = 'Error parsing configuration file: {0} - {1}'.format(path, err)
            log.error(message)
            raise salt.exceptions.SaltConfigurationError(message)

        # only interpret documents as a valid conf, not things like strings,
        # which might have been caused by invalid yaml syntax
        if not isinstance(conf_opts, dict):
            message = 'Error parsing configuration file: {0} - conf ' \
                      'should be a document, not {1}.'.format(path, type(conf_opts))
            log.error(message)
            raise salt.exceptions.SaltConfigurationError(message)

        # allow using numeric ids: convert int to string
        if 'id' in conf_opts:
            if not isinstance(conf_opts['id'], six.string_types):
                conf_opts['id'] = six.text_type(conf_opts['id'])
            else:
                conf_opts['id'] = sdecode(conf_opts['id'])
        for key, value in six.iteritems(conf_opts.copy()):
            if isinstance(value, six.text_type) and six.PY2:
                # We do not want unicode settings
                conf_opts[key] = value.encode('utf-8')
        return conf_opts


def _absolute_path(path, relative_to=None):
    '''
    Return an absolute path. In case ``relative_to`` is passed and ``path`` is
    not an absolute path, we try to prepend ``relative_to`` to ``path``and if
    that path exists, return that one
    '''

    if path and os.path.isabs(path):
        return path
    if path and relative_to is not None:
        _abspath = os.path.join(relative_to, path)
        if os.path.isfile(_abspath):
            log.debug(
                'Relative path \'%s\' converted to existing absolute path '
                '\'%s\'', path, _abspath
            )
            return _abspath
    return path


def load_config(path, env_var, default_path=None, exit_on_config_errors=True):
    '''
    Returns configuration dict from parsing either the file described by
    ``path`` or the environment variable described by ``env_var`` as YAML.
    '''
    if path is None:
        # When the passed path is None, we just want the configuration
        # defaults, not actually loading the whole configuration.
        return {}

    if default_path is None:
        # This is most likely not being used from salt, i.e., could be salt-cloud
        # or salt-api which have not yet migrated to the new default_path
        # argument. Let's issue a warning message that the environ vars won't
        # work.
        import inspect
        previous_frame = inspect.getframeinfo(inspect.currentframe().f_back)
        log.warning(
            "The function '%s()' defined in '%s' is not yet using the "
            "new 'default_path' argument to `salt.config.load_config()`. "
            "As such, the '%s' environment variable will be ignored",
            previous_frame.function, previous_frame.filename, env_var
        )
        # In this case, maintain old behavior
        default_path = DEFAULT_MASTER_OPTS['conf_file']

    # Default to the environment variable path, if it exists
    env_path = os.environ.get(env_var, path)
    if not env_path or not os.path.isfile(env_path):
        env_path = path
    # If non-default path from `-c`, use that over the env variable
    if path != default_path:
        env_path = path

    path = env_path

    # If the configuration file is missing, attempt to copy the template,
    # after removing the first header line.
    if not os.path.isfile(path):
        template = '{0}.template'.format(path)
        if os.path.isfile(template):
            log.debug('Writing %s based on %s', path, template)
            with salt.utils.files.fopen(path, 'w') as out:
                with salt.utils.files.fopen(template, 'r') as ifile:
                    ifile.readline()  # skip first line
                    out.write(ifile.read())

    opts = {}

    if salt.utils.validate.path.is_readable(path):
        try:
            opts = _read_conf_file(path)
            opts['conf_file'] = path
        except salt.exceptions.SaltConfigurationError as error:
            log.error(error)
            if exit_on_config_errors:
                sys.exit(salt.defaults.exitcodes.EX_GENERIC)
    else:
        log.debug('Missing configuration file: %s', path)

    return opts


def include_config(include, orig_path, verbose, exit_on_config_errors=False):
    '''
    Parses extra configuration file(s) specified in an include list in the
    main config file.
    '''
    # Protect against empty option

    if not include:
        return {}

    if orig_path is None:
        # When the passed path is None, we just want the configuration
        # defaults, not actually loading the whole configuration.
        return {}

    if isinstance(include, six.string_types):
        include = [include]

    configuration = {}
    for path in include:
        # Allow for includes like ~/foo
        path = os.path.expanduser(path)
        if not os.path.isabs(path):
            path = os.path.join(os.path.dirname(orig_path), path)

        # Catch situation where user typos path in configuration; also warns
        # for empty include directory (which might be by design)
        if len(glob.glob(path)) == 0:
            if verbose:
                log.warning(
                    'Warning parsing configuration file: "include" path/glob '
                    "'%s' matches no files", path
                )

        for fn_ in sorted(glob.glob(path)):
            log.debug('Including configuration from \'%s\'', fn_)
            try:
                opts = _read_conf_file(fn_)
            except salt.exceptions.SaltConfigurationError as error:
                log.error(error)
                if exit_on_config_errors:
                    sys.exit(salt.defaults.exitcodes.EX_GENERIC)
                else:
                    # Initialize default config if we wish to skip config errors
                    opts = {}
            schedule = opts.get('schedule', {})
            if schedule and 'schedule' in configuration:
                configuration['schedule'].update(schedule)
            include = opts.get('include', [])
            if include:
                opts.update(include_config(include, fn_, verbose))

            salt.utils.dictupdate.update(configuration, opts, True, True)

    return configuration


def prepend_root_dir(opts, path_options):
    '''
    Prepends the options that represent filesystem paths with value of the
    'root_dir' option.
    '''
    root_dir = os.path.abspath(opts['root_dir'])
    def_root_dir = salt.syspaths.ROOT_DIR.rstrip(os.sep)
    for path_option in path_options:
        if path_option in opts:
            path = opts[path_option]
            tmp_path_def_root_dir = None
            tmp_path_root_dir = None
            # When running testsuite, salt.syspaths.ROOT_DIR is often empty
            if path == def_root_dir or path.startswith(def_root_dir + os.sep):
                # Remove the default root dir prefix
                tmp_path_def_root_dir = path[len(def_root_dir):]
            if root_dir and (path == root_dir or
                             path.startswith(root_dir + os.sep)):
                # Remove the root dir prefix
                tmp_path_root_dir = path[len(root_dir):]
            if tmp_path_def_root_dir and not tmp_path_root_dir:
                # Just the default root dir matched
                path = tmp_path_def_root_dir
            elif tmp_path_root_dir and not tmp_path_def_root_dir:
                # Just the root dir matched
                path = tmp_path_root_dir
            elif tmp_path_def_root_dir and tmp_path_root_dir:
                # In this case both the default root dir and the override root
                # dir matched; this means that either
                # def_root_dir is a substring of root_dir or vice versa
                # We must choose the most specific path
                if def_root_dir in root_dir:
                    path = tmp_path_root_dir
                else:
                    path = tmp_path_def_root_dir
            elif os.path.isabs(path):
                # Absolute path (not default or overriden root_dir)
                # No prepending required
                continue
            # Prepending the root dir
            opts[path_option] = salt.utils.path.join(root_dir, path)


def insert_system_path(opts, paths):
    '''
    Inserts path into python path taking into consideration 'root_dir' option.
    '''
    if isinstance(paths, six.string_types):
        paths = [paths]
    for path in paths:
        path_options = {'path': path, 'root_dir': opts['root_dir']}
        prepend_root_dir(path_options, path_options)
        if (os.path.isdir(path_options['path'])
                and path_options['path'] not in sys.path):
            sys.path.insert(0, path_options['path'])


def minion_config(path,
                  env_var='SALT_MINION_CONFIG',
                  defaults=None,
                  cache_minion_id=False,
                  ignore_config_errors=True,
                  minion_id=None,
                  role='minion'):
    '''
    Reads in the minion configuration file and sets up special options

    This is useful for Minion-side operations, such as the
    :py:class:`~salt.client.Caller` class, and manually running the loader
    interface.

    .. code-block:: python

        import salt.config
        minion_opts = salt.config.minion_config('/etc/salt/minion')
    '''
    if defaults is None:
        defaults = DEFAULT_MINION_OPTS.copy()

    if not os.environ.get(env_var, None):
        # No valid setting was given using the configuration variable.
        # Lets see is SALT_CONFIG_DIR is of any use
        salt_config_dir = os.environ.get('SALT_CONFIG_DIR', None)
        if salt_config_dir:
            env_config_file_path = os.path.join(salt_config_dir, 'minion')
            if salt_config_dir and os.path.isfile(env_config_file_path):
                # We can get a configuration file using SALT_CONFIG_DIR, let's
                # update the environment with this information
                os.environ[env_var] = env_config_file_path

    overrides = load_config(path, env_var, DEFAULT_MINION_OPTS['conf_file'])
    default_include = overrides.get('default_include',
                                    defaults['default_include'])
    include = overrides.get('include', [])

    overrides.update(include_config(default_include, path, verbose=False,
                                    exit_on_config_errors=not ignore_config_errors))
    overrides.update(include_config(include, path, verbose=True,
                                    exit_on_config_errors=not ignore_config_errors))

    opts = apply_minion_config(overrides, defaults,
                               cache_minion_id=cache_minion_id,
                               minion_id=minion_id)
    opts['__role'] = role
    apply_sdb(opts)
    _validate_opts(opts)
    return opts


def proxy_config(path,
                 env_var='SALT_PROXY_CONFIG',
                 defaults=None,
                 cache_minion_id=False,
                 ignore_config_errors=True,
                 minion_id=None):
    '''
    Reads in the proxy minion configuration file and sets up special options

    This is useful for Minion-side operations, such as the
    :py:class:`~salt.client.Caller` class, and manually running the loader
    interface.

    .. code-block:: python

        import salt.config
        proxy_opts = salt.config.proxy_config('/etc/salt/proxy')
    '''
    if defaults is None:
        defaults = DEFAULT_MINION_OPTS.copy()

    defaults.update(DEFAULT_PROXY_MINION_OPTS)

    if not os.environ.get(env_var, None):
        # No valid setting was given using the configuration variable.
        # Lets see is SALT_CONFIG_DIR is of any use
        salt_config_dir = os.environ.get('SALT_CONFIG_DIR', None)
        if salt_config_dir:
            env_config_file_path = os.path.join(salt_config_dir, 'proxy')
            if salt_config_dir and os.path.isfile(env_config_file_path):
                # We can get a configuration file using SALT_CONFIG_DIR, let's
                # update the environment with this information
                os.environ[env_var] = env_config_file_path

    overrides = load_config(path, env_var, DEFAULT_PROXY_MINION_OPTS['conf_file'])
    default_include = overrides.get('default_include',
                                    defaults['default_include'])
    include = overrides.get('include', [])

    overrides.update(include_config(default_include, path, verbose=False,
                                    exit_on_config_errors=not ignore_config_errors))
    overrides.update(include_config(include, path, verbose=True,
                                    exit_on_config_errors=not ignore_config_errors))

    opts = apply_minion_config(overrides, defaults,
                               cache_minion_id=cache_minion_id,
                               minion_id=minion_id)
    apply_sdb(opts)
    _validate_opts(opts)
    return opts


def syndic_config(master_config_path,
                  minion_config_path,
                  master_env_var='SALT_MASTER_CONFIG',
                  minion_env_var='SALT_MINION_CONFIG',
                  minion_defaults=None,
                  master_defaults=None):

    if minion_defaults is None:
        minion_defaults = DEFAULT_MINION_OPTS

    if master_defaults is None:
        master_defaults = DEFAULT_MASTER_OPTS

    opts = {}
    master_opts = master_config(
        master_config_path, master_env_var, master_defaults
    )
    minion_opts = minion_config(
        minion_config_path, minion_env_var, minion_defaults
    )
    opts['_minion_conf_file'] = master_opts['conf_file']
    opts['_master_conf_file'] = minion_opts['conf_file']
    opts.update(master_opts)
    opts.update(minion_opts)
    syndic_opts = {
        '__role': 'syndic',
        'root_dir': opts.get('root_dir', salt.syspaths.ROOT_DIR),
        'pidfile': opts.get('syndic_pidfile', 'salt-syndic.pid'),
        'log_file': opts.get('syndic_log_file', 'salt-syndic.log'),
        'log_level': master_opts['log_level'],
        'id': minion_opts['id'],
        'pki_dir': minion_opts['pki_dir'],
        'master': opts['syndic_master'],
        'interface': master_opts['interface'],
        'master_port': int(
            opts.get(
                # The user has explicitly defined the syndic master port
                'syndic_master_port',
                opts.get(
                    # No syndic_master_port, grab master_port from opts
                    'master_port',
                    # No master_opts, grab from the provided minion defaults
                    minion_defaults.get(
                        'master_port',
                        # Not on the provided minion defaults, load from the
                        # static minion defaults
                        DEFAULT_MINION_OPTS['master_port']
                    )
                )
            )
        ),
        'user': opts.get('syndic_user', opts['user']),
        'sock_dir': os.path.join(
            opts['cachedir'], opts.get('syndic_sock_dir', opts['sock_dir'])
        ),
        'sock_pool_size': master_opts['sock_pool_size'],
        'cachedir': master_opts['cachedir'],
    }
    opts.update(syndic_opts)
    # Prepend root_dir to other paths
    prepend_root_dirs = [
        'pki_dir', 'key_dir', 'cachedir', 'pidfile', 'sock_dir', 'extension_modules',
        'autosign_file', 'autoreject_file', 'token_dir', 'autosign_grains_dir'
    ]
    for config_key in ('log_file', 'key_logfile', 'syndic_log_file'):
        # If this is not a URI and instead a local path
        if urlparse(opts.get(config_key, '')).scheme == '':
            prepend_root_dirs.append(config_key)
    prepend_root_dir(opts, prepend_root_dirs)
    return opts


def apply_sdb(opts, sdb_opts=None):
    '''
    Recurse for sdb:// links for opts
    '''
    # Late load of SDB to keep CLI light
    import salt.utils.sdb
    if sdb_opts is None:
        sdb_opts = opts
    if isinstance(sdb_opts, six.string_types) and sdb_opts.startswith('sdb://'):
        return salt.utils.sdb.sdb_get(sdb_opts, opts)
    elif isinstance(sdb_opts, dict):
        for key, value in six.iteritems(sdb_opts):
            if value is None:
                continue
            sdb_opts[key] = apply_sdb(opts, value)
    elif isinstance(sdb_opts, list):
        for key, value in enumerate(sdb_opts):
            if value is None:
                continue
            sdb_opts[key] = apply_sdb(opts, value)

    return sdb_opts


# ----- Salt Cloud Configuration Functions ---------------------------------->
def cloud_config(path, env_var='SALT_CLOUD_CONFIG', defaults=None,
                 master_config_path=None, master_config=None,
                 providers_config_path=None, providers_config=None,
                 profiles_config_path=None, profiles_config=None):
    '''
    Read in the Salt Cloud config and return the dict
    '''
    if path:
        config_dir = os.path.dirname(path)
    else:
        config_dir = salt.syspaths.CONFIG_DIR

    # Load the cloud configuration
    overrides = load_config(
        path,
        env_var,
        os.path.join(config_dir, 'cloud')
    )

    if defaults is None:
        defaults = DEFAULT_CLOUD_OPTS.copy()

    # Set defaults early to override Salt Master's default config values later
    defaults.update(overrides)
    overrides = defaults

    # Load cloud configuration from any default or provided includes
    overrides.update(
        salt.config.include_config(overrides['default_include'], path, verbose=False)
    )
    include = overrides.get('include', [])
    overrides.update(
        salt.config.include_config(include, path, verbose=True)
    )

    # The includes have been evaluated, let's see if master, providers and
    # profiles configuration settings have been included and if not, set the
    # default value
    if 'master_config' in overrides and master_config_path is None:
        # The configuration setting is being specified in the main cloud
        # configuration file
        master_config_path = overrides['master_config']
    elif 'master_config' not in overrides and not master_config \
            and not master_config_path:
        # The configuration setting is not being provided in the main cloud
        # configuration file, and
        master_config_path = os.path.join(config_dir, 'master')

    # Convert relative to absolute paths if necessary
    master_config_path = _absolute_path(master_config_path, config_dir)

    if 'providers_config' in overrides and providers_config_path is None:
        # The configuration setting is being specified in the main cloud
        # configuration file
        providers_config_path = overrides['providers_config']
    elif 'providers_config' not in overrides and not providers_config \
            and not providers_config_path:
        providers_config_path = os.path.join(config_dir, 'cloud.providers')

    # Convert relative to absolute paths if necessary
    providers_config_path = _absolute_path(providers_config_path, config_dir)

    if 'profiles_config' in overrides and profiles_config_path is None:
        # The configuration setting is being specified in the main cloud
        # configuration file
        profiles_config_path = overrides['profiles_config']
    elif 'profiles_config' not in overrides and not profiles_config \
            and not profiles_config_path:
        profiles_config_path = os.path.join(config_dir, 'cloud.profiles')

    # Convert relative to absolute paths if necessary
    profiles_config_path = _absolute_path(profiles_config_path, config_dir)

    # Prepare the deploy scripts search path
    deploy_scripts_search_path = overrides.get(
        'deploy_scripts_search_path',
        defaults.get('deploy_scripts_search_path', 'cloud.deploy.d')
    )
    if isinstance(deploy_scripts_search_path, six.string_types):
        deploy_scripts_search_path = [deploy_scripts_search_path]

    # Check the provided deploy scripts search path removing any non existing
    # entries.
    for idx, entry in enumerate(deploy_scripts_search_path[:]):
        if not os.path.isabs(entry):
            # Let's try adding the provided path's directory name turns the
            # entry into a proper directory
            entry = os.path.join(os.path.dirname(path), entry)

        if os.path.isdir(entry):
            # Path exists, let's update the entry (its path might have been
            # made absolute)
            deploy_scripts_search_path[idx] = entry
            continue

        # It's not a directory? Remove it from the search path
        deploy_scripts_search_path.pop(idx)

    # Add the built-in scripts directory to the search path (last resort)
    deploy_scripts_search_path.append(
        os.path.abspath(
            os.path.join(
                os.path.dirname(__file__),
                '..',
                'cloud',
                'deploy'
            )
        )
    )

    # Let's make the search path a tuple and add it to the overrides.
    overrides.update(
        deploy_scripts_search_path=tuple(deploy_scripts_search_path)
    )

    # Grab data from the 4 sources
    # 1st - Master config
    if master_config_path is not None and master_config is not None:
        raise salt.exceptions.SaltCloudConfigError(
            'Only pass `master_config` or `master_config_path`, not both.'
        )
    elif master_config_path is None and master_config is None:
        master_config = salt.config.master_config(
            overrides.get(
                # use the value from the cloud config file
                'master_config',
                # if not found, use the default path
                os.path.join(salt.syspaths.CONFIG_DIR, 'master')
            )
        )
    elif master_config_path is not None and master_config is None:
        master_config = salt.config.master_config(master_config_path)

    # cloud config has a separate cachedir
    del master_config['cachedir']

    # 2nd - salt-cloud configuration which was loaded before so we could
    # extract the master configuration file if needed.

    # Override master configuration with the salt cloud(current overrides)
    master_config.update(overrides)
    # We now set the overridden master_config as the overrides
    overrides = master_config

    if providers_config_path is not None and providers_config is not None:
        raise salt.exceptions.SaltCloudConfigError(
            'Only pass `providers_config` or `providers_config_path`, '
            'not both.'
        )
    elif providers_config_path is None and providers_config is None:
        providers_config_path = overrides.get(
            # use the value from the cloud config file
            'providers_config',
            # if not found, use the default path
            os.path.join(salt.syspaths.CONFIG_DIR, 'cloud.providers')
        )

    if profiles_config_path is not None and profiles_config is not None:
        raise salt.exceptions.SaltCloudConfigError(
            'Only pass `profiles_config` or `profiles_config_path`, not both.'
        )
    elif profiles_config_path is None and profiles_config is None:
        profiles_config_path = overrides.get(
            # use the value from the cloud config file
            'profiles_config',
            # if not found, use the default path
            os.path.join(salt.syspaths.CONFIG_DIR, 'cloud.profiles')
        )

    # Apply the salt-cloud configuration
    opts = apply_cloud_config(overrides, defaults)

    # 3rd - Include Cloud Providers
    if 'providers' in opts:
        if providers_config is not None:
            raise salt.exceptions.SaltCloudConfigError(
                'Do not mix the old cloud providers configuration with '
                'the passing a pre-configured providers configuration '
                'dictionary.'
            )

        if providers_config_path is not None:
            providers_confd = os.path.join(
                os.path.dirname(providers_config_path),
                'cloud.providers.d', '*'
            )

            if (os.path.isfile(providers_config_path) or
                    glob.glob(providers_confd)):
                raise salt.exceptions.SaltCloudConfigError(
                    'Do not mix the old cloud providers configuration with '
                    'the new one. The providers configuration should now go '
                    'in the file `{0}` or a separate `*.conf` file within '
                    '`cloud.providers.d/` which is relative to `{0}`.'.format(
                        os.path.join(salt.syspaths.CONFIG_DIR, 'cloud.providers')
                    )
                )
        # No exception was raised? It's the old configuration alone
        providers_config = opts['providers']

    elif providers_config_path is not None:
        # Load from configuration file, even if that files does not exist since
        # it will be populated with defaults.
        providers_config = cloud_providers_config(providers_config_path)

    # Let's assign back the computed providers configuration
    opts['providers'] = providers_config

    # 4th - Include VM profiles config
    if profiles_config is None:
        # Load profiles configuration from the provided file
        profiles_config = vm_profiles_config(profiles_config_path,
                                             providers_config)
    opts['profiles'] = profiles_config

    # recurse opts for sdb configs
    apply_sdb(opts)

    # prepend root_dir
    prepend_root_dirs = ['cachedir']
    prepend_root_dir(opts, prepend_root_dirs)

    # Return the final options
    return opts


def apply_cloud_config(overrides, defaults=None):
    '''
    Return a cloud config
    '''
    if defaults is None:
        defaults = DEFAULT_CLOUD_OPTS

    config = defaults.copy()
    if overrides:
        config.update(overrides)

    # If the user defined providers in salt cloud's main configuration file, we
    # need to take care for proper and expected format.
    if 'providers' in config:
        # Keep a copy of the defined providers
        providers = config['providers'].copy()
        # Reset the providers dictionary
        config['providers'] = {}
        # Populate the providers dictionary
        for alias, details in six.iteritems(providers):
            if isinstance(details, list):
                for detail in details:
                    if 'driver' not in detail:
                        raise salt.exceptions.SaltCloudConfigError(
                            'The cloud provider alias \'{0}\' has an entry '
                            'missing the required setting of \'driver\'.'.format(
                                alias
                            )
                        )

                    driver = detail['driver']

                    if ':' in driver:
                        # Weird, but...
                        alias, driver = driver.split(':')

                    if alias not in config['providers']:
                        config['providers'][alias] = {}

                    detail['provider'] = '{0}:{1}'.format(alias, driver)
                    config['providers'][alias][driver] = detail
            elif isinstance(details, dict):
                if 'driver' not in details:
                    raise salt.exceptions.SaltCloudConfigError(
                        'The cloud provider alias \'{0}\' has an entry '
                        'missing the required setting of \'driver\''.format(
                            alias
                        )
                    )

                driver = details['driver']

                if ':' in driver:
                    # Weird, but...
                    alias, driver = driver.split(':')
                if alias not in config['providers']:
                    config['providers'][alias] = {}

                details['provider'] = '{0}:{1}'.format(alias, driver)
                config['providers'][alias][driver] = details

    # Migrate old configuration
    config = old_to_new(config)

    return config


def old_to_new(opts):
    providers = (
        'AWS',
        'CLOUDSTACK',
        'DIGITALOCEAN',
        'EC2',
        'GOGRID',
        'IBMSCE',
        'JOYENT',
        'LINODE',
        'OPENSTACK',
        'PARALLELS'
        'RACKSPACE',
        'SALTIFY'
    )

    for provider in providers:

        provider_config = {}
        for opt, val in opts.items():
            if provider in opt:
                value = val
                name = opt.split('.', 1)[1]
                provider_config[name] = value

        lprovider = provider.lower()
        if provider_config:
            provider_config['provider'] = lprovider
            opts.setdefault('providers', {})
            # provider alias
            opts['providers'][lprovider] = {}
            # provider alias, provider driver
            opts['providers'][lprovider][lprovider] = provider_config
    return opts


def vm_profiles_config(path,
                       providers,
                       env_var='SALT_CLOUDVM_CONFIG',
                       defaults=None):
    '''
    Read in the salt cloud VM config file
    '''
    if defaults is None:
        defaults = VM_CONFIG_DEFAULTS

    overrides = salt.config.load_config(
        path, env_var, os.path.join(salt.syspaths.CONFIG_DIR, 'cloud.profiles')
    )

    default_include = overrides.get(
        'default_include', defaults['default_include']
    )
    include = overrides.get('include', [])

    overrides.update(
        salt.config.include_config(default_include, path, verbose=False)
    )
    overrides.update(
        salt.config.include_config(include, path, verbose=True)
    )
    return apply_vm_profiles_config(providers, overrides, defaults)


def apply_vm_profiles_config(providers, overrides, defaults=None):
    if defaults is None:
        defaults = VM_CONFIG_DEFAULTS

    config = defaults.copy()
    if overrides:
        config.update(overrides)

    vms = {}

    for key, val in six.iteritems(config):
        if key in ('conf_file', 'include', 'default_include', 'user'):
            continue
        if not isinstance(val, dict):
            raise salt.exceptions.SaltCloudConfigError(
                'The VM profiles configuration found in \'{0[conf_file]}\' is '
                'not in the proper format'.format(config)
            )
        val['profile'] = key
        vms[key] = val

    # Is any VM profile extending data!?
    for profile, details in six.iteritems(vms.copy()):
        if 'extends' not in details:
            if ':' in details['provider']:
                alias, driver = details['provider'].split(':')
                if alias not in providers or driver not in providers[alias]:
                    log.trace(
                        'The profile \'%s\' is defining \'%s\' '
                        'as the provider. Since there is no valid '
                        'configuration for that provider, the profile will be '
                        'removed from the available listing',
                        profile, details['provider']
                    )
                    vms.pop(profile)
                    continue

                if 'profiles' not in providers[alias][driver]:
                    providers[alias][driver]['profiles'] = {}
                providers[alias][driver]['profiles'][profile] = details

            if details['provider'] not in providers:
                log.trace(
                    'The profile \'%s\' is defining \'%s\' as the '
                    'provider. Since there is no valid configuration for '
                    'that provider, the profile will be removed from the '
                    'available listing', profile, details['provider']
                )
                vms.pop(profile)
                continue

            driver = next(iter(list(providers[details['provider']].keys())))
            providers[details['provider']][driver].setdefault(
                'profiles', {}).update({profile: details})
            details['provider'] = '{0[provider]}:{1}'.format(details, driver)
            vms[profile] = details

            continue

        extends = details.pop('extends')
        if extends not in vms:
            log.error(
                'The \'%s\' profile is trying to extend data from \'%s\' '
                'though \'%s\' is not defined in the salt profiles loaded '
                'data. Not extending and removing from listing!',
                profile, extends, extends
            )
            vms.pop(profile)
            continue

        extended = deepcopy(vms.get(extends))
        extended.pop('profile')
        # Merge extended configuration with base profile
        extended = salt.utils.dictupdate.update(extended, details)

        if ':' not in extended['provider']:
            if extended['provider'] not in providers:
                log.trace(
                    'The profile \'%s\' is defining \'%s\' as the '
                    'provider. Since there is no valid configuration for '
                    'that provider, the profile will be removed from the '
                    'available listing', profile, extended['provider']
                )
                vms.pop(profile)
                continue

            driver = next(iter(list(providers[extended['provider']].keys())))
            providers[extended['provider']][driver].setdefault(
                'profiles', {}).update({profile: extended})

            extended['provider'] = '{0[provider]}:{1}'.format(extended, driver)
        else:
            alias, driver = extended['provider'].split(':')
            if alias not in providers or driver not in providers[alias]:
                log.trace(
                    'The profile \'%s\' is defining \'%s\' as '
                    'the provider. Since there is no valid configuration '
                    'for that provider, the profile will be removed from '
                    'the available listing', profile, extended['provider']
                )
                vms.pop(profile)
                continue

            providers[alias][driver].setdefault('profiles', {}).update(
                {profile: extended}
            )

        # Update the profile's entry with the extended data
        vms[profile] = extended

    return vms


def cloud_providers_config(path,
                           env_var='SALT_CLOUD_PROVIDERS_CONFIG',
                           defaults=None):
    '''
    Read in the salt cloud providers configuration file
    '''
    if defaults is None:
        defaults = PROVIDER_CONFIG_DEFAULTS

    overrides = salt.config.load_config(
        path, env_var, os.path.join(salt.syspaths.CONFIG_DIR, 'cloud.providers')
    )

    default_include = overrides.get(
        'default_include', defaults['default_include']
    )
    include = overrides.get('include', [])

    overrides.update(
        salt.config.include_config(default_include, path, verbose=False)
    )
    overrides.update(
        salt.config.include_config(include, path, verbose=True)
    )
    return apply_cloud_providers_config(overrides, defaults)


def apply_cloud_providers_config(overrides, defaults=None):
    '''
    Apply the loaded cloud providers configuration.
    '''
    if defaults is None:
        defaults = PROVIDER_CONFIG_DEFAULTS

    config = defaults.copy()
    if overrides:
        config.update(overrides)

    # Is the user still using the old format in the new configuration file?!
    for name, settings in six.iteritems(config.copy()):
        if '.' in name:
            log.warning(
                'Please switch to the new providers configuration syntax'
            )

            # Let's help out and migrate the data
            config = old_to_new(config)

            # old_to_new will migrate the old data into the 'providers' key of
            # the config dictionary. Let's map it correctly
            for prov_name, prov_settings in six.iteritems(config.pop('providers')):
                config[prov_name] = prov_settings
            break

    providers = {}
    ext_count = 0
    for key, val in six.iteritems(config):
        if key in ('conf_file', 'include', 'default_include', 'user'):
            continue

        if not isinstance(val, (list, tuple)):
            val = [val]
        else:
            # Need to check for duplicate cloud provider entries per "alias" or
            # we won't be able to properly reference it.
            handled_providers = set()
            for details in val:
                if 'driver' not in details:
                    if 'extends' not in details:
                        log.error(
                            'Please check your cloud providers configuration. '
                            'There\'s no \'driver\' nor \'extends\' definition '
                            'referenced.'
                        )
                    continue

                if details['driver'] in handled_providers:
                    log.error(
                        'You can only have one entry per cloud provider. For '
                        'example, if you have a cloud provider configuration '
                        'section named, \'production\', you can only have a '
                        'single entry for EC2, Joyent, Openstack, and so '
                        'forth.'
                    )
                    raise salt.exceptions.SaltCloudConfigError(
                        'The cloud provider alias \'{0}\' has multiple entries '
                        'for the \'{1[driver]}\' driver.'.format(key, details)
                    )
                handled_providers.add(details['driver'])

        for entry in val:

            if 'driver' not in entry:
                entry['driver'] = '-only-extendable-{0}'.format(ext_count)
                ext_count += 1

            if key not in providers:
                providers[key] = {}

            provider = entry['driver']
            if provider not in providers[key]:
                providers[key][provider] = entry

    # Is any provider extending data!?
    while True:
        keep_looping = False
        for provider_alias, entries in six.iteritems(providers.copy()):
            for driver, details in six.iteritems(entries):
                # Set a holder for the defined profiles
                providers[provider_alias][driver]['profiles'] = {}

                if 'extends' not in details:
                    continue

                extends = details.pop('extends')

                if ':' in extends:
                    alias, provider = extends.split(':')
                    if alias not in providers:
                        raise salt.exceptions.SaltCloudConfigError(
                            'The \'{0}\' cloud provider entry in \'{1}\' is '
                            'trying to extend data from \'{2}\' though '
                            '\'{2}\' is not defined in the salt cloud '
                            'providers loaded data.'.format(
                                details['driver'],
                                provider_alias,
                                alias
                            )
                        )

                    if provider not in providers.get(alias):
                        raise salt.exceptions.SaltCloudConfigError(
                            'The \'{0}\' cloud provider entry in \'{1}\' is '
                            'trying to extend data from \'{2}:{3}\' though '
                            '\'{3}\' is not defined in \'{1}\''.format(
                                details['driver'],
                                provider_alias,
                                alias,
                                provider
                            )
                        )
                    details['extends'] = '{0}:{1}'.format(alias, provider)
                    # change provider details '-only-extendable-' to extended
                    # provider name
                    details['driver'] = provider
                elif providers.get(extends):
                    raise salt.exceptions.SaltCloudConfigError(
                        'The \'{0}\' cloud provider entry in \'{1}\' is '
                        'trying to extend from \'{2}\' and no provider was '
                        'specified. Not extending!'.format(
                            details['driver'], provider_alias, extends
                        )
                    )
                elif extends not in providers:
                    raise salt.exceptions.SaltCloudConfigError(
                        'The \'{0}\' cloud provider entry in \'{1}\' is '
                        'trying to extend data from \'{2}\' though \'{2}\' '
                        'is not defined in the salt cloud providers loaded '
                        'data.'.format(
                            details['driver'], provider_alias, extends
                        )
                    )
                else:
                    if driver in providers.get(extends):
                        details['extends'] = '{0}:{1}'.format(extends, driver)
                    elif '-only-extendable-' in providers.get(extends):
                        details['extends'] = '{0}:{1}'.format(
                            extends, '-only-extendable-{0}'.format(ext_count)
                        )
                    else:
                        # We're still not aware of what we're trying to extend
                        # from. Let's try on next iteration
                        details['extends'] = extends
                        keep_looping = True
        if not keep_looping:
            break

    while True:
        # Merge provided extends
        keep_looping = False
        for alias, entries in six.iteritems(providers.copy()):
            for driver, details in six.iteritems(entries):

                if 'extends' not in details:
                    # Extends resolved or non existing, continue!
                    continue

                if 'extends' in details['extends']:
                    # Since there's a nested extends, resolve this one in the
                    # next iteration
                    keep_looping = True
                    continue

                # Let's get a reference to what we're supposed to extend
                extends = details.pop('extends')
                # Split the setting in (alias, driver)
                ext_alias, ext_driver = extends.split(':')
                # Grab a copy of what should be extended
                extended = providers.get(ext_alias).get(ext_driver).copy()
                # Merge the data to extend with the details
                extended = salt.utils.dictupdate.update(extended, details)
                # Update the providers dictionary with the merged data
                providers[alias][driver] = extended
                # Update name of the driver, now that it's populated with extended information
                if driver.startswith('-only-extendable-'):
                    providers[alias][ext_driver] = providers[alias][driver]
                    # Delete driver with old name to maintain dictionary size
                    del providers[alias][driver]

        if not keep_looping:
            break

    # Now clean up any providers entry that was just used to be a data tree to
    # extend from
    for provider_alias, entries in six.iteritems(providers.copy()):
        for driver, details in six.iteritems(entries.copy()):
            if not driver.startswith('-only-extendable-'):
                continue

            log.info(
                "There's at least one cloud driver under the '%s' "
                'cloud provider alias which does not have the required '
                "'driver' setting. Removing it from the available "
                'providers listing.', provider_alias
            )
            providers[provider_alias].pop(driver)

        if not providers[provider_alias]:
            providers.pop(provider_alias)

    return providers


def get_cloud_config_value(name, vm_, opts, default=None, search_global=True):
    '''
    Search and return a setting in a known order:

        1. In the virtual machine's configuration
        2. In the virtual machine's profile configuration
        3. In the virtual machine's provider configuration
        4. In the salt cloud configuration if global searching is enabled
        5. Return the provided default
    '''

    # As a last resort, return the default
    value = default

    if search_global is True and opts.get(name, None) is not None:
        # The setting name exists in the cloud(global) configuration
        value = deepcopy(opts[name])

    if vm_ and name:
        # Let's get the value from the profile, if present
        if 'profile' in vm_ and vm_['profile'] is not None:
            if name in opts['profiles'][vm_['profile']]:
                if isinstance(value, dict):
                    value.update(opts['profiles'][vm_['profile']][name].copy())
                else:
                    value = deepcopy(opts['profiles'][vm_['profile']][name])

        # Let's get the value from the provider, if present.
        if ':' in vm_['driver']:
            # The provider is defined as <provider-alias>:<driver-name>
            alias, driver = vm_['driver'].split(':')
            if alias in opts['providers'] and \
                    driver in opts['providers'][alias]:
                details = opts['providers'][alias][driver]
                if name in details:
                    if isinstance(value, dict):
                        value.update(details[name].copy())
                    else:
                        value = deepcopy(details[name])
        elif len(opts['providers'].get(vm_['driver'], ())) > 1:
            # The provider is NOT defined as <provider-alias>:<driver-name>
            # and there's more than one entry under the alias.
            # WARN the user!!!!
            log.error(
                "The '%s' cloud provider definition has more than one "
                'entry. Your VM configuration should be specifying the '
                "provider as 'driver: %s:<driver-engine>'. Since "
                "it's not, we're returning the first definition which "
                'might not be what you intended.',
                vm_['driver'], vm_['driver']
            )

        if vm_['driver'] in opts['providers']:
            # There's only one driver defined for this provider. This is safe.
            alias_defs = opts['providers'].get(vm_['driver'])
            provider_driver_defs = alias_defs[next(iter(list(alias_defs.keys())))]
            if name in provider_driver_defs:
                # The setting name exists in the VM's provider configuration.
                # Return it!
                if isinstance(value, dict):
                    value.update(provider_driver_defs[name].copy())
                else:
                    value = deepcopy(provider_driver_defs[name])

    if name and vm_ and name in vm_:
        # The setting name exists in VM configuration.
        if isinstance(vm_[name], types.GeneratorType):
            value = next(vm_[name], '')
        else:
            if isinstance(value, dict):
                value.update(vm_[name].copy())
            else:
                value = deepcopy(vm_[name])

    return value


def is_provider_configured(opts, provider, required_keys=(), log_message=True):
    '''
    Check and return the first matching and fully configured cloud provider
    configuration.
    '''
    if ':' in provider:
        alias, driver = provider.split(':')
        if alias not in opts['providers']:
            return False
        if driver not in opts['providers'][alias]:
            return False
        for key in required_keys:
            if opts['providers'][alias][driver].get(key, None) is None:
                if log_message is True:
                    # There's at least one require configuration key which is not
                    # set.
                    log.warning(
                        "The required '%s' configuration setting is missing "
                        "from the '%s' driver, which is configured under the "
                        "'%s' alias.", key, provider, alias
                    )
                return False
        # If we reached this far, there's a properly configured provider.
        # Return it!
        return opts['providers'][alias][driver]

    for alias, drivers in six.iteritems(opts['providers']):
        for driver, provider_details in six.iteritems(drivers):
            if driver != provider:
                continue

            # If we reached this far, we have a matching provider, let's see if
            # all required configuration keys are present and not None.
            skip_provider = False
            for key in required_keys:
                if provider_details.get(key, None) is None:
                    if log_message is True:
                        # This provider does not include all necessary keys,
                        # continue to next one.
                        log.warning(
                            "The required '%s' configuration setting is "
                            "missing from the '%s' driver, which is configured "
                            "under the '%s' alias.", key, provider, alias
                        )
                    skip_provider = True
                    break

            if skip_provider:
                continue

            # If we reached this far, the provider included all required keys
            return provider_details

    # If we reached this point, the provider is not configured.
    return False


def is_profile_configured(opts, provider, profile_name, vm_=None):
    '''
    Check if the requested profile contains the minimum required parameters for
    a profile.

    Required parameters include image and provider for all drivers, while some
    drivers also require size keys.

    .. versionadded:: 2015.8.0
    '''
    # Standard dict keys required by all drivers.
    required_keys = ['provider']
    alias, driver = provider.split(':')

    # Most drivers need an image to be specified, but some do not.
    non_image_drivers = ['nova', 'virtualbox', 'libvirt', 'softlayer', 'oneandone', 'profitbricks']

    # Most drivers need a size, but some do not.
    non_size_drivers = ['opennebula', 'parallels', 'proxmox', 'scaleway',
                        'softlayer', 'softlayer_hw', 'vmware', 'vsphere',
                        'virtualbox', 'libvirt', 'oneandone']

    provider_key = opts['providers'][alias][driver]
    profile_key = opts['providers'][alias][driver]['profiles'][profile_name]

    # If cloning on Linode, size and image are not necessary.
    # They are obtained from the to-be-cloned VM.
    if driver == 'linode' and profile_key.get('clonefrom', False):
        non_image_drivers.append('linode')
        non_size_drivers.append('linode')
    elif driver == 'gce' and 'sourceImage' in six.text_type(vm_.get('ex_disks_gce_struct')):
        non_image_drivers.append('gce')

    # If cloning on VMware, specifying image is not necessary.
    if driver == 'vmware' and 'image' not in list(profile_key.keys()):
        non_image_drivers.append('vmware')

    if driver not in non_image_drivers:
        required_keys.append('image')
        if driver == 'vmware':
            required_keys.append('datastore')
    elif driver in ['linode', 'virtualbox']:
        required_keys.append('clonefrom')
    elif driver == 'nova':
        nova_image_keys = ['image', 'block_device_mapping', 'block_device', 'boot_volume']
        if not any([key in provider_key for key in nova_image_keys]) and not any([key in profile_key for key in nova_image_keys]):
            required_keys.extend(nova_image_keys)

    if driver not in non_size_drivers:
        required_keys.append('size')

    # Check if required fields are supplied in the provider config. If they
    # are present, remove it from the required_keys list.
    for item in list(required_keys):
        if item in provider_key:
            required_keys.remove(item)

    # If a vm_ dict was passed in, use that information to get any other configs
    # that we might have missed thus far, such as a option provided in a map file.
    if vm_:
        for item in list(required_keys):
            if item in vm_:
                required_keys.remove(item)

    # Check for remaining required parameters in the profile config.
    for item in required_keys:
        if profile_key.get(item, None) is None:
            # There's at least one required configuration item which is not set.
            log.error(
                "The required '%s' configuration setting is missing from "
                "the '%s' profile, which is configured under the '%s' alias.",
                item, profile_name, alias
            )
            return False

    return True


def check_driver_dependencies(driver, dependencies):
    '''
    Check if the driver's dependencies are available.

    .. versionadded:: 2015.8.0

    driver
        The name of the driver.

    dependencies
        The dictionary of dependencies to check.
    '''
    ret = True
    for key, value in six.iteritems(dependencies):
        if value is False:
            log.warning(
                "Missing dependency: '%s'. The %s driver requires "
                "'%s' to be installed.", key, key, driver
            )
            ret = False

    return ret

# <---- Salt Cloud Configuration Functions -----------------------------------


def _cache_id(minion_id, cache_file):
    '''
    Helper function, writes minion id to a cache file.
    '''
    path = os.path.dirname(cache_file)
    try:
        if not os.path.isdir(path):
            os.makedirs(path)
    except OSError as exc:
        # Handle race condition where dir is created after os.path.isdir check
        if os.path.isdir(path):
            pass
        else:
            log.error('Failed to create dirs to minion_id file: %s', exc)

    try:
        with salt.utils.files.fopen(cache_file, 'w') as idf:
            idf.write(minion_id)
    except (IOError, OSError) as exc:
        log.error('Could not cache minion ID: %s', exc)


def call_id_function(opts):
    '''
    Evaluate the function that determines the ID if the 'id_function'
    option is set and return the result
    '''
    if opts.get('id'):
        return opts['id']

    # Import 'salt.loader' here to avoid a circular dependency
    import salt.loader as loader

    if isinstance(opts['id_function'], six.string_types):
        mod_fun = opts['id_function']
        fun_kwargs = {}
    elif isinstance(opts['id_function'], dict):
        mod_fun, fun_kwargs = six.next(six.iteritems(opts['id_function']))
        if fun_kwargs is None:
            fun_kwargs = {}
    else:
        log.error('\'id_function\' option is neither a string nor a dictionary')
        sys.exit(salt.defaults.exitcodes.EX_GENERIC)

    # split module and function and try loading the module
    mod, fun = mod_fun.split('.')
    if not opts.get('grains'):
        # Get grains for use by the module
        opts['grains'] = loader.grains(opts)

    try:
        id_mod = loader.raw_mod(opts, mod, fun)
        if not id_mod:
            raise KeyError
        # we take whatever the module returns as the minion ID
        newid = id_mod[mod_fun](**fun_kwargs)
        if not isinstance(newid, six.string_types) or not newid:
            log.error(
                'Function %s returned value "%s" of type %s instead of string',
                mod_fun, newid, type(newid)
            )
            sys.exit(salt.defaults.exitcodes.EX_GENERIC)
        log.info('Evaluated minion ID from module: %s', mod_fun)
        return newid
    except TypeError:
        log.error(
            'Function arguments %s are incorrect for function %s',
            fun_kwargs, mod_fun
        )
        sys.exit(salt.defaults.exitcodes.EX_GENERIC)
    except KeyError:
        log.error('Failed to load module %s', mod_fun)
        sys.exit(salt.defaults.exitcodes.EX_GENERIC)


def get_id(opts, cache_minion_id=False):
    '''
    Guess the id of the minion.

    If CONFIG_DIR/minion_id exists, use the cached minion ID from that file.
    If no minion id is configured, use multiple sources to find a FQDN.
    If no FQDN is found you may get an ip address.

    Returns two values: the detected ID, and a boolean value noting whether or
    not an IP address is being used for the ID.
    '''
    if opts['root_dir'] is None:
        root_dir = salt.syspaths.ROOT_DIR
    else:
        root_dir = opts['root_dir']

    config_dir = salt.syspaths.CONFIG_DIR
    if config_dir.startswith(salt.syspaths.ROOT_DIR):
        config_dir = config_dir.split(salt.syspaths.ROOT_DIR, 1)[-1]

    # Check for cached minion ID
    id_cache = os.path.join(root_dir,
                            config_dir.lstrip(os.path.sep),
                            'minion_id')

    if opts.get('minion_id_caching', True):
        try:
            with salt.utils.files.fopen(id_cache) as idf:
                name = idf.readline().strip()
                bname = salt.utils.stringutils.to_bytes(name)
                if bname.startswith(codecs.BOM):  # Remove BOM if exists
                    name = salt.utils.stringutils.to_str(bname.replace(codecs.BOM, '', 1))
            if name and name != 'localhost':
                log.debug('Using cached minion ID from %s: %s', id_cache, name)
                return name, False
        except (IOError, OSError):
            pass
    if '__role' in opts and opts.get('__role') == 'minion':
        log.debug(
            'Guessing ID. The id can be explicitly set in %s',
            os.path.join(salt.syspaths.CONFIG_DIR, 'minion')
        )

    if opts.get('id_function'):
        newid = call_id_function(opts)
    else:
        newid = salt.utils.network.generate_minion_id()

    if opts.get('minion_id_lowercase'):
        newid = newid.lower()
        log.debug('Changed minion id %s to lowercase.', newid)
    if '__role' in opts and opts.get('__role') == 'minion':
        if opts.get('id_function'):
            log.debug(
                'Found minion id from external function %s: %s',
                opts['id_function'], newid
            )
        else:
            log.debug('Found minion id from generate_minion_id(): %s', newid)
    if cache_minion_id and opts.get('minion_id_caching', True):
        _cache_id(newid, id_cache)
    is_ipv4 = salt.utils.network.is_ipv4(newid)
    return newid, is_ipv4


def _update_ssl_config(opts):
    '''
    Resolves string names to integer constant in ssl configuration.
    '''
    if opts['ssl'] in (None, False):
        opts['ssl'] = None
        return
    if opts['ssl'] is True:
        opts['ssl'] = {}
        return
    import ssl
    for key, prefix in (('cert_reqs', 'CERT_'),
                        ('ssl_version', 'PROTOCOL_')):
        val = opts['ssl'].get(key)
        if val is None:
            continue
        if not isinstance(val, six.string_types) or not val.startswith(prefix) or not hasattr(ssl, val):
            message = 'SSL option \'{0}\' must be set to one of the following values: \'{1}\'.' \
                    .format(key, '\', \''.join([val for val in dir(ssl) if val.startswith(prefix)]))
            log.error(message)
            raise salt.exceptions.SaltConfigurationError(message)
        opts['ssl'][key] = getattr(ssl, val)


def _adjust_log_file_override(overrides, default_log_file):
    '''
    Adjusts the log_file based on the log_dir override
    '''
    if overrides.get('log_dir'):
        # Adjust log_file if a log_dir override is introduced
        if overrides.get('log_file'):
            if not os.path.abspath(overrides['log_file']):
                # Prepend log_dir if log_file is relative
                overrides['log_file'] = os.path.join(overrides['log_dir'],
                                                     overrides['log_file'])
        else:
            # Create the log_file override
            overrides['log_file'] = \
                os.path.join(overrides['log_dir'],
                             os.path.basename(default_log_file))


def apply_minion_config(overrides=None,
                        defaults=None,
                        cache_minion_id=False,
                        minion_id=None):
    '''
    Returns minion configurations dict.
    '''
    if defaults is None:
        defaults = DEFAULT_MINION_OPTS

    opts = defaults.copy()
    opts['__role'] = 'minion'
    _adjust_log_file_override(overrides, defaults['log_file'])
    if overrides:
        opts.update(overrides)

    if 'environment' in opts:
        if 'saltenv' in opts:
            log.warning(
                'The \'saltenv\' and \'environment\' minion config options '
                'cannot both be used. Ignoring \'environment\' in favor of '
                '\'saltenv\'.',
            )
            # Set environment to saltenv in case someone's custom module is
            # refrencing __opts__['environment']
            opts['environment'] = opts['saltenv']
        else:
            log.warning(
                'The \'environment\' minion config option has been renamed '
                'to \'saltenv\'. Using %s as the \'saltenv\' config value.',
                opts['environment']
            )
            opts['saltenv'] = opts['environment']

    for idx, val in enumerate(opts['fileserver_backend']):
        if val in ('git', 'hg', 'svn', 'minion'):
            new_val = val + 'fs'
            log.debug(
                'Changed %s to %s in minion opts\' fileserver_backend list',
                val, new_val
            )
            opts['fileserver_backend'][idx] = new_val

    opts['__cli'] = os.path.basename(sys.argv[0])

    # No ID provided. Will getfqdn save us?
    using_ip_for_id = False
    if not opts.get('id'):
        if minion_id:
            opts['id'] = minion_id
        else:
            opts['id'], using_ip_for_id = get_id(
                    opts,
                    cache_minion_id=cache_minion_id)

    # it does not make sense to append a domain to an IP based id
    if not using_ip_for_id and 'append_domain' in opts:
        opts['id'] = _append_domain(opts)

    for directory in opts.get('append_minionid_config_dirs', []):
        if directory in ('pki_dir', 'cachedir', 'extension_modules'):
            newdirectory = os.path.join(opts[directory], opts['id'])
            opts[directory] = newdirectory
        elif directory == 'default_include' and directory in opts:
            include_dir = os.path.dirname(opts[directory])
            new_include_dir = os.path.join(include_dir,
                                           opts['id'],
                                           os.path.basename(opts[directory]))
            opts[directory] = new_include_dir

    # pidfile can be in the list of append_minionid_config_dirs, but pidfile
    # is the actual path with the filename, not a directory.
    if 'pidfile' in opts.get('append_minionid_config_dirs', []):
        newpath_list = os.path.split(opts['pidfile'])
        opts['pidfile'] = os.path.join(newpath_list[0], 'salt', opts['id'], newpath_list[1])

    if len(opts['sock_dir']) > len(opts['cachedir']) + 10:
        opts['sock_dir'] = os.path.join(opts['cachedir'], '.salt-unix')

    # Enabling open mode requires that the value be set to True, and
    # nothing else!
    opts['open_mode'] = opts['open_mode'] is True
    opts['file_roots'] = _validate_file_roots(opts['file_roots'])
    opts['pillar_roots'] = _validate_file_roots(opts['pillar_roots'])
    # Make sure ext_mods gets set if it is an untrue value
    # (here to catch older bad configs)
    opts['extension_modules'] = (
        opts.get('extension_modules') or
        os.path.join(opts['cachedir'], 'extmods')
    )
    # Set up the utils_dirs location from the extension_modules location
    opts['utils_dirs'] = (
        opts.get('utils_dirs') or
        [os.path.join(opts['extension_modules'], 'utils')]
    )

    # Insert all 'utils_dirs' directories to the system path
    insert_system_path(opts, opts['utils_dirs'])

    # Prepend root_dir to other paths
    prepend_root_dirs = [
        'pki_dir', 'cachedir', 'sock_dir', 'extension_modules', 'pidfile',
    ]

    # These can be set to syslog, so, not actual paths on the system
    for config_key in ('log_file', 'key_logfile'):
        if urlparse(opts.get(config_key, '')).scheme == '':
            prepend_root_dirs.append(config_key)

    prepend_root_dir(opts, prepend_root_dirs)

    # if there is no beacons option yet, add an empty beacons dict
    if 'beacons' not in opts:
        opts['beacons'] = {}

    if (overrides or {}).get('ipc_write_buffer', '') == 'dynamic':
        opts['ipc_write_buffer'] = _DFLT_IPC_WBUFFER
    if 'ipc_write_buffer' not in overrides:
        opts['ipc_write_buffer'] = 0

    # Make sure hash_type is lowercase
    opts['hash_type'] = opts['hash_type'].lower()

    # Check and update TLS/SSL configuration
    _update_ssl_config(opts)
    _update_discovery_config(opts)

    return opts


def _update_discovery_config(opts):
    '''
    Update discovery config for all instances.

    :param opts:
    :return:
    '''
    if opts.get('discovery') not in (None, False):
        if opts['discovery'] is True:
            opts['discovery'] = {}
        discovery_config = {'attempts': 3, 'pause': 5, 'port': 4520, 'match': 'any', 'mapping': {}}
        for key in opts['discovery']:
            if key not in discovery_config:
                raise salt.exceptions.SaltConfigurationError('Unknown discovery option: {0}'.format(key))
        if opts.get('__role') != 'minion':
            for key in ['attempts', 'pause', 'match']:
                del discovery_config[key]
        opts['discovery'] = salt.utils.dictupdate.update(discovery_config, opts['discovery'], True, True)


def master_config(path, env_var='SALT_MASTER_CONFIG', defaults=None, exit_on_config_errors=False):
    '''
    Reads in the master configuration file and sets up default options

    This is useful for running the actual master daemon. For running
    Master-side client interfaces that need the master opts see
    :py:func:`salt.client.client_config`.
    '''
    if defaults is None:
        defaults = DEFAULT_MASTER_OPTS

    if not os.environ.get(env_var, None):
        # No valid setting was given using the configuration variable.
        # Lets see is SALT_CONFIG_DIR is of any use
        salt_config_dir = os.environ.get('SALT_CONFIG_DIR', None)
        if salt_config_dir:
            env_config_file_path = os.path.join(salt_config_dir, 'master')
            if salt_config_dir and os.path.isfile(env_config_file_path):
                # We can get a configuration file using SALT_CONFIG_DIR, let's
                # update the environment with this information
                os.environ[env_var] = env_config_file_path

    overrides = load_config(path, env_var, DEFAULT_MASTER_OPTS['conf_file'])
    default_include = overrides.get('default_include',
                                    defaults['default_include'])
    include = overrides.get('include', [])

    overrides.update(include_config(default_include, path, verbose=False),
                     exit_on_config_errors=exit_on_config_errors)
    overrides.update(include_config(include, path, verbose=True),
                     exit_on_config_errors=exit_on_config_errors)
    opts = apply_master_config(overrides, defaults)
    _validate_ssh_minion_opts(opts)
    _validate_opts(opts)
    # If 'nodegroups:' is uncommented in the master config file, and there are
    # no nodegroups defined, opts['nodegroups'] will be None. Fix this by
    # reverting this value to the default, as if 'nodegroups:' was commented
    # out or not present.
    if opts.get('nodegroups') is None:
        opts['nodegroups'] = DEFAULT_MASTER_OPTS.get('nodegroups', {})
    if salt.utils.data.is_dictlist(opts['nodegroups']):
        opts['nodegroups'] = salt.utils.data.repack_dictlist(opts['nodegroups'])
    if opts.get('transport') == 'raet' and 'aes' in opts:
        opts.pop('aes')
    apply_sdb(opts)
    return opts


def apply_master_config(overrides=None, defaults=None):
    '''
    Returns master configurations dict.
    '''
    if defaults is None:
        defaults = DEFAULT_MASTER_OPTS

    opts = defaults.copy()
    opts['__role'] = 'master'
    _adjust_log_file_override(overrides, defaults['log_file'])
    if overrides:
        opts.update(overrides)

    if 'environment' in opts:
        if 'saltenv' in opts:
            log.warning(
                'The \'saltenv\' and \'environment\' master config options '
                'cannot both be used. Ignoring \'environment\' in favor of '
                '\'saltenv\'.',
            )
            # Set environment to saltenv in case someone's custom runner is
            # refrencing __opts__['environment']
            opts['environment'] = opts['saltenv']
        else:
            log.warning(
                'The \'environment\' master config option has been renamed '
                'to \'saltenv\'. Using %s as the \'saltenv\' config value.',
                opts['environment']
            )
            opts['saltenv'] = opts['environment']

    for idx, val in enumerate(opts['fileserver_backend']):
        if val in ('git', 'hg', 'svn', 'minion'):
            new_val = val + 'fs'
            log.debug(
                'Changed %s to %s in master opts\' fileserver_backend list',
                val, new_val
            )
            opts['fileserver_backend'][idx] = new_val

    if len(opts['sock_dir']) > len(opts['cachedir']) + 10:
        opts['sock_dir'] = os.path.join(opts['cachedir'], '.salt-unix')

    opts['token_dir'] = os.path.join(opts['cachedir'], 'tokens')
    opts['syndic_dir'] = os.path.join(opts['cachedir'], 'syndics')
    # Make sure ext_mods gets set if it is an untrue value
    # (here to catch older bad configs)
    opts['extension_modules'] = (
        opts.get('extension_modules') or
        os.path.join(opts['cachedir'], 'extmods')
    )
    # Set up the utils_dirs location from the extension_modules location
    opts['utils_dirs'] = (
        opts.get('utils_dirs') or
        [os.path.join(opts['extension_modules'], 'utils')]
    )

    # Insert all 'utils_dirs' directories to the system path
    insert_system_path(opts, opts['utils_dirs'])

    if (overrides or {}).get('ipc_write_buffer', '') == 'dynamic':
        opts['ipc_write_buffer'] = _DFLT_IPC_WBUFFER
    if 'ipc_write_buffer' not in overrides:
        opts['ipc_write_buffer'] = 0
    using_ip_for_id = False
    append_master = False
    if not opts.get('id'):
        opts['id'], using_ip_for_id = get_id(
                opts,
                cache_minion_id=None)
        append_master = True

    # it does not make sense to append a domain to an IP based id
    if not using_ip_for_id and 'append_domain' in opts:
        opts['id'] = _append_domain(opts)
    if append_master:
        opts['id'] += '_master'

    # Prepend root_dir to other paths
    prepend_root_dirs = [
        'pki_dir', 'key_dir', 'cachedir', 'pidfile', 'sock_dir', 'extension_modules',
        'autosign_file', 'autoreject_file', 'token_dir', 'syndic_dir',
        'sqlite_queue_dir', 'autosign_grains_dir'
    ]

    # These can be set to syslog, so, not actual paths on the system
    for config_key in ('log_file', 'key_logfile', 'ssh_log_file'):
        log_setting = opts.get(config_key, '')
        if log_setting is None:
            continue

        if urlparse(log_setting).scheme == '':
            prepend_root_dirs.append(config_key)

    prepend_root_dir(opts, prepend_root_dirs)

    # Enabling open mode requires that the value be set to True, and
    # nothing else!
    opts['open_mode'] = opts['open_mode'] is True
    opts['auto_accept'] = opts['auto_accept'] is True
    opts['file_roots'] = _validate_file_roots(opts['file_roots'])
    opts['pillar_roots'] = _validate_file_roots(opts['pillar_roots'])

    if opts['file_ignore_regex']:
        # If file_ignore_regex was given, make sure it's wrapped in a list.
        # Only keep valid regex entries for improved performance later on.
        if isinstance(opts['file_ignore_regex'], six.string_types):
            ignore_regex = [opts['file_ignore_regex']]
        elif isinstance(opts['file_ignore_regex'], list):
            ignore_regex = opts['file_ignore_regex']

        opts['file_ignore_regex'] = []
        for regex in ignore_regex:
            try:
                # Can't store compiled regex itself in opts (breaks
                # serialization)
                re.compile(regex)
                opts['file_ignore_regex'].append(regex)
            except Exception:
                log.warning(
                    'Unable to parse file_ignore_regex. Skipping: %s',
                    regex
                )

    if opts['file_ignore_glob']:
        # If file_ignore_glob was given, make sure it's wrapped in a list.
        if isinstance(opts['file_ignore_glob'], six.string_types):
            opts['file_ignore_glob'] = [opts['file_ignore_glob']]

    # Let's make sure `worker_threads` does not drop below 3 which has proven
    # to make `salt.modules.publish` not work under the test-suite.
    if opts['worker_threads'] < 3 and opts.get('peer', None):
        log.warning(
            "The 'worker_threads' setting in '%s' cannot be lower than "
            '3. Resetting it to the default value of 3.', opts['conf_file']
        )
        opts['worker_threads'] = 3

    opts.setdefault('pillar_source_merging_strategy', 'smart')

    # Make sure hash_type is lowercase
    opts['hash_type'] = opts['hash_type'].lower()

    # Check and update TLS/SSL configuration
    _update_ssl_config(opts)
    _update_discovery_config(opts)

    return opts


def client_config(path, env_var='SALT_CLIENT_CONFIG', defaults=None):
    '''
    Load Master configuration data

    Usage:

    .. code-block:: python

        import salt.config
        master_opts = salt.config.client_config('/etc/salt/master')

    Returns a dictionary of the Salt Master configuration file with necessary
    options needed to communicate with a locally-running Salt Master daemon.
    This function searches for client specific configurations and adds them to
    the data from the master configuration.

    This is useful for master-side operations like
    :py:class:`~salt.client.LocalClient`.
    '''
    if defaults is None:
        defaults = DEFAULT_MASTER_OPTS

    xdg_dir = salt.utils.xdg.xdg_config_dir()
    if os.path.isdir(xdg_dir):
        client_config_dir = xdg_dir
        saltrc_config_file = 'saltrc'
    else:
        client_config_dir = os.path.expanduser('~')
        saltrc_config_file = '.saltrc'

    # Get the token file path from the provided defaults. If not found, specify
    # our own, sane, default
    opts = {
        'token_file': defaults.get(
            'token_file',
            os.path.join(client_config_dir, 'salt_token')
        )
    }
    # Update options with the master configuration, either from the provided
    # path, salt's defaults or provided defaults
    opts.update(
        master_config(path, defaults=defaults)
    )
    # Update with the users salt dot file or with the environment variable
    saltrc_config = os.path.join(client_config_dir, saltrc_config_file)
    opts.update(
        load_config(
            saltrc_config,
            env_var,
            saltrc_config
        )
    )
    # Make sure we have a proper and absolute path to the token file
    if 'token_file' in opts:
        opts['token_file'] = os.path.abspath(
            os.path.expanduser(
                opts['token_file']
            )
        )
    # If the token file exists, read and store the contained token
    if os.path.isfile(opts['token_file']):
        # Make sure token is still valid
        expire = opts.get('token_expire', 43200)
        if os.stat(opts['token_file']).st_mtime + expire > time.mktime(time.localtime()):
            with salt.utils.files.fopen(opts['token_file']) as fp_:
                opts['token'] = fp_.read().strip()
    # On some platforms, like OpenBSD, 0.0.0.0 won't catch a master running on localhost
    if opts['interface'] == '0.0.0.0':
        opts['interface'] = '127.0.0.1'

    # Make sure the master_uri is set
    if 'master_uri' not in opts:
        opts['master_uri'] = 'tcp://{ip}:{port}'.format(
            ip=salt.utils.zeromq.ip_bracket(opts['interface']),
            port=opts['ret_port']
        )

    # Return the client options
    _validate_opts(opts)
    return opts


def api_config(path):
    '''
    Read in the Salt Master config file and add additional configs that
    need to be stubbed out for salt-api
    '''
    # Let's grab a copy of salt-api's required defaults
    opts = DEFAULT_API_OPTS

    # Let's override them with salt's master opts
    opts.update(client_config(path, defaults=DEFAULT_MASTER_OPTS))

    # Let's set the pidfile and log_file values in opts to api settings
    opts.update({
        'pidfile': opts.get('api_pidfile', DEFAULT_API_OPTS['api_pidfile']),
        'log_file': opts.get('api_logfile', DEFAULT_API_OPTS['api_logfile']),
    })

    prepend_root_dir(opts, [
        'api_pidfile',
        'api_logfile',
        'log_file',
        'pidfile'
    ])
    return opts


def spm_config(path):
    '''
    Read in the salt master config file and add additional configs that
    need to be stubbed out for spm

    .. versionadded:: 2015.8.0
    '''
    # Let's grab a copy of salt's master default opts
    defaults = DEFAULT_MASTER_OPTS.copy()
    # Let's override them with spm's required defaults
    defaults.update(DEFAULT_SPM_OPTS)

    overrides = load_config(path, 'SPM_CONFIG', DEFAULT_SPM_OPTS['spm_conf_file'])
    default_include = overrides.get('spm_default_include',
                                    defaults['spm_default_include'])
    include = overrides.get('include', [])

    overrides.update(include_config(default_include, path, verbose=False))
    overrides.update(include_config(include, path, verbose=True))
    defaults = apply_master_config(overrides, defaults)
    defaults = apply_spm_config(overrides, defaults)
    return client_config(path, env_var='SPM_CONFIG', defaults=defaults)


def apply_spm_config(overrides, defaults):
    '''
    Returns the spm configurations dict.

    .. versionadded:: 2015.8.1
    '''
    opts = defaults.copy()
    _adjust_log_file_override(overrides, defaults['log_file'])
    if overrides:
        opts.update(overrides)

    # Prepend root_dir to other paths
    prepend_root_dirs = [
        'formula_path', 'pillar_path', 'reactor_path',
        'spm_cache_dir', 'spm_build_dir'
    ]

    # These can be set to syslog, so, not actual paths on the system
    for config_key in ('spm_logfile',):
        log_setting = opts.get(config_key, '')
        if log_setting is None:
            continue

        if urlparse(log_setting).scheme == '':
            prepend_root_dirs.append(config_key)

    prepend_root_dir(opts, prepend_root_dirs)
    return opts<|MERGE_RESOLUTION|>--- conflicted
+++ resolved
@@ -624,11 +624,7 @@
 
     # The strategy used when merging pillar into opts.
     # Considered only when `proxy_merge_pillar_in_opts` is True.
-<<<<<<< HEAD
-    'proxy_merge_pillar_in_opts_strategy': str,
-=======
     'proxy_merge_pillar_in_opts_strategy': six.string_types,
->>>>>>> 20be5b43
 
     # Allow enabling mine details using pillar data.
     'proxy_mines_pillar': bool,
@@ -1161,8 +1157,6 @@
     # turned on)
     'require_minion_sign_messages': bool,
 
-<<<<<<< HEAD
-=======
     # The list of config entries to be passed to external pillar function as
     # part of the extra_minion_data param
     # Subconfig entries can be specified by using the ':' notation (e.g. key:subkey)
@@ -1176,7 +1170,6 @@
     # Setting it to False disables discovery
     'discovery': (dict, bool),
 
->>>>>>> 20be5b43
     # Scheduler should be a dictionary
     'schedule': dict,
 
@@ -1185,12 +1178,9 @@
 
     # Whether to fire Minion data cache refresh events
     'minion_data_cache_events': bool,
-<<<<<<< HEAD
-=======
 
     # Enable calling ssh minions from the salt master
     'enable_ssh_minions': bool,
->>>>>>> 20be5b43
 }
 
 # default configurations
@@ -1480,15 +1470,12 @@
     'extmod_whitelist': {},
     'extmod_blacklist': {},
     'minion_sign_messages': False,
-<<<<<<< HEAD
-=======
     'docker.compare_container_networks': {
         'static': ['Aliases', 'Links', 'IPAMConfig'],
         'automatic': ['IPAddress', 'Gateway',
                       'GlobalIPv6Address', 'IPv6Gateway'],
     },
     'discovery': False,
->>>>>>> 20be5b43
     'schedule': {},
 }
 
@@ -1819,18 +1806,12 @@
     'salt_cp_chunk_size': 98304,
     'require_minion_sign_messages': False,
     'drop_messages_signature_fail': False,
-<<<<<<< HEAD
-    'schedule': {},
-    'auth_events': True,
-    'minion_data_cache_events': True,
-=======
     'discovery': False,
     'schedule': {},
     'auth_events': True,
     'minion_data_cache_events': True,
     'enable_ssh': False,
     'enable_ssh_minions': False,
->>>>>>> 20be5b43
 }
 
 
