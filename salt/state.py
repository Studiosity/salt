--- conflicted
+++ resolved
@@ -40,11 +40,7 @@
 import salt.utils.immutabletypes as immutabletypes
 import salt.utils.platform
 import salt.utils.process
-<<<<<<< HEAD
-import salt.utils.files
-=======
 import salt.utils.url
->>>>>>> 20be5b43
 import salt.syspaths as syspaths
 from salt.template import compile_template, compile_template_str
 from salt.exceptions import (
@@ -1936,12 +1932,9 @@
 
             self.state_con.pop('runas', None)
             self.state_con.pop('runas_password', None)
-<<<<<<< HEAD
-=======
 
         if not isinstance(ret, dict):
             return ret
->>>>>>> 20be5b43
 
         # If format_call got any warnings, let's show them to the user
         if 'warnings' in cdata:
