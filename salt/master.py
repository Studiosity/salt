--- conflicted
+++ resolved
@@ -184,12 +184,6 @@
         in the parent process, then once the fork happens you'll start getting
         errors like "WARNING: Mixing fork() and threads detected; memory leaked."
         '''
-<<<<<<< HEAD
-        # Avoid circular import
-        import salt.fileserver
-        self.fileserver = salt.fileserver.Fileserver(self.opts)
-=======
->>>>>>> 20be5b43
         # Load Runners
         ropts = dict(self.opts)
         ropts['quiet'] = True
@@ -622,17 +616,6 @@
                 try:
                     new_opts = copy.deepcopy(self.opts)
                     import salt.pillar.git_pillar
-<<<<<<< HEAD
-                    for repo in non_legacy_git_pillars:
-                        new_opts['ext_pillar'] = [repo]
-                        try:
-                            git_pillar = salt.utils.gitfs.GitPillar(new_opts)
-                            git_pillar.init_remotes(
-                                repo['git'],
-                                salt.pillar.git_pillar.PER_REMOTE_OVERRIDES,
-                                salt.pillar.git_pillar.PER_REMOTE_ONLY)
-                        except FileserverConfigError as exc:
-=======
                     for repo in git_pillars:
                         new_opts['ext_pillar'] = [repo]
                         try:
@@ -642,7 +625,6 @@
                                 per_remote_overrides=salt.pillar.git_pillar.PER_REMOTE_OVERRIDES,
                                 per_remote_only=salt.pillar.git_pillar.PER_REMOTE_ONLY)
                         except salt.exceptions.FileserverConfigError as exc:
->>>>>>> 20be5b43
                             critical_errors.append(exc.strerror)
                 finally:
                     del new_opts
