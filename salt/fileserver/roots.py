--- conflicted
+++ resolved
@@ -360,11 +360,7 @@
                         'roots: %s symlink destination is %s',
                         abs_path, link_dest
                     )
-<<<<<<< HEAD
-                    if salt.utils.is_windows() \
-=======
                     if salt.utils.platform.is_windows() \
->>>>>>> 20be5b43
                             and link_dest.startswith('\\\\'):
                         # Symlink points to a network path. Since you can't
                         # join UNC and non-UNC paths, just assume the original
