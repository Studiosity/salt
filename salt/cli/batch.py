# -*- coding: utf-8 -*-
'''
Execute batch runs
'''

# Import python libs
from __future__ import absolute_import, print_function, unicode_literals
import math
import time
import copy
from datetime import datetime, timedelta

# Import salt libs
import salt.utils.stringutils
import salt.client
import salt.output
import salt.exceptions

# Import 3rd-party libs
# pylint: disable=import-error,no-name-in-module,redefined-builtin
from salt.ext import six
from salt.ext.six.moves import range
# pylint: enable=import-error,no-name-in-module,redefined-builtin
import logging

log = logging.getLogger(__name__)


class Batch(object):
    '''
    Manage the execution of batch runs
    '''
    def __init__(self, opts, eauth=None, quiet=False, parser=None):
        self.opts = opts
        self.eauth = eauth if eauth else {}
        self.pub_kwargs = eauth if eauth else {}
        self.quiet = quiet
        self.local = salt.client.get_local_client(opts['conf_file'])
        self.minions, self.ping_gen, self.down_minions = self.__gather_minions()
        self.options = parser

    def __gather_minions(self):
        '''
        Return a list of minions to use for the batch run
        '''
        args = [self.opts['tgt'],
                'test.ping',
                [],
                self.opts['timeout'],
                ]

        selected_target_option = self.opts.get('selected_target_option', None)
        if selected_target_option is not None:
            args.append(selected_target_option)
        else:
            args.append(self.opts.get('tgt_type', 'glob'))

        self.pub_kwargs['yield_pub_data'] = True
        ping_gen = self.local.cmd_iter(*args,
                                       gather_job_timeout=self.opts['gather_job_timeout'],
                                       **self.pub_kwargs)

        # Broadcast to targets
        fret = set()
        nret = set()
        for ret in ping_gen:
            if ('minions' and 'jid') in ret:
                for minion in ret['minions']:
                    nret.add(minion)
                continue
            else:
                try:
                    m = next(six.iterkeys(ret))
                except StopIteration:
                    if not self.quiet:
                        salt.utils.stringutils.print_cli('No minions matched the target.')
                    break
                if m is not None:
                    fret.add(m)
        return (list(fret), ping_gen, nret.difference(fret))

    def get_bnum(self):
        '''
        Return the active number of minions to maintain
        '''
        partition = lambda x: float(x) / 100.0 * len(self.minions)
        try:
            if '%' in self.opts['batch']:
                res = partition(float(self.opts['batch'].strip('%')))
                if res < 1:
                    return int(math.ceil(res))
                else:
                    return int(res)
            else:
                return int(self.opts['batch'])
        except ValueError:
            if not self.quiet:
                salt.utils.stringutils.print_cli('Invalid batch data sent: {0}\nData must be in the '
                          'form of %10, 10% or 3'.format(self.opts['batch']))

    def __update_wait(self, wait):
        now = datetime.now()
        i = 0
        while i < len(wait) and wait[i] <= now:
            i += 1
        if i:
            del wait[:i]

    def run(self):
        '''
        Execute the batch run
        '''
        args = [[],
                self.opts['fun'],
                self.opts['arg'],
                self.opts['timeout'],
                'list',
                ]
        bnum = self.get_bnum()
        # No targets to run
        if not self.minions:
            return
        to_run = copy.deepcopy(self.minions)
        active = []
        ret = {}
        iters = []
        # wait the specified time before decide a job is actually done
        bwait = self.opts.get('batch_wait', 0)
        wait = []

        if self.options:
            show_jid = self.options.show_jid
            show_verbose = self.options.verbose
        else:
            show_jid = False
            show_verbose = False

        # the minion tracker keeps track of responses and iterators
        # - it removes finished iterators from iters[]
        # - if a previously detected minion does not respond, its
        #   added with an empty answer to ret{} once the timeout is reached
        # - unresponsive minions are removed from active[] to make
        #   sure that the main while loop finishes even with unresp minions
        minion_tracker = {}

        if not self.quiet:
            # We already know some minions didn't respond to the ping, so inform
            # the user we won't be attempting to run a job on them
            for down_minion in self.down_minions:
<<<<<<< HEAD
                print_cli('Minion {0} did not respond. No job will be sent.'.format(down_minion))
=======
                salt.utils.stringutils.print_cli('Minion {0} did not respond. No job will be sent.'.format(down_minion))
>>>>>>> 20be5b43

        # Iterate while we still have things to execute
        while len(ret) < len(self.minions):
            next_ = []
            if bwait and wait:
                self.__update_wait(wait)
            if len(to_run) <= bnum - len(wait) and not active:
                # last bit of them, add them all to next iterator
                while to_run:
                    next_.append(to_run.pop())
            else:
                for i in range(bnum - len(active) - len(wait)):
                    if to_run:
                        minion_id = to_run.pop()
                        if isinstance(minion_id, dict):
                            next_.append(minion_id.keys()[0])
                        else:
                            next_.append(minion_id)

            active += next_
            args[0] = next_

            if next_:
                if not self.quiet:
                    salt.utils.stringutils.print_cli('\nExecuting run on {0}\n'.format(sorted(next_)))
                # create a new iterator for this batch of minions
                new_iter = self.local.cmd_iter_no_block(
                                *args,
                                raw=self.opts.get('raw', False),
                                ret=self.opts.get('return', ''),
                                show_jid=show_jid,
                                verbose=show_verbose,
                                gather_job_timeout=self.opts['gather_job_timeout'],
                                **self.eauth)
                # add it to our iterators and to the minion_tracker
                iters.append(new_iter)
                minion_tracker[new_iter] = {}
                # every iterator added is 'active' and has its set of minions
                minion_tracker[new_iter]['minions'] = next_
                minion_tracker[new_iter]['active'] = True

            else:
                time.sleep(0.02)
            parts = {}

            # see if we found more minions
            for ping_ret in self.ping_gen:
                if ping_ret is None:
                    break
                m = next(six.iterkeys(ping_ret))
                if m not in self.minions:
                    self.minions.append(m)
                    to_run.append(m)

            for queue in iters:
                try:
                    # Gather returns until we get to the bottom
                    ncnt = 0
                    while True:
                        part = next(queue)
                        if part is None:
                            time.sleep(0.01)
                            ncnt += 1
                            if ncnt > 5:
                                break
                            continue
                        if self.opts.get('raw'):
                            parts.update({part['data']['id']: part})
                            if part['data']['id'] in minion_tracker[queue]['minions']:
                                minion_tracker[queue]['minions'].remove(part['data']['id'])
                            else:
                                salt.utils.stringutils.print_cli('minion {0} was already deleted from tracker, probably a duplicate key'.format(part['id']))
                        else:
                            parts.update(part)
                            for id in part:
                                if id in minion_tracker[queue]['minions']:
                                    minion_tracker[queue]['minions'].remove(id)
                                else:
                                    salt.utils.stringutils.print_cli('minion {0} was already deleted from tracker, probably a duplicate key'.format(id))
                except StopIteration:
                    # if a iterator is done:
                    # - set it to inactive
                    # - add minions that have not responded to parts{}

                    # check if the tracker contains the iterator
                    if queue in minion_tracker:
                        minion_tracker[queue]['active'] = False

                        # add all minions that belong to this iterator and
                        # that have not responded to parts{} with an empty response
                        for minion in minion_tracker[queue]['minions']:
                            if minion not in parts:
                                parts[minion] = {}
                                parts[minion]['ret'] = {}

            for minion, data in six.iteritems(parts):
                if minion in active:
                    active.remove(minion)
                    if bwait:
                        wait.append(datetime.now() + timedelta(seconds=bwait))
                # Munge retcode into return data
                failhard = False
                if 'retcode' in data and isinstance(data['ret'], dict) and 'retcode' not in data['ret']:
                    data['ret']['retcode'] = data['retcode']
                    if self.opts.get('failhard') and data['ret']['retcode'] > 0:
                        failhard = True

                if self.opts.get('raw'):
                    ret[minion] = data
                    yield data
                else:
                    ret[minion] = data['ret']
                    yield {minion: data['ret']}
                if not self.quiet:
                    ret[minion] = data['ret']
                    data[minion] = data.pop('ret')
                    if 'out' in data:
                        out = data.pop('out')
                    else:
                        out = None
                    salt.output.display_output(
                            data,
                            out,
                            self.opts)
                if failhard:
                    log.error(
                        'Minion %s returned with non-zero exit code. '
                        'Batch run stopped due to failhard', minion
                    )
                    raise StopIteration

            # remove inactive iterators from the iters list
            for queue in minion_tracker:
                # only remove inactive queues
                if not minion_tracker[queue]['active'] and queue in iters:
                    iters.remove(queue)
                    # also remove the iterator's minions from the active list
                    for minion in minion_tracker[queue]['minions']:
                        if minion in active:
                            active.remove(minion)
                            if bwait:
                                wait.append(datetime.now() + timedelta(seconds=bwait))<|MERGE_RESOLUTION|>--- conflicted
+++ resolved
@@ -147,11 +147,7 @@
             # We already know some minions didn't respond to the ping, so inform
             # the user we won't be attempting to run a job on them
             for down_minion in self.down_minions:
-<<<<<<< HEAD
-                print_cli('Minion {0} did not respond. No job will be sent.'.format(down_minion))
-=======
                 salt.utils.stringutils.print_cli('Minion {0} did not respond. No job will be sent.'.format(down_minion))
->>>>>>> 20be5b43
 
         # Iterate while we still have things to execute
         while len(ret) < len(self.minions):
