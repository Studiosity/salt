--- conflicted
+++ resolved
@@ -165,13 +165,8 @@
                     v_dirs,
                     self.config['user'],
                     permissive=self.config['permissive_pki_access'],
-<<<<<<< HEAD
-                    pki_dir=self.config['pki_dir'],
-                    root_dir=self.config['root_dir'],
-=======
                     root_dir=self.config['root_dir'],
                     sensitive_dirs=[self.config['pki_dir'], self.config['key_dir']],
->>>>>>> 20be5b43
                 )
                 # Clear out syndics from cachedir
                 for syndic_file in os.listdir(self.config['syndic_dir']):
@@ -291,13 +286,8 @@
                     v_dirs,
                     self.config['user'],
                     permissive=self.config['permissive_pki_access'],
-<<<<<<< HEAD
-                    pki_dir=self.config['pki_dir'],
-                    root_dir=self.config['root_dir'],
-=======
                     root_dir=self.config['root_dir'],
                     sensitive_dirs=[self.config['pki_dir']],
->>>>>>> 20be5b43
                 )
         except OSError as error:
             self.environment_failure(error)
@@ -478,13 +468,8 @@
                     v_dirs,
                     self.config['user'],
                     permissive=self.config['permissive_pki_access'],
-<<<<<<< HEAD
-                    pki_dir=self.config['pki_dir'],
-                    root_dir=self.config['root_dir'],
-=======
                     root_dir=self.config['root_dir'],
                     sensitive_dirs=[self.config['pki_dir']],
->>>>>>> 20be5b43
                 )
         except OSError as error:
             self.environment_failure(error)
@@ -592,13 +577,8 @@
                     ],
                     self.config['user'],
                     permissive=self.config['permissive_pki_access'],
-<<<<<<< HEAD
-                    pki_dir=self.config['pki_dir'],
-                    root_dir=self.config['root_dir'],
-=======
                     root_dir=self.config['root_dir'],
                     sensitive_dirs=[self.config['pki_dir']],
->>>>>>> 20be5b43
                 )
         except OSError as error:
             self.environment_failure(error)
