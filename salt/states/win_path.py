# -*- coding: utf-8 -*-
'''
Manage the Windows System PATH
'''
from __future__ import absolute_import, print_function, unicode_literals

# Import Salt libs
import salt.utils.stringutils

# Import 3rd-party libs
from salt.ext import six


def __virtual__():
    '''
    Load this state if the win_path module exists
    '''
    return 'win_path' if 'win_path.rehash' in __salt__ else False


def _format_comments(ret, comments):
    ret['comment'] = ' '.join(comments)
    return ret


def absent(name):
    '''
    Remove the directory from the SYSTEM path

    index: where the directory should be placed in the PATH (default: 0)

    Example:

    .. code-block:: yaml

        'C:\\sysinternals':
          win_path.absent
    '''
    ret = {'name': name,
           'result': True,
           'changes': {},
           'comment': ''}

    if not __salt__['win_path.exists'](name):
        ret['comment'] = '{0} is not in the PATH'.format(name)
        return ret

    if __opts__['test']:
        ret['comment'] = '{0} would be removed from the PATH'.format(name)
        ret['result'] = None
        return ret

    __salt__['win_path.remove'](name)

    if __salt__['win_path.exists'](name):
        ret['comment'] = 'Failed to remove {0} from the PATH'.format(name)
        ret['result'] = False
    else:
        ret['comment'] = 'Removed {0} from the PATH'.format(name)
        ret['changes']['removed'] = name

    return ret


def exists(name, index=None):
    '''
    Add the directory to the system PATH at index location

<<<<<<< HEAD
    index: where the directory should be placed in the PATH (default: None).
    This is 0-indexed, so 0 means to prepend at the very start of the PATH.
    [Note:  Providing no index will append directory to PATH and
    will not enforce its location within the PATH.]
=======
    index
        Position where the directory should be placed in the PATH. This is
        0-indexed, so 0 means to prepend at the very start of the PATH.
>>>>>>> 20be5b43

        .. note::
            If the index is not specified, and the directory needs to be added
            to the PATH, then the directory will be appended to the PATH, and
            this state will not enforce its location within the PATH.

    Examples:

    .. code-block:: yaml

        'C:\\python27':
          win_path.exists

        'C:\\sysinternals':
          win_path.exists:
            - index: 0

        'C:\\mystuff':
          win_path.exists:
            - index: -1
    '''
    try:
        name = salt.utils.stringutils.to_unicode(name)
    except TypeError:
        name = six.text_type(name)

    ret = {'name': name,
           'result': True,
           'changes': {},
           'comment': ''}

    if index is not None and not isinstance(index, six.integer_types):
        ret['comment'] = 'Index must be an integer'
        ret['result'] = False
        return ret

<<<<<<< HEAD
    try:
        currIndex = sysPath.index(path)
        if index is not None:
            index = int(index)
            if index < 0:
                index = len(sysPath) + index + 1
            if index > len(sysPath):
                index = len(sysPath)
            # check placement within PATH
            if currIndex != index:
                sysPath.pop(currIndex)
                ret['changes']['removed'] = '{0} was removed from index {1}'.format(name, currIndex)
            else:
                ret['comment'] = '{0} is already present in the PATH at the right location'.format(name)
                return ret
        else:  # path is in system PATH; don't care where
            ret['comment'] = '{0} is already present in the PATH at the right location'.format(name)
            return ret
    except ValueError:
        pass

    if index is None:
        index = len(sysPath)    # put it at the end
    ret['changes']['added'] = '{0} will be added at index {1}'.format(name, index)
    if __opts__['test']:
        ret['result'] = None
        return ret
=======
    def _get_path_lowercase():
        return [x.lower() for x in __salt__['win_path.get_path']()]

    def _index(path=None):
        if path is None:
            path = _get_path_lowercase()
        try:
            pos = path.index(name.lower())
        except ValueError:
            return None
        else:
            if index is not None and index < 0:
                # Since a negative index was used, convert the index to a
                # negative index to make the changes dict easier to read, as
                # well as making comparisons manageable.
                return -(len(path) - pos)
            else:
                return pos

    def _changes(old, new):
        return {'index': {'old': old, 'new': new}}

    pre_path = _get_path_lowercase()
    num_dirs = len(pre_path)

    if index is not None:
        if index > num_dirs:
            ret.setdefault('warnings', []).append(
                'There are only {0} directories in the PATH, using an index '
                'of {0} instead of {1}.'.format(num_dirs, index)
            )
            index = num_dirs
        elif index <= -num_dirs:
            ret.setdefault('warnings', []).append(
                'There are only {0} directories in the PATH, using an index '
                'of 0 instead of {1}.'.format(num_dirs, index)
            )
            index = 0

    old_index = _index(pre_path)
    comments = []

    if old_index is not None:
        # Directory exists in PATH

        if index is None:
            # We're not enforcing the index, and the directory is in the PATH.
            # There's nothing to do here.
            comments.append('{0} already exists in the PATH.'.format(name))
            return _format_comments(ret, comments)
        else:
            if index == old_index:
                comments.append(
                    '{0} already exists in the PATH at index {1}.'.format(
                        name, index
                    )
                )
                return _format_comments(ret, comments)
            else:
                if __opts__['test']:
                    ret['result'] = None
                    comments.append(
                        '{0} would be moved from index {1} to {2}.'.format(
                            name, old_index, index
                        )
                    )
                    ret['changes'] = _changes(old_index, index)
                    return _format_comments(ret, comments)
>>>>>>> 20be5b43

    else:
        # Directory does not exist in PATH
        if __opts__['test']:
            ret['result'] = None
            comments.append(
                '{0} would be added to the PATH{1}.'.format(
                    name,
                    ' at index {0}'.format(index) if index is not None else ''
                )
            )
            ret['changes'] = _changes(old_index, index)
            return _format_comments(ret, comments)

    try:
        ret['result'] = __salt__['win_path.add'](name, index=index, rehash=False)
    except Exception as exc:
        comments.append('Encountered error: {0}.'.format(exc))
        ret['result'] = False

    if ret['result']:
        ret['result'] = __salt__['win_path.rehash']()
        if not ret['result']:
            comments.append(
                'Updated registry with new PATH, but failed to rehash.'
            )

    new_index = _index()

    if ret['result']:
        # If we have not already determined a False result based on the return
        # from either win_path.add or win_path.rehash, check the new_index.
        ret['result'] = new_index is not None \
            if index is None \
            else index == new_index

    if index is not None and old_index is not None:
        comments.append(
            '{0} {1} from index {2} to {3}.'.format(
                'Moved' if ret['result'] else 'Failed to move',
                name,
                old_index,
                index
            )
        )
    else:
        comments.append(
            '{0} {1} to the PATH{2}.'.format(
                'Added' if ret['result'] else 'Failed to add',
                name,
                ' at index {0}'.format(index) if index else ''
            )
        )

    if old_index != new_index:
        ret['changes'] = _changes(old_index, new_index)

    return _format_comments(ret, comments)<|MERGE_RESOLUTION|>--- conflicted
+++ resolved
@@ -66,16 +66,9 @@
     '''
     Add the directory to the system PATH at index location
 
-<<<<<<< HEAD
-    index: where the directory should be placed in the PATH (default: None).
-    This is 0-indexed, so 0 means to prepend at the very start of the PATH.
-    [Note:  Providing no index will append directory to PATH and
-    will not enforce its location within the PATH.]
-=======
     index
         Position where the directory should be placed in the PATH. This is
         0-indexed, so 0 means to prepend at the very start of the PATH.
->>>>>>> 20be5b43
 
         .. note::
             If the index is not specified, and the directory needs to be added
@@ -112,35 +105,6 @@
         ret['result'] = False
         return ret
 
-<<<<<<< HEAD
-    try:
-        currIndex = sysPath.index(path)
-        if index is not None:
-            index = int(index)
-            if index < 0:
-                index = len(sysPath) + index + 1
-            if index > len(sysPath):
-                index = len(sysPath)
-            # check placement within PATH
-            if currIndex != index:
-                sysPath.pop(currIndex)
-                ret['changes']['removed'] = '{0} was removed from index {1}'.format(name, currIndex)
-            else:
-                ret['comment'] = '{0} is already present in the PATH at the right location'.format(name)
-                return ret
-        else:  # path is in system PATH; don't care where
-            ret['comment'] = '{0} is already present in the PATH at the right location'.format(name)
-            return ret
-    except ValueError:
-        pass
-
-    if index is None:
-        index = len(sysPath)    # put it at the end
-    ret['changes']['added'] = '{0} will be added at index {1}'.format(name, index)
-    if __opts__['test']:
-        ret['result'] = None
-        return ret
-=======
     def _get_path_lowercase():
         return [x.lower() for x in __salt__['win_path.get_path']()]
 
@@ -209,7 +173,6 @@
                     )
                     ret['changes'] = _changes(old_index, index)
                     return _format_comments(ret, comments)
->>>>>>> 20be5b43
 
     else:
         # Directory does not exist in PATH
