# -*- coding: utf-8 -*-
'''
Manage ELBs

.. versionadded:: 2014.7.0

Create and destroy ELBs. Be aware that this interacts with Amazon's
services, and so may incur charges.

This module uses ``boto``, which can be installed via package, or pip.

This module accepts explicit elb credentials but can also utilize
IAM roles assigned to the instance through Instance Profiles. Dynamic
credentials are then automatically obtained from AWS API and no further
configuration is necessary. More information available `here
<http://docs.aws.amazon.com/AWSEC2/latest/UserGuide/iam-roles-for-amazon-ec2.html>`_.

If IAM roles are not used you need to specify them either in a pillar file or
in the minion's config file:

.. code-block:: yaml

    elb.keyid: GKTADJGHEIQSXMKKRBJ08H
    elb.key: askdjghsdfjkghWupUjasdflkdfklgjsdfjajkghs

It's also possible to specify ``key``, ``keyid`` and ``region`` via a profile, either
passed in as a dict, or as a string to pull from pillars or minion config:

.. code-block:: yaml

    myprofile:
        keyid: GKTADJGHEIQSXMKKRBJ08H
        key: askdjghsdfjkghWupUjasdflkdfklgjsdfjajkghs
        region: us-east-1

.. code-block:: yaml

    Ensure myelb ELB exists:
        boto_elb.present:
            - name: myelb
            - region: us-east-1
            - availability_zones:
                - us-east-1a
                - us-east-1c
                - us-east-1d
            - keyid: GKTADJGHEIQSXMKKRBJ08H
            - key: askdjghsdfjkghWupUjasdflkdfklgjsdfjajkghs
            - listeners:
                - elb_port: 443
                  instance_port: 80
                  elb_protocol: HTTPS
                  instance_protocol: HTTP
                  certificate: 'arn:aws:iam::1111111:server-certificate/mycert'
                - elb_port: 8210
                  instance_port: 8210
                  elb_protocol: TCP
            - health_check:
                target: 'HTTP:80/'
            - attributes:
                cross_zone_load_balancing:
                  enabled: true
                access_log:
                  enabled: true
                  s3_bucket_name: 'mybucket'
                  s3_bucket_prefix: 'my-logs'
                  emit_interval: 5
            - cnames:
                - name: mycname.example.com.
                  zone: example.com.
                  ttl: 60
                - name: myothercname.example.com.
                  zone: example.com.
            - security_groups:
                - my-security-group

    # Using a profile from pillars
    Ensure myelb ELB exists:
        boto_elb.present:
            - name: myelb
            - region: us-east-1
            - profile: myelbprofile

    # Passing in a profile
    Ensure myelb ELB exists:
        boto_elb.present:
            - name: myelb
            - region: us-east-1
            - profile:
                keyid: GKTADJGHEIQSXMKKRBJ08H
                key: askdjghsdfjkghWupUjasdflkdfklgjsdfjajkghs

It's possible to specify attributes from pillars by specifying a pillar. You
can override the values defined in the pillard by setting the attributes on the
resource. The module will use the default pillar key 'boto_elb_attributes',
which allows you to set default attributes for all ELB resources.

Setting the attributes pillar:

.. code-block:: yaml

    my_elb_attributes:
      cross_zone_load_balancing:
        enabled: true
      connection_draining:
        enabled: true
        timeout: 20
      access_log:
        enabled: true
        s3_bucket_name: 'mybucket'
        s3_bucket_prefix: 'my-logs'
        emit_interval: 5

Overriding the attribute values on the resource:

.. code-block:: yaml

    Ensure myelb ELB exists:
        boto_elb.present:
            - name: myelb
            - region: us-east-1
            - attributes_from_pillar: my_elb_attributes
            # override cross_zone_load_balancing:enabled
            - attributes:
                cross_zone_load_balancing:
                  enabled: false
            - profile: myelbprofile

It's possible to specify cloudwatch alarms that will be setup along with the
ELB. Note the alarm name will be defined by the name attribute provided, plus
the ELB resource name.

.. code-block:: yaml

    Ensure myelb ELB exists:
        boto_elb.present:
            - name: myelb
            - region: us-east-1
            - profile: myelbprofile
            - alarms:
                UnHealthyHostCount:
                  name: 'ELB UnHealthyHostCount **MANAGED BY SALT**'
                  attributes:
                    metric: UnHealthyHostCount
                    namespace: AWS/ELB
                    statistic: Average
                    comparison: '>='
                    threshold: 1.0
                    period: 600
                    evaluation_periods: 6
                    unit: null
                    description: ELB UnHealthyHostCount
                    alarm_actions: ['arn:aws:sns:us-east-1:12345:myalarm']
                    insufficient_data_actions: []
                    ok_actions: ['arn:aws:sns:us-east-1:12345:myalarm']

You can also use alarms from pillars, and override values from the pillar
alarms by setting overrides on the resource. Note that 'boto_elb_alarms'
will be used as a default value for all resources, if defined and can be
used to ensure alarms are always set for a resource.

Setting the alarms in a pillar:

.. code-block:: yaml

    my_elb_alarm:
      UnHealthyHostCount:
        name: 'ELB UnHealthyHostCount **MANAGED BY SALT**'
        attributes:
          metric: UnHealthyHostCount
          namespace: AWS/ELB
          statistic: Average
          comparison: '>='
          threshold: 1.0
          period: 600
          evaluation_periods: 6
          unit: null
          description: ELB UnHealthyHostCount
          alarm_actions: ['arn:aws:sns:us-east-1:12345:myalarm']
          insufficient_data_actions: []
          ok_actions: ['arn:aws:sns:us-east-1:12345:myalarm']

Overriding the alarm values on the resource:

.. code-block:: yaml

    Ensure myelb ELB exists:
        boto_elb.present:
            - name: myelb
            - region: us-east-1
            - profile: myelbprofile
            - alarms_from_pillar: my_elb_alarm
            # override UnHealthyHostCount:attributes:threshold
            - alarms:
                UnHealthyHostCount:
                  attributes:
                    threshold: 2.0
'''

# Import Python Libs
from __future__ import absolute_import

# Import Salt Libs
import salt.utils.dictupdate as dictupdate
from salt.exceptions import SaltInvocationError
import salt.ext.six as six


def __virtual__():
    '''
    Only load if boto is available.
    '''
    return 'boto_elb' if 'boto_elb.exists' in __salt__ else False


def present(
        name,
        listeners,
        availability_zones=None,
        subnets=None,
        security_groups=None,
        scheme='internet-facing',
        health_check=None,
        attributes=None,
        attributes_from_pillar="boto_elb_attributes",
        cnames=None,
        alarms=None,
        alarms_from_pillar="boto_elb_alarms",
        region=None,
        key=None,
        keyid=None,
        profile=None,
        wait_for_sync=True):
    '''
    Ensure the ELB exists.

    name
        Name of the ELB.

    availability_zones
        A list of availability zones for this ELB.

    listeners
        A list of listener lists; example::

            [
                ['443', 'HTTPS', 'arn:aws:iam::1111111:server-certificate/mycert'],
                ['8443', '80', 'HTTPS', 'HTTP', 'arn:aws:iam::1111111:server-certificate/mycert']
            ]

    subnets
        A list of subnet IDs in your VPC to attach to your LoadBalancer.

    security_groups
        The security groups assigned to your LoadBalancer within your VPC. Must
        be passed either as a list or a comma-separated string.

        For example, a list:

        .. code-block:: yaml

            - security_groups:
              - secgroup-one
              - secgroup-two

        Or as a comma-separated string:

        .. code-block:: yaml

            - security_groups: secgroup-one,secgroup-two

    scheme
        The type of a LoadBalancer, ``internet-facing`` or ``internal``. Once
        set, can not be modified.

    health_check
        A dict defining the health check for this ELB.

    attributes
        A dict defining the attributes to set on this ELB.
        Unknown keys will be silently ignored.

        See the :mod:`salt.modules.boto_elb.set_attributes` function for
        recognized attributes.

    attributes_from_pillar
        name of pillar dict that contains attributes.   Attributes defined for this specific
        state will override those from pillar.

    cnames
<<<<<<< HEAD
        A list of cname dicts with attributes: name, zone, ttl, and identifier.

        See the :mod:`salt.states.boto_route53` state for information about
        these attributes.
=======
        An optional list of cname dicts with attributes: name, zone, ttl, and
        identifier. If specified, a CNAME record will be created referencing
        this ELB's public FQDN.

        See the boto_route53 state for information about these attributes.
>>>>>>> 55be0abf

    alarms:
        a dictionary of name->boto_cloudwatch_alarm sections to be associated with this ELB.
        All attributes should be specified except for dimension which will be
        automatically set to this ELB.

        See the :mod:`salt.states.boto_cloudwatch_alarm` state for information
        about these attributes.

    alarms_from_pillar:
        name of pillar dict that contains alarm settings.   Alarms defined for this specific
        state will override those from pillar.

    region
        Region to connect to.

    key
        Secret key to be used.

    keyid
        Access key to be used.

    profile
        A dict with region, key and keyid, or a pillar key (string)
        that contains a dict with region, key and keyid.

    wait_for_sync
        Wait for an INSYNC change status from Route53.
    '''

    # load data from attributes_from_pillar and merge with attributes
    tmp = __salt__['config.option'](attributes_from_pillar, {})
    if attributes:
        attributes = dictupdate.update(tmp, attributes)
    else:
        attributes = tmp

    ret = {'name': name, 'result': True, 'comment': '', 'changes': {}}

    if security_groups:
        if isinstance(security_groups, six.string_types):
            security_groups = security_groups.split(',')
        elif not isinstance(security_groups, list):
            ret['result'] = False
            ret['comment'] = 'The \'security_group\' parameter must either be a list or ' \
                             'a comma-separated string.'
            return ret

    _ret = _elb_present(name, availability_zones, listeners, subnets,
                        security_groups, scheme, region, key, keyid, profile)
    ret['changes'] = _ret['changes']
    ret['comment'] = ' '.join([ret['comment'], _ret['comment']])
    if not _ret['result']:
        ret['result'] = _ret['result']
        if ret['result'] is False:
            return ret

    if attributes:
        _ret = _attributes_present(name, attributes, region, key, keyid, profile)
        ret['changes'] = dictupdate.update(ret['changes'], _ret['changes'])
        ret['comment'] = ' '.join([ret['comment'], _ret['comment']])

        if not _ret['result']:
            ret['result'] = _ret['result']
            if ret['result'] is False:
                return ret

    _ret = _health_check_present(name, health_check, region, key, keyid,
                                 profile)
    ret['changes'] = dictupdate.update(ret['changes'], _ret['changes'])
    ret['comment'] = ' '.join([ret['comment'], _ret['comment']])
    if not _ret['result']:
        ret['result'] = _ret['result']
        if ret['result'] is False:
            return ret
    if cnames:
        lb = __salt__['boto_elb.get_elb_config'](
            name, region, key, keyid, profile
        )
        if len(lb) > 0:
            for cname in cnames:
                _ret = __states__['boto_route53.present'](
                    name=cname.get('name'),
                    value=lb['dns_name'],
                    zone=cname.get('zone'),
                    record_type='CNAME',
                    identifier=cname.get('identifier', None),
                    ttl=cname.get('ttl', None),
                    region=region,
                    key=key,
                    keyid=keyid,
                    profile=profile,
                    wait_for_sync=wait_for_sync
                )
                ret['changes'] = dictupdate.update(ret['changes'], _ret['changes'])
                ret['comment'] = ' '.join([ret['comment'], _ret['comment']])
                if not _ret['result']:
                    ret['result'] = _ret['result']
                    if ret['result'] is False:
                        return ret
    _ret = _alarms_present(name, alarms, alarms_from_pillar, region, key, keyid, profile)
    ret['changes'] = dictupdate.update(ret['changes'], _ret['changes'])
    ret['comment'] = ' '.join([ret['comment'], _ret['comment']])
    if not _ret['result']:
        ret['result'] = _ret['result']
        if ret['result'] is False:
            return ret
    return ret


def register_instances(name, instances, region=None, key=None, keyid=None,
                       profile=None):
    '''
    Add EC2 instance(s) to an Elastic Load Balancer. Removing an instance from
    the ``instances`` list does not remove it from the ELB.

    name
        The name of the Elastic Load Balancer to add EC2 instances to.

    instances
        A list of EC2 instance IDs that this Elastic Load Balancer should
        distribute traffic to. This state will only ever append new instances
        to the ELB. EC2 instances already associated with this ELB will not be
        removed if they are not in the ``instances`` list.

    .. versionadded:: 2015.8.0

    .. code-block:: yaml

        add-instances:
          boto_elb.register_instances:
            - name: myloadbalancer
            - instances:
              - instance-id1
              - instance-id2
    '''
    ret = {'name': name, 'result': None, 'comment': '', 'changes': {}}
    lb = __salt__['boto_elb.exists'](name, region, key, keyid, profile)
    if lb:
        health = __salt__['boto_elb.get_instance_health'](name,
                                                          region,
                                                          key,
                                                          keyid,
                                                          profile)
        nodes = []
        new = []
        for value in health:
            nodes.append(value['instance_id'])
        for value in instances:
            if value not in nodes:
                new.append(value)
        if len(new) == 0:
            ret['comment'] = 'Instance/s {0} already exist.' \
                              ''.format(str(instances).strip('[]'))
            ret['result'] = True
        else:
            if __opts__['test']:
                ret['comment'] = 'ELB {0} is set to register : {1}.'.format(name, new)
                ret['result'] = None
                return ret
            state = __salt__['boto_elb.register_instances'](name,
                                                            instances,
                                                            region,
                                                            key,
                                                            keyid,
                                                            profile)
            if state:
                ret['comment'] = 'Load Balancer {0} has been changed' \
                                 ''.format(name)
                ret['changes']['old'] = '\n'.join(nodes)
                new = set().union(nodes, instances)
                ret['changes']['new'] = '\n'.join(list(new))
                ret['result'] = True
            else:
                ret['comment'] = 'Load balancer {0} failed to add instances' \
                                 ''.format(name)
                ret['result'] = False
    else:
        ret['comment'] = 'Could not find lb {0}'.format(name)
    return ret


def _elb_present(
        name,
        availability_zones,
        listeners,
        subnets,
        security_groups,
        scheme,
        region,
        key,
        keyid,
        profile):
    ret = {'result': True, 'comment': '', 'changes': {}}
    if not (availability_zones or subnets):
        raise SaltInvocationError('Either availability_zones or subnets must'
                                  ' be provided as arguments.')
    if availability_zones and subnets:
        raise SaltInvocationError('availability_zones and subnets are mutually'
                                  ' exclusive arguments.')
    if not listeners:
        listeners = []
    _listeners = []
    for listener in listeners:
        if len(listener) < 3:
            raise SaltInvocationError('Listeners must have at minimum port,'
                                      ' instance_port and protocol values in'
                                      ' the provided list.')
        for config in ('elb_port', 'instance_port', 'elb_protocol'):
            if not listener.get(config):
                raise SaltInvocationError(
                    '{0} is a required value for listeners.'.format(config)
                )

        listener['elb_protocol'] = listener['elb_protocol'].upper()
        if listener['elb_protocol'] == 'HTTPS' and 'certificate' not in listener:
            raise SaltInvocationError('certificate is a required value for'
                                      ' listeners if HTTPS is set for'
                                      ' elb_protocol.')
        # We define all listeners as complex listeners.
        if not listener.get('instance_protocol'):
            listener['instance_protocol'] = listener['elb_protocol'].upper()
        else:
            listener['instance_protocol'] = listener['instance_protocol'].upper()
        _listener = [listener['elb_port'], listener['instance_port'],
                     listener['elb_protocol'], listener['instance_protocol']]
        if 'certificate' in listener:
            _listener.append(listener['certificate'])
        _listeners.append(_listener)
    if subnets:
        vpc_id = __salt__['boto_vpc.get_subnet_association'](
            subnets, region, key, keyid, profile
        )
        vpc_id = vpc_id.get('vpc_id')
        if not vpc_id:
            msg = 'Subnets {0} do not map to a valid vpc id.'.format(subnets)
            raise SaltInvocationError(msg)
        security_groups = __salt__['boto_secgroup.convert_to_group_ids'](
            security_groups, vpc_id, region=region, key=key, keyid=keyid,
            profile=profile
        )
        if not security_groups:
            msg = 'Security groups {0} do not map to valid security group ids.'
            msg = msg.format(security_groups)
            raise SaltInvocationError(msg)
    exists = __salt__['boto_elb.exists'](name, region, key, keyid, profile)
    if not exists:
        if __opts__['test']:
            ret['comment'] = 'ELB {0} is set to be created.'.format(name)
            ret['result'] = None
            return ret
        created = __salt__['boto_elb.create'](name, availability_zones,
                                              _listeners, subnets,
                                              security_groups, scheme, region,
                                              key, keyid, profile)
        if created:
            ret['changes']['old'] = {'elb': None}
            ret['changes']['new'] = {'elb': name}
            ret['comment'] = 'ELB {0} created.'.format(name)
        else:
            ret['result'] = False
            ret['comment'] = 'Failed to create {0} ELB.'.format(name)
    else:
        ret['comment'] = 'ELB {0} present.'.format(name)
        _ret = _security_groups_present(
            name, security_groups, region, key, keyid, profile
        )
        ret['changes'] = dictupdate.update(ret['changes'], _ret['changes'])
        ret['comment'] = ' '.join([ret['comment'], _ret['comment']])
        if not _ret['result']:
            ret['result'] = _ret['result']
            if ret['result'] is False:
                return ret
        _ret = _listeners_present(name, _listeners, region, key, keyid,
                                  profile)
        ret['changes'] = dictupdate.update(ret['changes'], _ret['changes'])
        ret['comment'] = ' '.join([ret['comment'], _ret['comment']])
        if not _ret['result']:
            ret['result'] = _ret['result']
            if ret['result'] is False:
                return ret
        if availability_zones:
            _ret = _zones_present(name, availability_zones, region, key, keyid,
                                  profile)
            ret['changes'] = dictupdate.update(ret['changes'], _ret['changes'])
            ret['comment'] = ' '.join([ret['comment'], _ret['comment']])
            if not _ret['result']:
                ret['result'] = _ret['result']
                if ret['result'] is False:
                    return ret
        elif subnets:
            _ret = _subnets_present(name, subnets, region, key, keyid,
                                    profile)
            ret['changes'] = dictupdate.update(ret['changes'], _ret['changes'])
            ret['comment'] = ' '.join([ret['comment'], _ret['comment']])
            if not _ret['result']:
                ret['result'] = _ret['result']
    return ret


def _listeners_present(
        name,
        listeners,
        region,
        key,
        keyid,
        profile):
    ret = {'result': True, 'comment': '', 'changes': {}}
    lb = __salt__['boto_elb.get_elb_config'](name, region, key, keyid, profile)
    if not lb:
        msg = '{0} ELB configuration could not be retrieved.'.format(name)
        ret['comment'] = msg
        ret['result'] = False
        return ret
    if not listeners:
        listeners = []
    to_delete = []
    to_create = []
    for listener in listeners:
        if listener not in lb['listeners']:
            to_create.append(listener)
    for listener in lb['listeners']:
        if listener not in listeners:
            to_delete.append(listener[0])
    if to_create or to_delete:
        if __opts__['test']:
            msg = 'ELB {0} set to have listeners modified.'.format(name)
            ret['comment'] = msg
            ret['result'] = None
            return ret
        if to_delete:
            deleted = __salt__['boto_elb.delete_listeners'](name, to_delete,
                                                            region, key, keyid,
                                                            profile)
            if deleted:
                ret['comment'] = 'Deleted listeners on {0} ELB.'.format(name)
            else:
                msg = 'Failed to delete listeners on {0} ELB.'.format(name)
                ret['comment'] = msg
                ret['result'] = False
        if to_create:
            created = __salt__['boto_elb.create_listeners'](name, to_create,
                                                            region, key, keyid,
                                                            profile)
            if created:
                msg = 'Created listeners on {0} ELB.'
                ret['comment'] = ' '.join([ret['comment'], msg.format(name)])
            else:
                msg = 'Failed to create listeners on {0} ELB.'
                ret['comment'] = ' '.join([ret['comment'], msg.format(name)])
                ret['result'] = False
        ret['changes']['old'] = {'listeners': lb['listeners']}
        lb = __salt__['boto_elb.get_elb_config'](name, region, key, keyid,
                                                 profile)
        ret['changes']['new'] = {'listeners': lb['listeners']}
    return ret


def _security_groups_present(
        name,
        security_groups,
        region,
        key,
        keyid,
        profile):
    ret = {'result': True, 'comment': '', 'changes': {}}
    lb = __salt__['boto_elb.get_elb_config'](name, region, key, keyid, profile)
    if not lb:
        msg = '{0} ELB configuration could not be retrieved.'.format(name)
        ret['comment'] = msg
        ret['result'] = False
        return ret
    if not security_groups:
        security_groups = []
    change_needed = False
    if set(security_groups) != set(lb['security_groups']):
        change_needed = True
    if change_needed:
        if __opts__['test']:
            msg = 'ELB {0} set to have security groups modified.'.format(name)
            ret['comment'] = msg
            ret['result'] = None
            return ret
        changed = __salt__['boto_elb.apply_security_groups'](
            name, security_groups, region, key, keyid, profile
        )
        if changed:
            msg = 'Modified security_groups on {0} ELB.'.format(name)
            ret['comment'] = msg
        else:
            msg = 'Failed to modify security_groups on {0} ELB.'.format(name)
            ret['comment'] = msg
            ret['result'] = False
        ret['changes']['old'] = {'security_groups': lb['security_groups']}
        ret['changes']['new'] = {'security_groups': security_groups}
    else:
        ret['comment'] = 'security_groups already set on ELB {0}.'.format(name)
    return ret


def _attributes_present(
        name,
        attributes,
        region,
        key,
        keyid,
        profile):
    ret = {'result': True, 'comment': '', 'changes': {}}
    _attributes = __salt__['boto_elb.get_attributes'](name, region, key, keyid,
                                                      profile)
    if not _attributes:
        if not __opts__['test']:
            ret['result'] = False
        msg = 'Failed to retrieve attributes for ELB {0}.'.format(name)
        ret['comment'] = msg
        return ret
    attrs_to_set = []
    if 'cross_zone_load_balancing' in attributes:
        czlb = attributes['cross_zone_load_balancing']
        _czlb = _attributes['cross_zone_load_balancing']
        if czlb['enabled'] != _czlb['enabled']:
            attrs_to_set.append('cross_zone_load_balancing')
    if 'connection_draining' in attributes:
        cd = attributes['connection_draining']
        _cd = _attributes['connection_draining']
        if (cd['enabled'] != _cd['enabled']
                or cd.get('timeout', 300) != _cd.get('timeout')):
            attrs_to_set.append('connection_draining')
    if 'connecting_settings' in attributes:
        cs = attributes['connecting_settings']
        _cs = _attributes['connecting_settings']
        if cs['idle_timeout'] != _cs['idle_timeout']:
            attrs_to_set.append('connecting_settings')
    if 'access_log' in attributes:
        for attr, val in six.iteritems(attributes['access_log']):
            if str(_attributes['access_log'][attr]) != str(val):
                attrs_to_set.append('access_log')
        if 's3_bucket_prefix' in attributes['access_log']:
            sbp = attributes['access_log']['s3_bucket_prefix']
            if sbp.startswith('/') or sbp.endswith('/'):
                raise SaltInvocationError('s3_bucket_prefix can not start or'
                                          ' end with /.')
    if attrs_to_set:
        if __opts__['test']:
            ret['comment'] = 'ELB {0} set to have attributes set.'.format(name)
            ret['result'] = None
            return ret
        was_set = __salt__['boto_elb.set_attributes'](name, attributes,
                                                      region, key, keyid,
                                                      profile)
        if was_set:
            ret['changes']['old'] = {'attributes': _attributes}
            ret['changes']['new'] = {'attributes': attributes}
            ret['comment'] = 'Set attributes on ELB {0}.'.format(name)
        else:
            ret['result'] = False
            msg = 'Failed to set attributes on ELB {0}.'.format(name)
            ret['comment'] = msg
    else:
        ret['comment'] = 'Attributes already set on ELB {0}.'.format(name)
    return ret


def _health_check_present(
        name,
        health_check,
        region,
        key,
        keyid,
        profile):
    ret = {'result': True, 'comment': '', 'changes': {}}
    if not health_check:
        health_check = {}
    _health_check = __salt__['boto_elb.get_health_check'](name, region, key,
                                                          keyid, profile)
    if not _health_check:
        if not __opts__['test']:
            ret['result'] = False
        msg = 'Failed to retrieve health_check for ELB {0}.'.format(name)
        ret['comment'] = msg
        return ret
    need_to_set = False
    for attr, val in six.iteritems(health_check):
        if str(_health_check[attr]) != str(val):
            need_to_set = True
    if need_to_set:
        if __opts__['test']:
            msg = 'ELB {0} set to have health check set.'.format(name)
            ret['result'] = True
            ret['comment'] = msg
            return ret
        was_set = __salt__['boto_elb.set_health_check'](name, health_check,
                                                        region, key, keyid,
                                                        profile)
        if was_set:
            ret['changes']['old'] = {'health_check': _health_check}
            _health_check = __salt__['boto_elb.get_health_check'](name, region,
                                                                  key, keyid,
                                                                  profile)
            ret['changes']['new'] = {'health_check': _health_check}
            ret['comment'] = 'Set health check on ELB {0}.'.format(name)
        else:
            ret['result'] = False
            msg = 'Failed to set health check on ELB {0}.'.format(name)
            ret['comment'] = msg
    else:
        ret['comment'] = 'Health check already set on ELB {0}.'.format(name)
    return ret


def _zones_present(
        name,
        availability_zones,
        region,
        key,
        keyid,
        profile):
    ret = {'result': True, 'comment': '', 'changes': {}}
    lb = __salt__['boto_elb.get_elb_config'](name, region, key, keyid, profile)
    if not lb:
        if not __opts__['test']:
            ret['result'] = False
        msg = 'Failed to retrieve ELB {0}.'.format(name)
        ret['comment'] = msg
        return ret
    to_enable = []
    to_disable = []
    _zones = lb['availability_zones']
    for zone in availability_zones:
        if zone not in _zones:
            to_enable.append(zone)
    for zone in _zones:
        if zone not in availability_zones:
            to_disable.append(zone)
    if to_enable or to_disable:
        if __opts__['test']:
            msg = 'ELB {0} to have availability zones set.'.format(name)
            ret['comment'] = msg
            ret['result'] = None
            return ret
        if to_enable:
            enabled = __salt__['boto_elb.enable_availability_zones'](name,
                                                                     to_enable,
                                                                     region,
                                                                     key,
                                                                     keyid,
                                                                     profile)
            if enabled:
                msg = 'Enabled availability zones on {0} ELB.'.format(name)
                ret['comment'] = msg
            else:
                msg = 'Failed to enable availability zones on {0} ELB.'
                ret['comment'] = msg.format(name)
                ret['result'] = False
        if to_disable:
            disabled = __salt__['boto_elb.disable_availability_zones'](name,
                                                                       to_disable,
                                                                       region,
                                                                       key,
                                                                       keyid,
                                                                       profile)
            if disabled:
                msg = 'Disabled availability zones on {0} ELB.'
                ret['comment'] = ' '.join([ret['comment'], msg.format(name)])
            else:
                msg = 'Failed to disable availability zones on {0} ELB.'
                ret['comment'] = ' '.join([ret['comment'], msg.format(name)])
                ret['result'] = False
        ret['changes']['old'] = {'availability_zones':
                                 lb['availability_zones']}
        lb = __salt__['boto_elb.get_elb_config'](name, region, key, keyid,
                                                 profile)
        ret['changes']['new'] = {'availability_zones':
                                 lb['availability_zones']}
    else:
        msg = 'Availability zones already set on ELB {0}.'.format(name)
        ret['comment'] = msg
    return ret


def _subnets_present(
        name,
        subnets,
        region,
        key,
        keyid,
        profile):
    ret = {'result': True, 'comment': '', 'changes': {}}
    if not subnets:
        subnets = []
    lb = __salt__['boto_elb.get_elb_config'](name, region, key, keyid, profile)
    if not lb:
        if not __opts__['test']:
            ret['result'] = False
        msg = 'Failed to retrieve ELB {0}.'.format(name)
        ret['comment'] = msg
        return ret
    to_enable = []
    to_disable = []
    _subnets = lb['subnets']
    for subnet in subnets:
        if subnet not in _subnets:
            to_enable.append(subnet)
    for subnet in _subnets:
        if subnet not in subnets:
            to_disable.append(subnet)
    if to_enable or to_disable:
        if __opts__['test']:
            msg = 'ELB {0} to have subnets set.'.format(name)
            ret['comment'] = msg
            ret['result'] = None
            return ret
        if to_enable:
            attached = __salt__['boto_elb.attach_subnets'](name, to_enable,
                                                           region, key, keyid,
                                                           profile)
            if attached:
                msg = 'Attached subnets on {0} ELB.'.format(name)
                ret['comment'] = msg
            else:
                msg = 'Failed to attach subnets on {0} ELB.'
                ret['comment'] = msg.format(name)
                ret['result'] = False
        if to_disable:
            detached = __salt__['boto_elb.detach_subnets'](name, to_disable,
                                                           region, key, keyid,
                                                           profile)
            if detached:
                msg = 'Detached subnets on {0} ELB.'
                ret['comment'] = ' '.join([ret['comment'], msg.format(name)])
            else:
                msg = 'Failed to detach subnets on {0} ELB.'
                ret['comment'] = ' '.join([ret['comment'], msg.format(name)])
                ret['result'] = False
        ret['changes']['old'] = {'subnets': lb['subnets']}
        lb = __salt__['boto_elb.get_elb_config'](name, region, key, keyid,
                                                 profile)
        ret['changes']['new'] = {'subnets': lb['subnets']}
    else:
        msg = 'Subnets already set on ELB {0}.'.format(name)
        ret['comment'] = msg
    return ret


def _alarms_present(name, alarms, alarms_from_pillar, region, key, keyid, profile):
    '''helper method for present.  ensure that cloudwatch_alarms are set'''
    # load data from alarms_from_pillar
    tmp = __salt__['config.option'](alarms_from_pillar, {})
    # merge with data from alarms
    if alarms:
        tmp = dictupdate.update(tmp, alarms)
    # set alarms, using boto_cloudwatch_alarm.present
    merged_return_value = {'name': name, 'result': True, 'comment': '', 'changes': {}}
    for _, info in six.iteritems(tmp):
        # add elb to name and description
        info["name"] = name + " " + info["name"]
        info["attributes"]["description"] = name + " " + info["attributes"]["description"]
        # add dimension attribute
        info["attributes"]["dimensions"] = {"LoadBalancerName": [name]}
        # set alarm
        kwargs = {
            "name": info["name"],
            "attributes": info["attributes"],
            "region": region,
            "key": key,
            "keyid": keyid,
            "profile": profile,
        }
        results = __states__['boto_cloudwatch_alarm.present'](**kwargs)
        if not results.get('result'):
            merged_return_value["result"] = results["result"]
        if results.get("changes", {}) != {}:
            merged_return_value["changes"][info["name"]] = results["changes"]
        if "comment" in results:
            merged_return_value["comment"] += results["comment"]
    return merged_return_value


def absent(
        name,
        region=None,
        key=None,
        keyid=None,
        profile=None):
    ret = {'name': name, 'result': True, 'comment': '', 'changes': {}}

    exists = __salt__['boto_elb.exists'](name, region, key, keyid, profile)
    if exists:
        if __opts__['test']:
            ret['comment'] = 'ELB {0} is set to be removed.'.format(name)
            ret['result'] = None
            return ret
        deleted = __salt__['boto_elb.delete'](name, region, key, keyid,
                                              profile)
        if deleted:
            ret['changes']['old'] = {'elb': name}
            ret['changes']['new'] = {'elb': None}
            ret['comment'] = 'ELB {0} deleted.'.format(name)
        else:
            ret['result'] = False
            ret['comment'] = 'Failed to delete {0} ELB.'.format(name)
    else:
        ret['comment'] = '{0} ELB does not exist.'.format(name)
    return ret<|MERGE_RESOLUTION|>--- conflicted
+++ resolved
@@ -287,18 +287,12 @@
         state will override those from pillar.
 
     cnames
-<<<<<<< HEAD
-        A list of cname dicts with attributes: name, zone, ttl, and identifier.
-
-        See the :mod:`salt.states.boto_route53` state for information about
-        these attributes.
-=======
         An optional list of cname dicts with attributes: name, zone, ttl, and
         identifier. If specified, a CNAME record will be created referencing
         this ELB's public FQDN.
 
-        See the boto_route53 state for information about these attributes.
->>>>>>> 55be0abf
+        See the :mod:`salt.states.boto_route53` state for information about
+        these attributes.
 
     alarms:
         a dictionary of name->boto_cloudwatch_alarm sections to be associated with this ELB.
