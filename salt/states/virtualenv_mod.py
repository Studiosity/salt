# -*- coding: utf-8 -*-
'''
Setup of Python virtualenv sandboxes.

.. versionadded:: 0.17.0
'''

# Import Python libs
from __future__ import absolute_import, print_function, unicode_literals
import logging
import os

# Import Salt libs
import salt.version
import salt.utils.functools
import salt.utils.platform
import salt.utils.versions
from salt.exceptions import CommandExecutionError, CommandNotFoundError

# Import 3rd-party libs
from salt.ext import six

log = logging.getLogger(__name__)

# Define the module's virtual name
__virtualname__ = 'virtualenv'


def __virtual__():
    return __virtualname__


def managed(name,
            venv_bin=None,
            requirements=None,
            system_site_packages=False,
            distribute=False,
            use_wheel=False,
            clear=False,
            python=None,
            extra_search_dir=None,
            never_download=None,
            prompt=None,
            user=None,
            no_chown=False,
            cwd=None,
            index_url=None,
            extra_index_url=None,
            pre_releases=False,
            no_deps=False,
            pip_download=None,
            pip_download_cache=None,
            pip_exists_action=None,
            pip_ignore_installed=False,
            proxy=None,
            use_vt=False,
            env_vars=None,
            no_use_wheel=False,
            pip_upgrade=False,
            pip_pkgs=None,
            pip_no_cache_dir=False,
            pip_cache_dir=None,
            process_dependency_links=False,
            no_binary=None):
    '''
    Create a virtualenv and optionally manage it with pip

    name
        Path to the virtualenv.

    venv_bin: virtualenv
        The name (and optionally path) of the virtualenv command. This can also
        be set globally in the minion config file as ``virtualenv.venv_bin``.

    requirements: None
        Path to a pip requirements file. If the path begins with ``salt://``
        the file will be transferred from the master file server.

    use_wheel: False
        Prefer wheel archives (requires pip >= 1.4).

    python : None
        Python executable used to build the virtualenv

    user: None
        The user under which to run virtualenv and pip.

    no_chown: False
        When user is given, do not attempt to copy and chown a requirements file
        (needed if the requirements file refers to other files via relative
        paths, as the copy-and-chown procedure does not account for such files)

    cwd: None
        Path to the working directory where `pip install` is executed.

    no_deps: False
        Pass `--no-deps` to `pip install`.

    pip_exists_action: None
        Default action of pip when a path already exists: (s)witch, (i)gnore,
        (w)ipe, (b)ackup.

    proxy: None
        Proxy address which is passed to `pip install`.

    env_vars: None
        Set environment variables that some builds will depend on. For example,
        a Python C-module may have a Makefile that needs INCLUDE_PATH set to
        pick up a header file while compiling.

    no_use_wheel: False
        Force to not use wheel archives (requires pip>=1.4)

    no_binary
        Force to not use binary packages (requires pip >= 7.0.0)
        Accepts either :all: to disable all binary packages, :none: to empty the set,
        or a list of one or more packages

    pip_upgrade: False
        Pass `--upgrade` to `pip install`.

    pip_pkgs: None
        As an alternative to `requirements`, pass a list of pip packages that
        should be installed.

    process_dependency_links: False
        Run pip install with the --process_dependency_links flag.

        .. versionadded:: 2017.7.0

    Also accepts any kwargs that the virtualenv module will. However, some
    kwargs, such as the ``pip`` option, require ``- distribute: True``.

    .. code-block:: yaml

        /var/www/myvirtualenv.com:
          virtualenv.managed:
            - system_site_packages: False
            - requirements: salt://REQUIREMENTS.txt
            - env_vars:
                PATH_VAR: '/usr/local/bin/'
    '''
    ret = {'name': name, 'result': True, 'comment': '', 'changes': {}}

    if 'virtualenv.create' not in __salt__:
        ret['result'] = False
        ret['comment'] = 'Virtualenv was not detected on this system'
        return ret

    if salt.utils.platform.is_windows():
        venv_py = os.path.join(name, 'Scripts', 'python.exe')
    else:
        venv_py = os.path.join(name, 'bin', 'python')
    venv_exists = os.path.exists(venv_py)

    # Bail out early if the specified requirements file can't be found
    if requirements and requirements.startswith('salt://'):
        cached_requirements = __salt__['cp.is_cached'](requirements, __env__)
        if not cached_requirements:
            # It's not cached, let's cache it.
            cached_requirements = __salt__['cp.cache_file'](
                requirements, __env__
            )
        # Check if the master version has changed.
        if cached_requirements and __salt__['cp.hash_file'](requirements, __env__) != \
                __salt__['cp.hash_file'](cached_requirements, __env__):
            cached_requirements = __salt__['cp.cache_file'](
                requirements, __env__
            )
        if not cached_requirements:
            ret.update({
                'result': False,
                'comment': 'pip requirements file \'{0}\' not found'.format(
                    requirements
                )
            })
            return ret
        requirements = cached_requirements

    # If it already exists, grab the version for posterity
    if venv_exists and clear:
        ret['changes']['cleared_packages'] = \
            __salt__['pip.freeze'](bin_env=name)
        ret['changes']['old'] = \
            __salt__['cmd.run_stderr']('{0} -V'.format(venv_py)).strip('\n')

    # Create (or clear) the virtualenv
    if __opts__['test']:
        if venv_exists and clear:
            ret['result'] = None
            ret['comment'] = 'Virtualenv {0} is set to be cleared'.format(name)
            return ret
        if venv_exists and not clear:
            #ret['result'] = None
            ret['comment'] = 'Virtualenv {0} is already created'.format(name)
            return ret
        ret['result'] = None
        ret['comment'] = 'Virtualenv {0} is set to be created'.format(name)
        return ret

    if not venv_exists or (venv_exists and clear):
        try:
            venv_ret = __salt__['virtualenv.create'](
                name,
                venv_bin=venv_bin,
                system_site_packages=system_site_packages,
                distribute=distribute,
                clear=clear,
                python=python,
                extra_search_dir=extra_search_dir,
                never_download=never_download,
                prompt=prompt,
                user=user,
                use_vt=use_vt,
            )
        except CommandNotFoundError as err:
            ret['result'] = False
            ret['comment'] = 'Failed to create virtualenv: {0}'.format(err)
            return ret

        if venv_ret['retcode'] != 0:
            ret['result'] = False
            ret['comment'] = venv_ret['stdout'] + venv_ret['stderr']
            return ret

        ret['result'] = True
        ret['changes']['new'] = __salt__['cmd.run_stderr'](
            '{0} -V'.format(venv_py)).strip('\n')

        if clear:
            ret['comment'] = 'Cleared existing virtualenv'
        else:
            ret['comment'] = 'Created new virtualenv'

    elif venv_exists:
        ret['comment'] = 'virtualenv exists'

    # Check that the pip binary supports the 'use_wheel' option
    if use_wheel:
        min_version = '1.4'
        max_version = '9.0.3'
        cur_version = __salt__['pip.version'](bin_env=name)
<<<<<<< HEAD
        if not salt.utils.versions.compare(ver1=cur_version, oper='>=',
                                           ver2=min_version):
=======
        too_low = salt.utils.compare_versions(ver1=cur_version, oper='<', ver2=min_version)
        too_high = salt.utils.compare_versions(ver1=cur_version, oper='>', ver2=max_version)
        if too_low or too_high:
>>>>>>> 65f344e3
            ret['result'] = False
            ret['comment'] = ('The \'use_wheel\' option is only supported in '
                              'pip between {0} and {1}. The version of pip detected '
                              'was {2}.').format(min_version, max_version, cur_version)
            return ret

    # Check that the pip binary supports the 'no_use_wheel' option
    if no_use_wheel:
        min_version = '1.4'
        max_version = '9.0.3'
        cur_version = __salt__['pip.version'](bin_env=name)
<<<<<<< HEAD
        if not salt.utils.versions.compare(ver1=cur_version, oper='>=',
                                           ver2=min_version):
=======
        too_low = salt.utils.compare_versions(ver1=cur_version, oper='<', ver2=min_version)
        too_high = salt.utils.compare_versions(ver1=cur_version, oper='>', ver2=max_version)
        if too_low or too_high:
>>>>>>> 65f344e3
            ret['result'] = False
            ret['comment'] = ('The \'no_use_wheel\' option is only supported in '
                              'pip between {0} and {1}. The version of pip detected '
                              'was {2}.').format(min_version, max_version, cur_version)
            return ret

    # Check that the pip binary supports the 'no_binary' option
    if no_binary:
        min_version = '7.0.0'
        cur_version = __salt__['pip.version'](bin_env=name)
        too_low = salt.utils.compare_versions(ver1=cur_version, oper='<', ver2=min_version)
        if too_low:
            ret['result'] = False
            ret['comment'] = ('The \'no_binary\' option is only supported in '
                              'pip {0} and newer. The version of pip detected '
                              'was {1}.').format(min_version, cur_version)
            return ret

    # Populate the venv via a requirements file
    if requirements or pip_pkgs:
        try:
            before = set(__salt__['pip.freeze'](bin_env=name, user=user, use_vt=use_vt))
        except CommandExecutionError as exc:
            ret['result'] = False
            ret['comment'] = exc.strerror
            return ret

        if requirements:

            if isinstance(requirements, six.string_types):
                req_canary = requirements.split(',')[0]
            elif isinstance(requirements, list):
                req_canary = requirements[0]
            else:
                raise TypeError(
                    'pip requirements must be either a string or a list'
                )

            if req_canary != os.path.abspath(req_canary):
                cwd = os.path.dirname(os.path.abspath(req_canary))

        pip_ret = __salt__['pip.install'](
            pkgs=pip_pkgs,
            requirements=requirements,
            process_dependency_links=process_dependency_links,
            bin_env=name,
            use_wheel=use_wheel,
            no_use_wheel=no_use_wheel,
            no_binary=no_binary,
            user=user,
            cwd=cwd,
            index_url=index_url,
            extra_index_url=extra_index_url,
            download=pip_download,
            download_cache=pip_download_cache,
            no_chown=no_chown,
            pre_releases=pre_releases,
            exists_action=pip_exists_action,
            ignore_installed=pip_ignore_installed,
            upgrade=pip_upgrade,
            no_deps=no_deps,
            proxy=proxy,
            use_vt=use_vt,
            env_vars=env_vars,
            no_cache_dir=pip_no_cache_dir,
            cache_dir=pip_cache_dir
        )
        ret['result'] &= pip_ret['retcode'] == 0
        if pip_ret['retcode'] > 0:
            ret['comment'] = '{0}\n{1}\n{2}'.format(ret['comment'],
                                                    pip_ret['stdout'],
                                                    pip_ret['stderr'])

        after = set(__salt__['pip.freeze'](bin_env=name))

        new = list(after - before)
        old = list(before - after)

        if new or old:
            ret['changes']['packages'] = {
                'new': new if new else '',
                'old': old if old else ''}
    return ret

manage = salt.utils.functools.alias_function(managed, 'manage')<|MERGE_RESOLUTION|>--- conflicted
+++ resolved
@@ -240,14 +240,9 @@
         min_version = '1.4'
         max_version = '9.0.3'
         cur_version = __salt__['pip.version'](bin_env=name)
-<<<<<<< HEAD
-        if not salt.utils.versions.compare(ver1=cur_version, oper='>=',
-                                           ver2=min_version):
-=======
         too_low = salt.utils.compare_versions(ver1=cur_version, oper='<', ver2=min_version)
         too_high = salt.utils.compare_versions(ver1=cur_version, oper='>', ver2=max_version)
         if too_low or too_high:
->>>>>>> 65f344e3
             ret['result'] = False
             ret['comment'] = ('The \'use_wheel\' option is only supported in '
                               'pip between {0} and {1}. The version of pip detected '
@@ -259,14 +254,9 @@
         min_version = '1.4'
         max_version = '9.0.3'
         cur_version = __salt__['pip.version'](bin_env=name)
-<<<<<<< HEAD
-        if not salt.utils.versions.compare(ver1=cur_version, oper='>=',
-                                           ver2=min_version):
-=======
         too_low = salt.utils.compare_versions(ver1=cur_version, oper='<', ver2=min_version)
         too_high = salt.utils.compare_versions(ver1=cur_version, oper='>', ver2=max_version)
         if too_low or too_high:
->>>>>>> 65f344e3
             ret['result'] = False
             ret['comment'] = ('The \'no_use_wheel\' option is only supported in '
                               'pip between {0} and {1}. The version of pip detected '
