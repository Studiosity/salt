--- conflicted
+++ resolved
@@ -1668,11 +1668,7 @@
             if remote != 'origin':
                 clone_opts.extend(['--origin', remote])
             if depth is not None:
-<<<<<<< HEAD
-                clone_opts.extend(['--depth', str(depth), '--branch', rev])
-=======
                 clone_opts.extend(['--depth', six.text_type(depth), '--branch', rev])
->>>>>>> 20be5b43
 
             # We're cloning a fresh repo, there is no local branch or revision
             local_branch = local_rev = None
