# -*- coding: utf-8 -*-
'''
Extract an archive

.. versionadded:: 2014.1.0
'''

# Import Python libs
from __future__ import absolute_import, print_function, unicode_literals
import errno
import logging
import os
import re
import shlex
import stat
import string
import tarfile
from contextlib import closing

# Import 3rd-party libs
from salt.ext import six
from salt.ext.six.moves import shlex_quote as _cmd_quote
from salt.ext.six.moves.urllib.parse import urlparse as _urlparse  # pylint: disable=no-name-in-module

# Import Salt libs
import salt.utils.args
import salt.utils.files
import salt.utils.hashutils
import salt.utils.path
import salt.utils.platform
import salt.utils.url
from salt.exceptions import CommandExecutionError, CommandNotFoundError

log = logging.getLogger(__name__)


def _path_is_abs(path):
    '''
    Return a bool telling whether or ``path`` is absolute. If ``path`` is None,
    return ``True``. This function is designed to validate variables which
    optionally contain a file path.
    '''
    if path is None:
        return True
    try:
        return os.path.isabs(path)
    except AttributeError:
        # Non-string data passed
        return False


def _add_explanation(ret, source_hash_trigger, contents_missing):
    '''
    Common code to add additional explanation to the state's comment field,
    both when test=True and not
    '''
    if source_hash_trigger:
        ret['comment'] += ', due to source_hash update'
    elif contents_missing:
        ret['comment'] += ', due to absence of one or more files/dirs'


def _gen_checksum(path):
    return {'hsum': salt.utils.hashutils.get_hash(path, form=__opts__['hash_type']),
            'hash_type': __opts__['hash_type']}


def _checksum_file_path(path):
    relpath = '.'.join((os.path.relpath(path, __opts__['cachedir']), 'hash'))
    if re.match(r'..[/\\]', relpath):
        # path is a local file
<<<<<<< HEAD
        relpath = salt.utils.path_join(
            'local',
            os.path.splitdrive(path)[-1].lstrip('/\\'),
        )
    return salt.utils.path_join(__opts__['cachedir'], 'archive_hash', relpath)
=======
        relpath = salt.utils.path.join(
            'local',
            os.path.splitdrive(path)[-1].lstrip('/\\'),
        )
    return salt.utils.path.join(__opts__['cachedir'], 'archive_hash', relpath)
>>>>>>> 20be5b43


def _update_checksum(path):
    checksum_file = _checksum_file_path(path)
    checksum_dir = os.path.dirname(checksum_file)
    if not os.path.isdir(checksum_dir):
        os.makedirs(checksum_dir)
    source_sum = _gen_checksum(path)
    hash_type = source_sum.get('hash_type')
    hsum = source_sum.get('hsum')
    if hash_type and hsum:
        lines = []
        try:
            try:
<<<<<<< HEAD
                with salt.utils.fopen(checksum_file, 'r') as fp_:
=======
                with salt.utils.files.fopen(checksum_file, 'r') as fp_:
>>>>>>> 20be5b43
                    for line in fp_:
                        try:
                            lines.append(line.rstrip('\n').split(':', 1))
                        except ValueError:
                            continue
            except (IOError, OSError) as exc:
                if exc.errno != errno.ENOENT:
                    raise

<<<<<<< HEAD
            with salt.utils.fopen(checksum_file, 'w') as fp_:
=======
            with salt.utils.files.fopen(checksum_file, 'w') as fp_:
>>>>>>> 20be5b43
                for line in lines:
                    if line[0] == hash_type:
                        line[1] = hsum
                    fp_.write('{0}:{1}\n'.format(*line))
                if hash_type not in [x[0] for x in lines]:
                    fp_.write('{0}:{1}\n'.format(hash_type, hsum))
        except (IOError, OSError) as exc:
            log.warning(
                'Failed to update checksum for %s: %s',
                path, exc.__str__(), exc_info=True
            )


def _read_cached_checksum(path, form=None):
    if form is None:
        form = __opts__['hash_type']
    checksum_file = _checksum_file_path(path)
    try:
<<<<<<< HEAD
        with salt.utils.fopen(checksum_file, 'r') as fp_:
=======
        with salt.utils.files.fopen(checksum_file, 'r') as fp_:
>>>>>>> 20be5b43
            for line in fp_:
                # Should only be one line in this file but just in case it
                # isn't, read only a single line to avoid overuse of memory.
                hash_type, hsum = line.rstrip('\n').split(':', 1)
                if hash_type == form:
                    break
            else:
                return None
    except (IOError, OSError, ValueError):
        return None
    else:
        return {'hash_type': hash_type, 'hsum': hsum}


def _compare_checksum(cached, source_sum):
    cached_sum = _read_cached_checksum(
        cached,
        form=source_sum.get('hash_type', __opts__['hash_type'])
    )
    return source_sum == cached_sum


def _is_bsdtar():
    return 'bsdtar' in __salt__['cmd.run'](['tar', '--version'],
                                           python_shell=False)


def _cleanup_destdir(name):
    '''
    Attempt to remove the specified directory
    '''
    try:
        os.rmdir(name)
    except OSError:
        pass


def extracted(name,
              source,
              source_hash=None,
              source_hash_name=None,
              source_hash_update=False,
              skip_verify=False,
              password=None,
              options=None,
              list_options=None,
              force=False,
              overwrite=False,
              clean=False,
              user=None,
              group=None,
              if_missing=None,
              trim_output=False,
              use_cmd_unzip=None,
              extract_perms=True,
              enforce_toplevel=True,
              enforce_ownership_on=None,
              archive_format=None,
              **kwargs):
    '''
    .. versionadded:: 2014.1.0
    .. versionchanged:: 2016.11.0
        This state has been rewritten. Some arguments are new to this release
        and will not be available in the 2016.3 release cycle (and earlier).
        Additionally, the **ZIP Archive Handling** section below applies
        specifically to the 2016.11.0 release (and newer).

    Ensure that an archive is extracted to a specific directory.

    .. important::
        **Changes for 2016.11.0**

        In earlier releases, this state would rely on the ``if_missing``
        argument to determine whether or not the archive needed to be
        extracted. When this argument was not passed, then the state would just
        assume ``if_missing`` is the same as the ``name`` argument (i.e. the
        parent directory into which the archive would be extracted).

        This caused a number of annoyances. One such annoyance was the need to
        know beforehand a path that would result from the extraction of the
        archive, and setting ``if_missing`` to that directory, like so:

        .. code-block:: yaml

            extract_myapp:
              archive.extracted:
                - name: /var/www
                - source: salt://apps/src/myapp-16.2.4.tar.gz
                - user: www
                - group: www
                - if_missing: /var/www/myapp-16.2.4

        If ``/var/www`` already existed, this would effectively make
        ``if_missing`` a required argument, just to get Salt to extract the
        archive.

        Some users worked around this by adding the top-level directory of the
        archive to the end of the ``name`` argument, and then used ``--strip``
        or ``--strip-components`` to remove that top-level dir when extracting:

        .. code-block:: yaml

            extract_myapp:
              archive.extracted:
                - name: /var/www/myapp-16.2.4
                - source: salt://apps/src/myapp-16.2.4.tar.gz
                - user: www
                - group: www

        With the rewrite for 2016.11.0, these workarounds are no longer
        necessary. ``if_missing`` is still a supported argument, but it is no
        longer required. The equivalent SLS in 2016.11.0 would be:

        .. code-block:: yaml

            extract_myapp:
              archive.extracted:
                - name: /var/www
                - source: salt://apps/src/myapp-16.2.4.tar.gz
                - user: www
                - group: www

        Salt now uses a function called :py:func:`archive.list
        <salt.modules.archive.list>` to get a list of files/directories in the
        archive. Using this information, the state can now check the minion to
        see if any paths are missing, and know whether or not the archive needs
        to be extracted. This makes the ``if_missing`` argument unnecessary in
        most use cases.

    .. important::
        **ZIP Archive Handling**

        *Note: this information applies to 2016.11.0 and later.*

        Salt has two different functions for extracting ZIP archives:

        1. :py:func:`archive.unzip <salt.modules.archive.unzip>`, which uses
           Python's zipfile_ module to extract ZIP files.
        2. :py:func:`archive.cmd_unzip <salt.modules.archive.cmd_unzip>`, which
           uses the ``unzip`` CLI command to extract ZIP files.

        Salt will prefer the use of :py:func:`archive.cmd_unzip
        <salt.modules.archive.cmd_unzip>` when CLI options are specified (via
        the ``options`` argument), and will otherwise prefer the
        :py:func:`archive.unzip <salt.modules.archive.unzip>` function. Use
        of :py:func:`archive.cmd_unzip <salt.modules.archive.cmd_unzip>` can be
        forced however by setting the ``use_cmd_unzip`` argument to ``True``.
        By contrast, setting this argument to ``False`` will force usage of
        :py:func:`archive.unzip <salt.modules.archive.unzip>`. For example:

        .. code-block:: yaml

            /var/www:
              archive.extracted:
                - source: salt://foo/bar/myapp.zip
                - use_cmd_unzip: True

        When ``use_cmd_unzip`` is omitted, Salt will choose which extraction
        function to use based on the source archive and the arguments passed to
        the state. When in doubt, simply do not set this argument; it is
        provided as a means of overriding the logic Salt uses to decide which
        function to use.

        There are differences in the features available in both extraction
        functions. These are detailed below.

        - *Command-line options* (only supported by :py:func:`archive.cmd_unzip
          <salt.modules.archive.cmd_unzip>`) - When the ``options`` argument is
          used, :py:func:`archive.cmd_unzip <salt.modules.archive.cmd_unzip>`
          is the only function that can be used to extract the archive.
          Therefore, if ``use_cmd_unzip`` is specified and set to ``False``,
          and ``options`` is also set, the state will not proceed.

        - *Permissions* - Due to an `upstream bug in Python`_, permissions are
          not preserved when the zipfile_ module is used to extract an archive.
          As of the 2016.11.0 release, :py:func:`archive.unzip
          <salt.modules.archive.unzip>` (as well as this state) has an
          ``extract_perms`` argument which, when set to ``True`` (the default),
          will attempt to match the permissions of the extracted
          files/directories to those defined within the archive. To disable
          this functionality and have the state not attempt to preserve the
          permissions from the ZIP archive, set ``extract_perms`` to ``False``:

          .. code-block:: yaml

              /var/www:
                archive.extracted:
                  - source: salt://foo/bar/myapp.zip
                  - extract_perms: False

    .. _`upstream bug in Python`: https://bugs.python.org/issue15795

    name
        Directory into which the archive should be extracted

    source
        Archive to be extracted

        .. note::
            This argument uses the same syntax as its counterpart in the
            :py:func:`file.managed <salt.states.file.managed>` state.

    source_hash
        Hash of source file, or file with list of hash-to-file mappings

        .. note::
            This argument uses the same syntax as its counterpart in the
            :py:func:`file.managed <salt.states.file.managed>` state.

        .. versionchanged:: 2016.11.0
            If this argument specifies the hash itself, instead of a URI to a
            file containing hashes, the hash type can now be omitted and Salt
            will determine the hash type based on the length of the hash. For
            example, both of the below states are now valid, while before only
            the second one would be:

        .. code-block:: yaml

            foo_app:
              archive.extracted:
                - name: /var/www
                - source: https://mydomain.tld/foo.tar.gz
                - source_hash: 3360db35e682f1c5f9c58aa307de16d41361618c

            bar_app:
              archive.extracted:
                - name: /var/www
                - source: https://mydomain.tld/bar.tar.gz
                - source_hash: sha1=5edb7d584b82ddcbf76e311601f5d4442974aaa5

    source_hash_name
        When ``source_hash`` refers to a hash file, Salt will try to find the
        correct hash by matching the filename part of the ``source`` URI. When
        managing a file with a ``source`` of ``salt://files/foo.tar.gz``, then
        the following line in a hash file would match:

        .. code-block:: text

            acbd18db4cc2f85cedef654fccc4a4d8    foo.tar.gz

        This line would also match:

        .. code-block:: text

            acbd18db4cc2f85cedef654fccc4a4d8    ./dir1/foo.tar.gz

        However, sometimes a hash file will include multiple similar paths:

        .. code-block:: text

            37b51d194a7513e45b56f6524f2d51f2    ./dir1/foo.txt
            acbd18db4cc2f85cedef654fccc4a4d8    ./dir2/foo.txt
            73feffa4b7f6bb68e44cf984c85f6e88    ./dir3/foo.txt

        In cases like this, Salt may match the incorrect hash. This argument
        can be used to tell Salt which filename to match, to ensure that the
        correct hash is identified. For example:

        .. code-block:: yaml

            /var/www:
              archive.extracted:
                - source: https://mydomain.tld/dir2/foo.tar.gz
                - source_hash: https://mydomain.tld/hashes
                - source_hash_name: ./dir2/foo.tar.gz

        .. note::
            This argument must contain the full filename entry from the
            checksum file, as this argument is meant to disambiguate matches
            for multiple files that have the same basename. So, in the
            example above, simply using ``foo.txt`` would not match.

        .. versionadded:: 2016.11.0

    source_hash_update : False
        Set this to ``True`` if archive should be extracted if source_hash has
        changed. This would extract regardless of the ``if_missing`` parameter.

        .. versionadded:: 2016.3.0

    skip_verify : False
        If ``True``, hash verification of remote file sources (``http://``,
        ``https://``, ``ftp://``) will be skipped, and the ``source_hash``
        argument will be ignored.

        .. versionadded:: 2016.3.4

    keep_source : True
        For ``source`` archives not local to the minion (i.e. from the Salt
        fileserver or a remote source such as ``http(s)`` or ``ftp``), Salt
        will need to download the archive to the minion cache before they can
        be extracted. To remove the downloaded archive after extraction, set
        this argument to ``False``.

        .. versionadded:: 2017.7.3

    keep : True
        Same as ``keep_source``, kept for backward-compatibility.

        .. note::
            If both ``keep_source`` and ``keep`` are used, ``keep`` will be
            ignored.

    password
        **For ZIP archives only.** Password used for extraction.

        .. versionadded:: 2016.3.0
        .. versionchanged:: 2016.11.0
          The newly-added :py:func:`archive.is_encrypted
          <salt.modules.archive.is_encrypted>` function will be used to
          determine if the archive is password-protected. If it is, then the
          ``password`` argument will be required for the state to proceed.

    options
        **For tar and zip archives only.**  This option can be used to specify
        a string of additional arguments to pass to the tar/zip command.

        If this argument is not used, then the minion will attempt to use
        Python's native tarfile_/zipfile_ support to extract it. For zip
        archives, this argument is mostly used to overwrite exsiting files with
        ``o``.

        Using this argument means that the ``tar`` or ``unzip`` command will be
        used, which is less platform-independent, so keep this in mind when
        using this option; the CLI options must be valid options for the
        ``tar``/``unzip`` implementation on the minion's OS.

        .. versionadded:: 2016.11.0
        .. versionchanged:: 2015.8.11,2016.3.2
            XZ-compressed tar archives no longer require ``J`` to manually be
            set in the ``options``, they are now detected automatically and
            decompressed using the xz_ CLI command and extracted using ``tar
            xvf``. This is a more platform-independent solution, as not all tar
            implementations support the ``J`` argument for extracting archives.

        .. note::
            For tar archives, main operators like ``-x``, ``--extract``,
            ``--get``, ``-c`` and ``-f``/``--file`` should *not* be used here.

    list_options
        **For tar archives only.** This state uses :py:func:`archive.list
        <salt.modules.archive.list_>` to discover the contents of the source
        archive so that it knows which file paths should exist on the minion if
        the archive has already been extracted. For the vast majority of tar
        archives, :py:func:`archive.list <salt.modules.archive.list_>` "just
        works". Archives compressed using gzip, bzip2, and xz/lzma (with the
        help of the xz_ CLI command) are supported automatically. However, for
        archives compressed using other compression types, CLI options must be
        passed to :py:func:`archive.list <salt.modules.archive.list_>`.

        This argument will be passed through to :py:func:`archive.list
        <salt.modules.archive.list_>` as its ``options`` argument, to allow it
        to successfully list the archive's contents. For the vast majority of
        archives, this argument should not need to be used, it should only be
        needed in cases where the state fails with an error stating that the
        archive's contents could not be listed.

        .. versionadded:: 2016.11.0

    force : False
        If a path that should be occupied by a file in the extracted result is
        instead a directory (or vice-versa), the state will fail. Set this
        argument to ``True`` to force these paths to be removed in order to
        allow the archive to be extracted.

        .. warning::
            Use this option *very* carefully.

        .. versionadded:: 2016.11.0

    overwrite : False
        Set this to ``True`` to force the archive to be extracted. This is
        useful for cases where the filenames/directories have not changed, but
        the content of the files have.

        .. versionadded:: 2016.11.1

    clean : False
        Set this to ``True`` to remove any top-level files and recursively
        remove any top-level directory paths before extracting.

        .. note::
            Files will only be cleaned first if extracting the archive is
            deemed necessary, either by paths missing on the minion, or if
            ``overwrite`` is set to ``True``.

        .. versionadded:: 2016.11.1

    user
        The user to own each extracted file. Not available on Windows.

        .. versionadded:: 2015.8.0
        .. versionchanged:: 2016.3.0
            When used in combination with ``if_missing``, ownership will only
            be enforced if ``if_missing`` is a directory.
        .. versionchanged:: 2016.11.0
            Ownership will be enforced only on the file/directory paths found
            by running :py:func:`archive.list <salt.modules.archive.list_>` on
            the source archive. An alternative root directory on which to
            enforce ownership can be specified using the
            ``enforce_ownership_on`` argument.

    group
        The group to own each extracted file. Not available on Windows.

        .. versionadded:: 2015.8.0
        .. versionchanged:: 2016.3.0
            When used in combination with ``if_missing``, ownership will only
            be enforced if ``if_missing`` is a directory.
        .. versionchanged:: 2016.11.0
            Ownership will be enforced only on the file/directory paths found
            by running :py:func:`archive.list <salt.modules.archive.list_>` on
            the source archive. An alternative root directory on which to
            enforce ownership can be specified using the
            ``enforce_ownership_on`` argument.

    if_missing
        If specified, this path will be checked, and if it exists then the
        archive will not be extracted. This path can be either a directory or a
        file, so this option can also be used to check for a semaphore file and
        conditionally skip extraction.

        .. versionchanged:: 2016.3.0
            When used in combination with either ``user`` or ``group``,
            ownership will only be enforced when ``if_missing`` is a directory.
        .. versionchanged:: 2016.11.0
            Ownership enforcement is no longer tied to this argument, it is
            simply checked for existence and extraction will be skipped if
            if is present.

    trim_output : False
        Useful for archives with many files in them. This can either be set to
        ``True`` (in which case only the first 100 files extracted will be
        in the state results), or it can be set to an integer for more exact
        control over the max number of files to include in the state results.

        .. versionadded:: 2016.3.0

    use_cmd_unzip : False
        Set to ``True`` for zip files to force usage of the
        :py:func:`archive.cmd_unzip <salt.modules.archive.cmd_unzip>` function
        to extract.

        .. versionadded:: 2016.11.0

    extract_perms : True
        **For ZIP archives only.** When using :py:func:`archive.unzip
        <salt.modules.archive.unzip>` to extract ZIP archives, Salt works
        around an `upstream bug in Python`_ to set the permissions on extracted
        files/directories to match those encoded into the ZIP archive. Set this
        argument to ``False`` to skip this workaround.

        .. versionadded:: 2016.11.0

    enforce_toplevel : True
        This option will enforce a single directory at the top level of the
        source archive, to prevent extracting a 'tar-bomb'. Set this argument
        to ``False`` to allow archives with files (or multiple directories) at
        the top level to be extracted.

        .. versionadded:: 2016.11.0

    enforce_ownership_on
        When ``user`` or ``group`` is specified, Salt will default to enforcing
        permissions on the file/directory paths detected by running
        :py:func:`archive.list <salt.modules.archive.list_>` on the source
        archive. Use this argument to specify an alternate directory on which
        ownership should be enforced.

        .. note::
            This path must be within the path specified by the ``name``
            argument.

        .. versionadded:: 2016.11.0

    archive_format
        One of ``tar``, ``zip``, or ``rar``.

        .. versionchanged:: 2016.11.0
            If omitted, the archive format will be guessed based on the value
            of the ``source`` argument. If the minion is running a release
            older than 2016.11.0, this option is required.

    .. _tarfile: https://docs.python.org/2/library/tarfile.html
    .. _zipfile: https://docs.python.org/2/library/zipfile.html
    .. _xz: http://tukaani.org/xz/

    **Examples**

    1. tar with lmza (i.e. xz) compression:

       .. code-block:: yaml

           graylog2-server:
             archive.extracted:
               - name: /opt/
               - source: https://github.com/downloads/Graylog2/graylog2-server/graylog2-server-0.9.6p1.tar.lzma
               - source_hash: md5=499ae16dcae71eeb7c3a30c75ea7a1a6

    2. tar archive with flag for verbose output, and enforcement of user/group
       ownership:

       .. code-block:: yaml

           graylog2-server:
             archive.extracted:
               - name: /opt/
               - source: https://github.com/downloads/Graylog2/graylog2-server/graylog2-server-0.9.6p1.tar.gz
               - source_hash: md5=499ae16dcae71eeb7c3a30c75ea7a1a6
               - options: v
               - user: foo
               - group: foo

    3. tar archive, with ``source_hash_update`` set to ``True`` to prevent
       state from attempting extraction unless the ``source_hash`` differs
       from the previous time the archive was extracted:

       .. code-block:: yaml

           graylog2-server:
             archive.extracted:
               - name: /opt/
               - source: https://github.com/downloads/Graylog2/graylog2-server/graylog2-server-0.9.6p1.tar.lzma
               - source_hash: md5=499ae16dcae71eeb7c3a30c75ea7a1a6
               - source_hash_update: True
    '''
    ret = {'name': name, 'result': False, 'changes': {}, 'comment': ''}

    # Remove pub kwargs as they're irrelevant here.
    kwargs = salt.utils.args.clean_kwargs(**kwargs)

    if 'keep_source' in kwargs and 'keep' in kwargs:
        ret.setdefault('warnings', []).append(
            'Both \'keep_source\' and \'keep\' were used. Since these both '
            'do the same thing, \'keep\' was ignored.'
        )
        keep_source = bool(kwargs.pop('keep_source'))
        kwargs.pop('keep')
    elif 'keep_source' in kwargs:
        keep_source = bool(kwargs.pop('keep_source'))
    elif 'keep' in kwargs:
        keep_source = bool(kwargs.pop('keep'))
    else:
        # Neither was passed, default is True
        keep_source = True

    if 'keep_source' in kwargs and 'keep' in kwargs:
        ret.setdefault('warnings', []).append(
            'Both \'keep_source\' and \'keep\' were used. Since these both '
            'do the same thing, \'keep\' was ignored.'
        )
        keep_source = bool(kwargs.pop('keep_source'))
        kwargs.pop('keep')
    elif 'keep_source' in kwargs:
        keep_source = bool(kwargs.pop('keep_source'))
    elif 'keep' in kwargs:
        keep_source = bool(kwargs.pop('keep'))
    else:
        # Neither was passed, default is True
        keep_source = True

    if 'keep_source' in kwargs and 'keep' in kwargs:
        ret.setdefault('warnings', []).append(
            'Both \'keep_source\' and \'keep\' were used. Since these both '
            'do the same thing, \'keep\' was ignored.'
        )
        keep_source = bool(kwargs.pop('keep_source'))
        kwargs.pop('keep')
    elif 'keep_source' in kwargs:
        keep_source = bool(kwargs.pop('keep_source'))
    elif 'keep' in kwargs:
        keep_source = bool(kwargs.pop('keep'))
    else:
        # Neither was passed, default is True
        keep_source = True

    if not _path_is_abs(name):
        ret['comment'] = '{0} is not an absolute path'.format(name)
        return ret
    else:
        if not name:
            # Empty name, like None, '' etc.
            ret['comment'] = 'Name of the directory path needs to be specified'
            return ret
        # os.path.isfile() returns False when there is a trailing slash, hence
        # our need for first stripping the slash and then adding it back later.
        # Otherwise, we can't properly check if the extraction location both a)
        # exists and b) is a file.
        #
        # >>> os.path.isfile('/tmp/foo.txt')
        # True
        # >>> os.path.isfile('/tmp/foo.txt/')
        # False
        name = name.rstrip('/')
        if os.path.isfile(name):
            ret['comment'] = '{0} exists and is not a directory'.format(name)
            return ret
        # Add back the slash so that file.makedirs properly creates the
        # destdir if it needs to be created. file.makedirs expects a trailing
        # slash in the directory path.
        name += os.sep
    if not _path_is_abs(if_missing):
        ret['comment'] = 'Value for \'if_missing\' is not an absolute path'
        return ret
    if not _path_is_abs(enforce_ownership_on):
        ret['comment'] = ('Value for \'enforce_ownership_on\' is not an '
                          'absolute path')
        return ret
    else:
        if enforce_ownership_on is not None:
            try:
                not_rel = os.path.relpath(enforce_ownership_on,
                                          name).startswith('..' + os.sep)
            except Exception:
                # A ValueError is raised on Windows when the paths passed to
                # os.path.relpath are not on the same drive letter. Using a
                # generic Exception here to keep other possible exception types
                # from making this state blow up with a traceback.
                not_rel = True
            if not_rel:
                ret['comment'] = (
                    'Value for \'enforce_ownership_on\' must be within {0}'
                    .format(name)
                )
                return ret

    if user or group:
        if salt.utils.platform.is_windows():
            ret['comment'] = \
                'User/group ownership cannot be enforced on Windows minions'
            return ret

        if user:
            uid = __salt__['file.user_to_uid'](user)
            if uid == '':
                ret['comment'] = 'User {0} does not exist'.format(user)
                return ret
        else:
            uid = -1

        if group:
            gid = __salt__['file.group_to_gid'](group)
            if gid == '':
                ret['comment'] = 'Group {0} does not exist'.format(group)
                return ret
        else:
            gid = -1
    else:
        # We should never hit the ownership enforcement code unless user or
        # group was specified, but just in case, set uid/gid to -1 to make the
        # os.chown() a no-op and avoid a NameError.
        uid = gid = -1

    if source_hash_update and not source_hash:
        ret.setdefault('warnings', []).append(
            'The \'source_hash_update\' argument is ignored when '
            '\'source_hash\' is not also specified.'
        )

    try:
        source_match = __salt__['file.source_list'](source,
                                                    source_hash,
                                                    __env__)[0]
    except CommandExecutionError as exc:
        ret['result'] = False
        ret['comment'] = exc.strerror
        return ret

    urlparsed_source = _urlparse(source_match)
    urlparsed_scheme = urlparsed_source.scheme
    urlparsed_path = os.path.join(
        urlparsed_source.netloc,
        urlparsed_source.path).rstrip(os.sep)

    # urlparsed_scheme will be the drive letter if this is a Windows file path
    # This checks for a drive letter as the scheme and changes it to file
    if urlparsed_scheme and \
            urlparsed_scheme.lower() in string.ascii_lowercase:
        urlparsed_path = ':'.join([urlparsed_scheme, urlparsed_path])
        urlparsed_scheme = 'file'
<<<<<<< HEAD

    source_hash_basename = urlparsed_path or urlparsed_source.netloc

=======

    source_hash_basename = urlparsed_path or urlparsed_source.netloc

>>>>>>> 20be5b43
    source_is_local = urlparsed_scheme in salt.utils.files.LOCAL_PROTOS
    if source_is_local:
        # Get rid of "file://" from start of source_match
        source_match = os.path.realpath(os.path.expanduser(urlparsed_path))
        if not os.path.isfile(source_match):
            ret['comment'] = 'Source file \'{0}\' does not exist'.format(
                                salt.utils.url.redact_http_basic_auth(source_match))
            return ret

    valid_archive_formats = ('tar', 'rar', 'zip')
    if not archive_format:
        archive_format = salt.utils.files.guess_archive_type(source_hash_basename)
        if archive_format is None:
            ret['comment'] = (
                'Could not guess archive_format from the value of the '
                '\'source\' argument. Please set this archive_format to one '
                'of the following: {0}'.format(', '.join(valid_archive_formats))
            )
            return ret
    try:
        archive_format = archive_format.lower()
    except AttributeError:
        pass
    if archive_format not in valid_archive_formats:
        ret['comment'] = (
            'Invalid archive_format \'{0}\'. Either set it to a supported '
            'value ({1}) or remove this argument and the archive format will '
            'be guesseed based on file extension.'.format(
                archive_format,
                ', '.join(valid_archive_formats),
            )
        )
        return ret

    if options is not None and not isinstance(options, six.string_types):
        options = six.text_type(options)

    strip_components = None
    if options and archive_format == 'tar':
        try:
            strip_components = int(
                re.search(
                    r'''--strip(?:-components)?(?:\s+|=)["']?(\d+)["']?''',
                    options
                ).group(1)
            )
        except (AttributeError, ValueError):
            pass

    if archive_format == 'zip':
        if options:
            if use_cmd_unzip is None:
                log.info(
                    'Presence of CLI options in archive.extracted state for '
                    '\'%s\' implies that use_cmd_unzip is set to True.', name
                )
                use_cmd_unzip = True
            elif not use_cmd_unzip:
                # use_cmd_unzip explicitly disabled
                ret['comment'] = (
                    '\'use_cmd_unzip\' cannot be set to False if CLI options '
                    'are being specified (via the \'options\' argument). '
                    'Either remove \'use_cmd_unzip\', or set it to True.'
                )
                return ret
            if use_cmd_unzip:
                if 'archive.cmd_unzip' not in __salt__:
                    ret['comment'] = (
                        'archive.cmd_unzip function not available, unzip might '
                        'not be installed on minion'
                    )
                    return ret
        if password:
            if use_cmd_unzip is None:
                log.info(
                    'Presence of a password in archive.extracted state for '
                    '\'%s\' implies that use_cmd_unzip is set to False.', name
                )
                use_cmd_unzip = False
            elif use_cmd_unzip:
                ret.setdefault('warnings', []).append(
                    'Using a password in combination with setting '
                    '\'use_cmd_unzip\' to True is considered insecure. It is '
                    'recommended to remove the \'use_cmd_unzip\' argument (or '
                    'set it to False) and allow Salt to extract the archive '
                    'using Python\'s built-in ZIP file support.'
                )
    else:
        if password:
            ret['comment'] = \
                'The \'password\' argument is only supported for zip archives'
            return ret

    if archive_format == 'rar':
        if 'archive.unrar' not in __salt__:
            ret['comment'] = (
                'archive.unrar function not available, rar/unrar might '
                'not be installed on minion'
            )
            return ret

    supports_options = ('tar', 'zip')
    if options and archive_format not in supports_options:
        ret['comment'] = (
            'The \'options\' argument is only compatible with the following '
            'archive formats: {0}'.format(', '.join(supports_options))
        )
        return ret

    if trim_output:
        if trim_output is True:
            trim_output = 100
        elif not isinstance(trim_output, (bool, six.integer_types)):
            try:
                # Try to handle cases where trim_output was passed as a
                # string-ified integer.
                trim_output = int(trim_output)
            except TypeError:
                ret['comment'] = (
                    'Invalid value for trim_output, must be True/False or an '
                    'integer'
                )
                return ret

    if source_hash:
        try:
            source_sum = __salt__['file.get_source_sum'](
                source=source_match,
                source_hash=source_hash,
                source_hash_name=source_hash_name,
                saltenv=__env__)
        except CommandExecutionError as exc:
            ret['comment'] = exc.strerror
            return ret
    else:
        source_sum = {}

    if source_is_local:
        cached = source_match
    else:
        if __opts__['test']:
            ret['result'] = None
            ret['comment'] = (
                'Archive {0} would be cached (if necessary) and checked to '
                'discover if extraction is needed'.format(
                    salt.utils.url.redact_http_basic_auth(source_match)
                )
            )
            return ret

        if 'file.cached' not in __states__:
            # Shouldn't happen unless there is a traceback keeping
            # salt/states/file.py from being processed through the loader. If
            # that is the case, we have much more important problems as _all_
            # file states would be unavailable.
            ret['comment'] = (
                'Unable to cache {0}, file.cached state not available'.format(
                    salt.utils.url.redact_http_basic_auth(source_match)
                )
            )
            return ret

        try:
            result = __states__['file.cached'](source_match,
                                               source_hash=source_hash,
                                               source_hash_name=source_hash_name,
                                               skip_verify=skip_verify,
                                               saltenv=__env__)
        except Exception as exc:
            msg = 'Failed to cache {0}: {1}'.format(
                    salt.utils.url.redact_http_basic_auth(source_match),
                    exc.__str__())
            log.exception(msg)
            ret['comment'] = msg
            return ret
        else:
<<<<<<< HEAD
            log.debug('file.cached: {0}'.format(result))
=======
            log.debug('file.cached: %s', result)
>>>>>>> 20be5b43

        if result['result']:
            # Get the path of the file in the minion cache
            cached = __salt__['cp.is_cached'](source_match)
        else:
            log.debug(
                'failed to download %s',
                salt.utils.url.redact_http_basic_auth(source_match)
            )
            return result

    existing_cached_source_sum = _read_cached_checksum(cached)

    if source_hash and source_hash_update and not skip_verify:
        # Create local hash sum file if we're going to track sum update
        _update_checksum(cached)

    if archive_format == 'zip' and not password:
        log.debug('Checking %s to see if it is password-protected',
                  source_match)
        # Either use_cmd_unzip was explicitly set to True, or was
        # implicitly enabled by setting the "options" argument.
        try:
            encrypted_zip = __salt__['archive.is_encrypted'](
                cached,
                clean=False,
                saltenv=__env__)
        except CommandExecutionError:
            # This would happen if archive_format=zip and the source archive is
            # not actually a zip file.
            pass
        else:
            if encrypted_zip:
                ret['comment'] = (
                    'Archive {0} is password-protected, but no password was '
                    'specified. Please set the \'password\' argument.'.format(
                        salt.utils.url.redact_http_basic_auth(source_match)
                    )
                )
                return ret

    try:
        contents = __salt__['archive.list'](cached,
                                            archive_format=archive_format,
                                            options=list_options,
                                            strip_components=strip_components,
                                            clean=False,
                                            verbose=True)
    except CommandExecutionError as exc:
        contents = None
        errors = []
        if not if_missing:
            errors.append('\'if_missing\' must be set')
        if not enforce_ownership_on and (user or group):
            errors.append(
                'Ownership cannot be managed without setting '
                '\'enforce_ownership_on\'.'
            )
        msg = exc.strerror
        if errors:
            msg += '\n\n'
            if archive_format == 'tar':
                msg += (
                    'If the source archive is a tar archive compressed using '
                    'a compression type not natively supported by the tar '
                    'command, then setting the \'list_options\' argument may '
                    'allow the contents to be listed. Otherwise, if Salt is '
                    'unable to determine the files/directories in the '
                    'archive, the following workaround(s) would need to be '
                    'used for this state to proceed'
                )
            else:
                msg += (
                    'The following workarounds must be used for this state to '
                    'proceed'
                )
            msg += (
                ' (assuming the source file is a valid {0} archive):\n'
                .format(archive_format)
            )

            for error in errors:
                msg += '\n- {0}'.format(error)
        ret['comment'] = msg
        return ret

    if enforce_toplevel and contents is not None \
            and (len(contents['top_level_dirs']) > 1
                 or len(contents['top_level_files']) > 0):
        ret['comment'] = ('Archive does not have a single top-level directory. '
                          'To allow this archive to be extracted, set '
                          '\'enforce_toplevel\' to False. To avoid a '
                          '\'{0}-bomb\' it may also be advisable to set a '
                          'top-level directory by adding it to the \'name\' '
                          'value (for example, setting \'name\' to {1} '
                          'instead of {2}).'.format(
                              archive_format,
                              os.path.join(name, 'some_dir'),
                              name,
                          ))
        return ret

    extraction_needed = overwrite
    contents_missing = False

    # Check to see if we need to extract the archive. Using os.lstat() in a
    # try/except is considerably faster than using os.path.exists(), and we
    # already need to catch an OSError to cover edge cases where the minion is
    # running as a non-privileged user and is trying to check for the existence
    # of a path to which it does not have permission.
    try:
        if_missing_path_exists = os.path.exists(if_missing)
    except TypeError:
        if_missing_path_exists = False

    if not if_missing_path_exists:
        if contents is None:
            try:
                os.lstat(if_missing)
                extraction_needed = False
            except OSError as exc:
                if exc.errno == errno.ENOENT:
                    extraction_needed = True
                else:
                    ret['comment'] = (
                        'Failed to check for existence of if_missing path '
                        '({0}): {1}'.format(if_missing, exc.__str__())
                    )
                    return ret
        else:
            incorrect_type = []
            for path_list, func in \
                    ((contents['dirs'], stat.S_ISDIR),
                     (contents['files'], lambda x: not stat.S_ISLNK(x)
                                         and not stat.S_ISDIR(x)),
                     (contents['links'], stat.S_ISLNK)):
                for path in path_list:
                    full_path = os.path.join(name, path)
                    try:
                        path_mode = os.lstat(full_path.rstrip(os.sep)).st_mode
                        if not func(path_mode):
                            incorrect_type.append(path)
                    except OSError as exc:
                        if exc.errno == errno.ENOENT:
                            extraction_needed = True
                            contents_missing = True
                        elif exc.errno != errno.ENOTDIR:
                            # In cases where a directory path was occupied by a
                            # file instead, all os.lstat() calls to files within
                            # that dir will raise an ENOTDIR OSError. So we
                            # expect these and will only abort here if the
                            # error code is something else.
                            ret['comment'] = exc.__str__()
                            return ret

            if incorrect_type:
                incorrect_paths = '\n\n' + '\n'.join(
                    ['- {0}'.format(x) for x in incorrect_type]
                )
                ret['comment'] = (
                    'The below paths (relative to {0}) exist, but are the '
                    'incorrect type (file instead of directory, symlink '
                    'instead of file, etc.).'.format(name)
                )
                if __opts__['test'] and clean and contents is not None:
                    ret['result'] = None
                    ret['comment'] += (
                        ' Since the \'clean\' option is enabled, the '
                        'destination paths would be cleared and the '
                        'archive would be extracted.{0}'.format(
                            incorrect_paths
                        )
                    )
                    return ret

                # Skip notices of incorrect types if we're cleaning
                if not (clean and contents is not None):
                    if not force:
                        ret['comment'] += (
                            ' To proceed with extraction, set \'force\' to '
                            'True. Note that this will remove these paths '
                            'before extracting.{0}'.format(incorrect_paths)
                        )
                        return ret
                    else:
                        errors = []
                        for path in incorrect_type:
                            full_path = os.path.join(name, path)
                            try:
                                salt.utils.files.rm_rf(full_path.rstrip(os.sep))
                                ret['changes'].setdefault(
                                    'removed', []).append(full_path)
                                extraction_needed = True
                            except OSError as exc:
                                if exc.errno != errno.ENOENT:
                                    errors.append(exc.__str__())
                        if errors:
                            msg = (
                                'One or more paths existed by were the incorrect '
                                'type (i.e. file instead of directory or '
                                'vice-versa), but could not be removed. The '
                                'following errors were observed:\n'
                            )
                            for error in errors:
                                msg += '\n- {0}'.format(error)
                            ret['comment'] = msg
                            return ret

    if not extraction_needed \
            and source_hash_update \
            and existing_cached_source_sum is not None \
            and not _compare_checksum(cached, existing_cached_source_sum):
        extraction_needed = True
        source_hash_trigger = True
    else:
        source_hash_trigger = False

    created_destdir = False

    if extraction_needed:
        if source_is_local and source_hash and not skip_verify:
            ret['result'] = __salt__['file.check_hash'](source_match, source_sum['hsum'])
            if not ret['result']:
                ret['comment'] = \
                    '{0} does not match the desired source_hash {1}'.format(
                        salt.utils.url.redact_http_basic_auth(source_match),
                        source_sum['hsum']
                    )
                return ret

        if __opts__['test']:
            ret['result'] = None
            ret['comment'] = \
                'Archive {0} would be extracted to {1}'.format(
                    salt.utils.url.redact_http_basic_auth(source_match),
                    name
                )
            if clean and contents is not None:
                ret['comment'] += ', after cleaning destination path(s)'
            _add_explanation(ret, source_hash_trigger, contents_missing)
            return ret

        if clean and contents is not None:
            errors = []
            log.debug('Cleaning archive paths from within %s', name)
            for path in contents['top_level_dirs'] + contents['top_level_files']:
                full_path = os.path.join(name, path)
                try:
                    log.debug('Removing %s', full_path)
                    salt.utils.files.rm_rf(full_path.rstrip(os.sep))
                    ret['changes'].setdefault(
                        'removed', []).append(full_path)
                except OSError as exc:
                    if exc.errno != errno.ENOENT:
                        errors.append(exc.__str__())

            if errors:
                msg = (
                    'One or more paths could not be cleaned. The following '
                    'errors were observed:\n'
                )
                for error in errors:
                    msg += '\n- {0}'.format(error)
                ret['comment'] = msg
                return ret

        if not os.path.isdir(name):
            __states__['file.directory'](name, user=user, makedirs=True)
            created_destdir = True

<<<<<<< HEAD
        log.debug('Extracting {0} to {1}'.format(cached, name))
=======
        log.debug('Extracting %s to %s', cached, name)
>>>>>>> 20be5b43
        try:
            if archive_format == 'zip':
                if use_cmd_unzip:
                    try:
                        files = __salt__['archive.cmd_unzip'](
                            cached,
                            name,
                            options=options,
                            trim_output=trim_output,
                            password=password,
                            **kwargs)
                    except (CommandExecutionError, CommandNotFoundError) as exc:
                        ret['comment'] = exc.strerror
                        return ret
                else:
                    files = __salt__['archive.unzip'](cached,
                                                      name,
                                                      options=options,
                                                      trim_output=trim_output,
                                                      password=password,
                                                      extract_perms=extract_perms,
                                                      **kwargs)
            elif archive_format == 'rar':
                try:
                    files = __salt__['archive.unrar'](cached,
                                                      name,
                                                      trim_output=trim_output,
                                                      **kwargs)
                except (CommandExecutionError, CommandNotFoundError) as exc:
                    ret['comment'] = exc.strerror
                    return ret
            else:
                if options is None:
                    try:
                        with closing(tarfile.open(cached, 'r')) as tar:
                            tar.extractall(name)
                            files = tar.getnames()
                            if trim_output:
                                files = files[:trim_output]
                    except tarfile.ReadError:
                        if salt.utils.path.which('xz'):
                            if __salt__['cmd.retcode'](
                                    ['xz', '-t', cached],
                                    python_shell=False,
                                    ignore_retcode=True) == 0:
                                # XZ-compressed data
                                log.debug(
                                    'Tar file is XZ-compressed, attempting '
                                    'decompression and extraction using XZ Utils '
                                    'and the tar command'
                                )
                                # Must use python_shell=True here because not
                                # all tar implementations support the -J flag
                                # for decompressing XZ-compressed data. We need
                                # to dump the decompressed data to stdout and
                                # pipe it to tar for extraction.
                                cmd = 'xz --decompress --stdout {0} | tar xvf -'
                                results = __salt__['cmd.run_all'](
                                    cmd.format(_cmd_quote(cached)),
                                    cwd=name,
                                    python_shell=True)
                                if results['retcode'] != 0:
                                    if created_destdir:
                                        _cleanup_destdir(name)
                                    ret['result'] = False
                                    ret['changes'] = results
                                    return ret
                                if _is_bsdtar():
                                    files = results['stderr']
                                else:
                                    files = results['stdout']
                            else:
                                # Failed to open tar archive and it is not
                                # XZ-compressed, gracefully fail the state
                                if created_destdir:
                                    _cleanup_destdir(name)
                                ret['result'] = False
                                ret['comment'] = (
                                    'Failed to read from tar archive using '
                                    'Python\'s native tar file support. If '
                                    'archive is compressed using something '
                                    'other than gzip or bzip2, the '
                                    '\'options\' argument may be required to '
                                    'pass the correct options to the tar '
                                    'command in order to extract the archive.'
                                )
                                return ret
                        else:
                            if created_destdir:
                                _cleanup_destdir(name)
                            ret['result'] = False
                            ret['comment'] = (
                                'Failed to read from tar archive. If it is '
                                'XZ-compressed, install xz-utils to attempt '
                                'extraction.'
                            )
                            return ret
                else:
                    if not salt.utils.path.which('tar'):
                        ret['comment'] = (
                            'tar command not available, it might not be '
                            'installed on minion'
                        )
                        return ret

                    tar_opts = shlex.split(options)

                    tar_cmd = ['tar']
                    tar_shortopts = 'x'
                    tar_longopts = []

                    for position, opt in enumerate(tar_opts):
                        if opt.startswith('-'):
                            tar_longopts.append(opt)
                        else:
                            if position > 0:
                                tar_longopts.append(opt)
                            else:
                                append_opt = opt
                                append_opt = append_opt.replace('x', '')
                                append_opt = append_opt.replace('f', '')
                                tar_shortopts = tar_shortopts + append_opt

                    if __grains__['os'].lower() == 'openbsd':
                        tar_shortopts = '-' + tar_shortopts

                    tar_cmd.append(tar_shortopts)
                    tar_cmd.extend(tar_longopts)
                    tar_cmd.extend(['-f', cached])

                    results = __salt__['cmd.run_all'](tar_cmd,
                                                      cwd=name,
                                                      python_shell=False)
                    if results['retcode'] != 0:
                        ret['result'] = False
                        ret['changes'] = results
                        return ret
                    if _is_bsdtar():
                        files = results['stderr']
                    else:
                        files = results['stdout']
                    if not files:
                        files = 'no tar output so far'
        except CommandExecutionError as exc:
            ret['comment'] = exc.strerror
            return ret

    # Recursively set user and group ownership of files
    enforce_missing = []
    enforce_failed = []
    if user or group:
        if enforce_ownership_on:
            if os.path.isdir(enforce_ownership_on):
                enforce_dirs = [enforce_ownership_on]
                enforce_files = []
                enforce_links = []
            else:
                enforce_dirs = []
                enforce_files = [enforce_ownership_on]
                enforce_links = []
        else:
            if contents is not None:
                enforce_dirs = contents['top_level_dirs']
                enforce_files = contents['top_level_files']
                enforce_links = contents['top_level_links']

        recurse = []
        if user:
            recurse.append('user')
        if group:
            recurse.append('group')
        recurse_str = ', '.join(recurse)

        owner_changes = dict([
            (x, y) for x, y in (('user', user), ('group', group)) if y
        ])
        for dirname in enforce_dirs:
            full_path = os.path.join(name, dirname)
            if not os.path.isdir(full_path):
                if not __opts__['test']:
                    enforce_missing.append(full_path)
            else:
                log.debug(
                    'Enforcing %s ownership on %s using a file.directory state%s',
                    recurse_str,
                    dirname,
                    ' (dry-run only)' if __opts__['test'] else ''
                )
                dir_result = __states__['file.directory'](full_path,
                                                          user=user,
                                                          group=group,
                                                          recurse=recurse,
                                                          test=__opts__['test'])
                log.debug('file.directory: %s', dir_result)

                if __opts__['test']:
                    if dir_result.get('pchanges'):
                        ret['changes']['updated ownership'] = True
                else:
                    try:
                        if dir_result['result']:
                            if dir_result['changes']:
                                ret['changes']['updated ownership'] = True
                        else:
                            enforce_failed.append(full_path)
                    except (KeyError, TypeError):
                        log.warning(
                            'Bad state return %s for file.directory state on %s',
                            dir_result, dirname
                        )

        for filename in enforce_files + enforce_links:
            full_path = os.path.join(name, filename)
            try:
                # Using os.lstat instead of calling out to
                # __salt__['file.stats'], since we may be doing this for a lot
                # of files, and simply calling os.lstat directly will speed
                # things up a bit.
                file_stat = os.lstat(full_path)
            except OSError as exc:
                if not __opts__['test']:
                    if exc.errno == errno.ENOENT:
                        enforce_missing.append(full_path)
                    enforce_failed.append(full_path)
            else:
                # Earlier we set uid, gid to -1 if we're not enforcing
                # ownership on user, group, as passing -1 to os.chown will tell
                # it not to change that ownership. Since we've done that, we
                # can selectively compare the uid/gid from the values in
                # file_stat, _only if_ the "desired" uid/gid is something other
                # than -1.
                if (uid != -1 and uid != file_stat.st_uid) \
                        or (gid != -1 and gid != file_stat.st_gid):
                    if __opts__['test']:
                        ret['changes']['updated ownership'] = True
                    else:
                        try:
                            os.lchown(full_path, uid, gid)
                            ret['changes']['updated ownership'] = True
                        except OSError:
                            enforce_failed.append(filename)

    if extraction_needed:
        if len(files) > 0:
            if created_destdir:
                ret['changes']['directories_created'] = [name]
            ret['changes']['extracted_files'] = files
            ret['comment'] = '{0} extracted to {1}'.format(
                salt.utils.url.redact_http_basic_auth(source_match),
                name,
            )
            _add_explanation(ret, source_hash_trigger, contents_missing)
            ret['result'] = True

        else:
            ret['result'] = False
            ret['comment'] = 'No files were extracted from {0}'.format(
                salt.utils.url.redact_http_basic_auth(source_match)
            )
    else:
        ret['result'] = True
        if if_missing_path_exists:
            ret['comment'] = '{0} exists'.format(if_missing)
        else:
            ret['comment'] = 'All files in archive are already present'
        if __opts__['test']:
            if ret['changes'].get('updated ownership'):
                ret['result'] = None
                ret['comment'] += (
                    '. Ownership would be updated on one or more '
                    'files/directories.'
                )

    if enforce_missing:
        if not if_missing:
            # If is_missing was used, and both a) the archive had never been
            # extracted, and b) the path referred to by if_missing exists, then
            # enforce_missing would contain paths of top_levle dirs/files that
            # _would_ have been extracted. Since if_missing can be used as a
            # semaphore to conditionally extract, we don't want to make this a
            # case where the state fails, so we only fail the state if
            # is_missing is not used.
            ret['result'] = False
        ret['comment'] += (
            '\n\nWhile trying to enforce user/group ownership, the following '
            'paths were missing:\n'
        )
        for item in enforce_missing:
            ret['comment'] += '\n- {0}'.format(item)

    if enforce_failed:
        ret['result'] = False
        ret['comment'] += (
            '\n\nWhile trying to enforce user/group ownership, Salt was '
            'unable to change ownership on the following paths:\n'
        )
        for item in enforce_failed:
            ret['comment'] += '\n- {0}'.format(item)

    if not source_is_local:
        if keep_source:
            log.debug('Keeping cached source file %s', cached)
        else:
            log.debug('Cleaning cached source file %s', cached)
            result = __states__['file.not_cached'](source_match, saltenv=__env__)
            if not result['result']:
                # Don't let failure to delete cached file cause the state
                # itself to fail, just drop it in the warnings.
                ret.setdefault('warnings', []).append(result['comment'])

    return ret<|MERGE_RESOLUTION|>--- conflicted
+++ resolved
@@ -69,19 +69,11 @@
     relpath = '.'.join((os.path.relpath(path, __opts__['cachedir']), 'hash'))
     if re.match(r'..[/\\]', relpath):
         # path is a local file
-<<<<<<< HEAD
-        relpath = salt.utils.path_join(
-            'local',
-            os.path.splitdrive(path)[-1].lstrip('/\\'),
-        )
-    return salt.utils.path_join(__opts__['cachedir'], 'archive_hash', relpath)
-=======
         relpath = salt.utils.path.join(
             'local',
             os.path.splitdrive(path)[-1].lstrip('/\\'),
         )
     return salt.utils.path.join(__opts__['cachedir'], 'archive_hash', relpath)
->>>>>>> 20be5b43
 
 
 def _update_checksum(path):
@@ -96,11 +88,7 @@
         lines = []
         try:
             try:
-<<<<<<< HEAD
-                with salt.utils.fopen(checksum_file, 'r') as fp_:
-=======
                 with salt.utils.files.fopen(checksum_file, 'r') as fp_:
->>>>>>> 20be5b43
                     for line in fp_:
                         try:
                             lines.append(line.rstrip('\n').split(':', 1))
@@ -110,11 +98,7 @@
                 if exc.errno != errno.ENOENT:
                     raise
 
-<<<<<<< HEAD
-            with salt.utils.fopen(checksum_file, 'w') as fp_:
-=======
             with salt.utils.files.fopen(checksum_file, 'w') as fp_:
->>>>>>> 20be5b43
                 for line in lines:
                     if line[0] == hash_type:
                         line[1] = hsum
@@ -133,11 +117,7 @@
         form = __opts__['hash_type']
     checksum_file = _checksum_file_path(path)
     try:
-<<<<<<< HEAD
-        with salt.utils.fopen(checksum_file, 'r') as fp_:
-=======
         with salt.utils.files.fopen(checksum_file, 'r') as fp_:
->>>>>>> 20be5b43
             for line in fp_:
                 # Should only be one line in this file but just in case it
                 # isn't, read only a single line to avoid overuse of memory.
@@ -668,21 +648,6 @@
 
     # Remove pub kwargs as they're irrelevant here.
     kwargs = salt.utils.args.clean_kwargs(**kwargs)
-
-    if 'keep_source' in kwargs and 'keep' in kwargs:
-        ret.setdefault('warnings', []).append(
-            'Both \'keep_source\' and \'keep\' were used. Since these both '
-            'do the same thing, \'keep\' was ignored.'
-        )
-        keep_source = bool(kwargs.pop('keep_source'))
-        kwargs.pop('keep')
-    elif 'keep_source' in kwargs:
-        keep_source = bool(kwargs.pop('keep_source'))
-    elif 'keep' in kwargs:
-        keep_source = bool(kwargs.pop('keep'))
-    else:
-        # Neither was passed, default is True
-        keep_source = True
 
     if 'keep_source' in kwargs and 'keep' in kwargs:
         ret.setdefault('warnings', []).append(
@@ -818,15 +783,9 @@
             urlparsed_scheme.lower() in string.ascii_lowercase:
         urlparsed_path = ':'.join([urlparsed_scheme, urlparsed_path])
         urlparsed_scheme = 'file'
-<<<<<<< HEAD
 
     source_hash_basename = urlparsed_path or urlparsed_source.netloc
 
-=======
-
-    source_hash_basename = urlparsed_path or urlparsed_source.netloc
-
->>>>>>> 20be5b43
     source_is_local = urlparsed_scheme in salt.utils.files.LOCAL_PROTOS
     if source_is_local:
         # Get rid of "file://" from start of source_match
@@ -1003,11 +962,7 @@
             ret['comment'] = msg
             return ret
         else:
-<<<<<<< HEAD
-            log.debug('file.cached: {0}'.format(result))
-=======
             log.debug('file.cached: %s', result)
->>>>>>> 20be5b43
 
         if result['result']:
             # Get the path of the file in the minion cache
@@ -1278,11 +1233,7 @@
             __states__['file.directory'](name, user=user, makedirs=True)
             created_destdir = True
 
-<<<<<<< HEAD
-        log.debug('Extracting {0} to {1}'.format(cached, name))
-=======
         log.debug('Extracting %s to %s', cached, name)
->>>>>>> 20be5b43
         try:
             if archive_format == 'zip':
                 if use_cmd_unzip:
