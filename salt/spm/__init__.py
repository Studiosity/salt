--- conflicted
+++ resolved
@@ -495,13 +495,7 @@
 
         # No defaults for this in config.py; default to the current running
         # user and group
-<<<<<<< HEAD
-        import salt.utils
-        if salt.utils.is_windows():
-            import salt.utils.win_functions
-=======
         if salt.utils.platform.is_windows():
->>>>>>> 20be5b43
             uname = gname = salt.utils.win_functions.get_current_user()
             uname_sid = salt.utils.win_functions.get_sid_from_name(uname)
             uid = self.opts.get('spm_uid', uname_sid)
