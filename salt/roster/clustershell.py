--- conflicted
+++ resolved
@@ -16,10 +16,7 @@
 from __future__ import absolute_import, print_function, unicode_literals
 import socket
 import copy
-<<<<<<< HEAD
-=======
 from salt.ext import six
->>>>>>> 20be5b43
 from salt.ext.six.moves import map  # pylint: disable=import-error,redefined-builtin
 
 REQ_ERROR = None
@@ -47,11 +44,7 @@
     host_addrs = dict([(h, socket.gethostbyname(h)) for h in hosts])
 
     for host, addr in host_addrs.items():
-<<<<<<< HEAD
-        addr = str(addr)
-=======
         addr = six.text_type(addr)
->>>>>>> 20be5b43
         ret[addr] = copy.deepcopy(__opts__.get('roster_defaults', {}))
         for port in ports:
             try:
