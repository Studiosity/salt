# -*- coding: utf-8 -*-
'''
Scan a netmask or ipaddr for open ssh ports
'''

# Import python libs
from __future__ import absolute_import, print_function, unicode_literals
import socket
import logging
import copy

# Import salt libs
import salt.utils.network
from salt._compat import ipaddress
from salt.ext import six

# Import 3rd-party libs
from salt.ext.six.moves import map  # pylint: disable=import-error,redefined-builtin

log = logging.getLogger(__name__)


def targets(tgt, tgt_type='glob', **kwargs):
    '''
    Return the targets from the flat yaml file, checks opts for location but
    defaults to /etc/salt/roster
    '''
    rmatcher = RosterMatcher(tgt, tgt_type)
    return rmatcher.targets()


class RosterMatcher(object):
    '''
    Matcher for the roster data structure
    '''
    def __init__(self, tgt, tgt_type):
        self.tgt = tgt
        self.tgt_type = tgt_type

    def targets(self):
        '''
        Return ip addrs based on netmask, sitting in the "glob" spot because
        it is the default
        '''
        addrs = ()
        ret = {}
        ports = __opts__['ssh_scan_ports']
        if not isinstance(ports, list):
            # Comma-separate list of integers
            ports = list(map(int, six.text_type(ports).split(',')))
        try:
            addrs = [ipaddress.ip_address(self.tgt)]
        except ValueError:
            try:
                addrs = ipaddress.ip_network(self.tgt).hosts()
            except ValueError:
                pass
        for addr in addrs:
<<<<<<< HEAD
            addr = str(addr)
            ret[addr] = copy.deepcopy(__opts__.get('roster_defaults', {}))
            log.trace('Scanning host: {0}'.format(addr))
=======
            addr = six.text_type(addr)
            ret[addr] = copy.deepcopy(__opts__.get('roster_defaults', {}))
            log.trace('Scanning host: %s', addr)
>>>>>>> 20be5b43
            for port in ports:
                log.trace('Scanning port: %s', port)
                try:
                    sock = salt.utils.network.get_socket(addr, socket.SOCK_STREAM)
                    sock.settimeout(float(__opts__['ssh_scan_timeout']))
                    sock.connect((addr, port))
                    sock.shutdown(socket.SHUT_RDWR)
                    sock.close()
                    ret[addr].update({'host': addr, 'port': port})
                except socket.error:
                    pass
        return ret<|MERGE_RESOLUTION|>--- conflicted
+++ resolved
@@ -56,15 +56,9 @@
             except ValueError:
                 pass
         for addr in addrs:
-<<<<<<< HEAD
-            addr = str(addr)
-            ret[addr] = copy.deepcopy(__opts__.get('roster_defaults', {}))
-            log.trace('Scanning host: {0}'.format(addr))
-=======
             addr = six.text_type(addr)
             ret[addr] = copy.deepcopy(__opts__.get('roster_defaults', {}))
             log.trace('Scanning host: %s', addr)
->>>>>>> 20be5b43
             for port in ports:
                 log.trace('Scanning port: %s', port)
                 try:
