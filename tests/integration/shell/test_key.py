--- conflicted
+++ resolved
@@ -67,11 +67,7 @@
         pki_dir = self.master_opts['pki_dir']
         key = os.path.join(pki_dir, 'minions', min_name)
 
-<<<<<<< HEAD
-        with salt.utils.fopen(key, 'w') as fp:
-=======
         with salt.utils.files.fopen(key, 'w') as fp:
->>>>>>> 20be5b43
             fp.write(textwrap.dedent('''\
                      -----BEGIN PUBLIC KEY-----
                      MIIBIjANBgkqhkiG9w0BAQEFAAOCAQ8AMIIBCgKCAQEAoqIZDtcQtqUNs0wC7qQz
