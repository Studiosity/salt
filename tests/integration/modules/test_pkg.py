# -*- coding: utf-8 -*-

# Import Python libs
from __future__ import absolute_import, print_function, unicode_literals
import os

# Import Salt Testing libs
from tests.support.case import ModuleCase
from tests.support.mixins import SaltReturnAssertsMixin
from tests.support.helpers import (
    destructiveTest,
    requires_network,
    requires_salt_modules,
)
from tests.support.unit import skipIf

# Import Salt libs
import salt.utils.pkg
import salt.utils.platform


class PkgModuleTest(ModuleCase, SaltReturnAssertsMixin):
    '''
    Validate the pkg module
    '''
    def setUp(self):
        if salt.utils.platform.is_windows():
            self.run_function('pkg.refresh_db')

        os_release = self.run_function('grains.get', ['osrelease'])

<<<<<<< HEAD
        if salt.utils.is_darwin() and int(os_release.split('.')[1]) >= 13:
            self.pkg = 'wget'
        elif salt.utils.is_windows():
=======
        if salt.utils.platform.is_darwin() and int(os_release.split('.')[1]) >= 13:
            self.pkg = 'wget'
        elif salt.utils.platform.is_windows():
>>>>>>> 20be5b43
            self.pkg = 'putty'
        else:
            self.pkg = 'htop'

    def test_list(self):
        '''
        verify that packages are installed
        '''
        ret = self.run_function('pkg.list_pkgs')
        self.assertNotEqual(len(ret.keys()), 0)

    @requires_salt_modules('pkg.version_cmp')
    def test_version_cmp(self):
        '''
        test package version comparison on supported platforms
        '''
        func = 'pkg.version_cmp'
        os_family = self.run_function('grains.item', ['os_family'])['os_family']
        if os_family == 'Debian':
            lt = ['0.2.4-0ubuntu1', '0.2.4.1-0ubuntu1']
            eq = ['0.2.4-0ubuntu1', '0.2.4-0ubuntu1']
            gt = ['0.2.4.1-0ubuntu1', '0.2.4-0ubuntu1']

            self.assertEqual(self.run_function(func, lt), -1)
            self.assertEqual(self.run_function(func, eq), 0)
            self.assertEqual(self.run_function(func, gt), 1)
        elif os_family == 'Suse':
            lt = ['2.3.0-1', '2.3.1-15.1']
            eq = ['2.3.1-15.1', '2.3.1-15.1']
            gt = ['2.3.2-15.1', '2.3.1-15.1']

            self.assertEqual(self.run_function(func, lt), -1)
            self.assertEqual(self.run_function(func, eq), 0)
            self.assertEqual(self.run_function(func, gt), 1)
        else:
            self.skipTest('{0} is unavailable on {1}'.format(func, os_family))

    @requires_salt_modules('pkg.mod_repo', 'pkg.del_repo')
    @requires_network()
    @destructiveTest
    def test_mod_del_repo(self):
        '''
        test modifying and deleting a software repository
        '''
        os_grain = self.run_function('grains.item', ['os'])['os']

        try:
            repo = None
            if os_grain == 'Ubuntu':
                repo = 'ppa:otto-kesselgulasch/gimp-edge'
                uri = 'http://ppa.launchpad.net/otto-kesselgulasch/gimp-edge/ubuntu'
                ret = self.run_function('pkg.mod_repo', [repo, 'comps=main'])
                self.assertNotEqual(ret, {})
                ret = self.run_function('pkg.get_repo', [repo])
                self.assertEqual(ret['uri'], uri)
            elif os_grain == 'CentOS':
                major_release = int(
                    self.run_function(
                        'grains.item',
                        ['osmajorrelease']
                    )['osmajorrelease']
                )
                repo = 'saltstack'
                name = 'SaltStack repo for RHEL/CentOS {0}'.format(major_release)
                baseurl = 'http://repo.saltstack.com/yum/redhat/{0}/x86_64/latest/'.format(major_release)
                gpgkey = 'https://repo.saltstack.com/yum/rhel{0}/SALTSTACK-GPG-KEY.pub'.format(major_release)
                gpgcheck = 1
                enabled = 1
                ret = self.run_function(
                    'pkg.mod_repo',
                    [repo],
                    name=name,
                    baseurl=baseurl,
                    gpgkey=gpgkey,
                    gpgcheck=gpgcheck,
                    enabled=enabled,
                )
                # return data from pkg.mod_repo contains the file modified at
                # the top level, so use next(iter(ret)) to get that key
                self.assertNotEqual(ret, {})
                repo_info = ret[next(iter(ret))]
                self.assertIn(repo, repo_info)
                self.assertEqual(repo_info[repo]['baseurl'], baseurl)
                ret = self.run_function('pkg.get_repo', [repo])
                self.assertEqual(ret['baseurl'], baseurl)
        finally:
            if repo is not None:
                self.run_function('pkg.del_repo', [repo])

    @requires_salt_modules('pkg.owner')
    def test_owner(self):
        '''
        test finding the package owning a file
        '''
        func = 'pkg.owner'
        available = self.run_function('sys.doc', [func])

        if available:
            ret = self.run_function(func, ['/bin/ls'])
            self.assertNotEqual(len(ret), 0)
        else:
            os_grain = self.run_function('grains.item', ['os'])['os']
            self.skipTest('{0} is unavailable on {1}'.format(func, os_grain))

    @requires_network()
    @destructiveTest
    def test_install_remove(self):
        '''
        successfully install and uninstall a package
        '''
        version = self.run_function('pkg.version', [self.pkg])

        def test_install():
            install_ret = self.run_function('pkg.install', [self.pkg])
            self.assertIn(self.pkg, install_ret)

        def test_remove():
            remove_ret = self.run_function('pkg.remove', [self.pkg])
            self.assertIn(self.pkg, remove_ret)

        if version and isinstance(version, dict):
            version = version[self.pkg]

        if version:
            test_remove()
            test_install()
        else:
            test_install()
            test_remove()

    @requires_salt_modules('pkg.hold', 'pkg.unhold')
    @requires_network()
    @destructiveTest
    def test_hold_unhold(self):
        '''
        test holding and unholding a package
        '''
        os_family = self.run_function('grains.item', ['os_family'])['os_family']
        os_major_release = self.run_function('grains.item', ['osmajorrelease'])['osmajorrelease']
        available = self.run_function('sys.doc', ['pkg.hold'])

        if available:
            if os_family == 'RedHat':
                lock_pkg = 'yum-versionlock' if os_major_release == '5' else 'yum-plugin-versionlock'
                versionlock = self.run_function('pkg.version', [lock_pkg])
                if not versionlock:
                    self.run_function('pkg.install', [lock_pkg])

            hold_ret = self.run_function('pkg.hold', [self.pkg])
            self.assertIn(self.pkg, hold_ret)
            self.assertTrue(hold_ret[self.pkg]['result'])

            unhold_ret = self.run_function('pkg.unhold', [self.pkg])
            self.assertIn(self.pkg, unhold_ret)
            self.assertTrue(hold_ret[self.pkg]['result'])

            if os_family == 'RedHat':
                if not versionlock:
                    self.run_function('pkg.remove', [lock_pkg])

        else:
            os_grain = self.run_function('grains.item', ['os'])['os']
            self.skipTest('{0} is unavailable on {1}'.format('pkg.hold', os_grain))

    @requires_network()
    @destructiveTest
    def test_refresh_db(self):
        '''
        test refreshing the package database
        '''
        func = 'pkg.refresh_db'
        os_family = self.run_function('grains.item', ['os_family'])['os_family']

        rtag = salt.utils.pkg.rtag(self.minion_opts)
        salt.utils.pkg.write_rtag(self.minion_opts)
        self.assertTrue(os.path.isfile(rtag))

        if os_family == 'RedHat':
            ret = self.run_function(func)
            self.assertIn(ret, (True, None))
        elif os_family == 'Suse':
            ret = self.run_function(func)
            if not isinstance(ret, dict):
                self.skipTest('Upstream repo did not return coherent results. Skipping test.')
            self.assertNotEqual(ret, {})
        elif os_family == 'Debian':
            ret = self.run_function(func)
            if not isinstance(ret, dict):
                self.skipTest('{0} encountered an error: {1}'.format(func, ret))
            self.assertNotEqual(ret, {})
            if not isinstance(ret, dict):
                self.skipTest('Upstream repo did not return coherent results. Skipping test.')
            for source, state in ret.items():
                self.assertIn(state, (True, False, None))
        else:
            os_grain = self.run_function('grains.item', ['os'])['os']
            self.skipTest('{0} is unavailable on {1}'.format(func, os_grain))

        self.assertFalse(os.path.isfile(rtag))

    @requires_salt_modules('pkg.info_installed')
    def test_pkg_info(self):
        '''
        Test returning useful information on Ubuntu systems.
        '''
        func = 'pkg.info_installed'
        os_family = self.run_function('grains.item', ['os_family'])['os_family']

        if os_family == 'Debian':
            ret = self.run_function(func, ['bash-completion', 'dpkg'])
            keys = ret.keys()
            self.assertIn('bash-completion', keys)
            self.assertIn('dpkg', keys)
        elif os_family == 'RedHat':
            ret = self.run_function(func, ['rpm', 'bash'])
            keys = ret.keys()
            self.assertIn('rpm', keys)
            self.assertIn('bash', keys)
        elif os_family == 'Suse':
            ret = self.run_function(func, ['less', 'zypper'])
            keys = ret.keys()
            self.assertIn('less', keys)
            self.assertIn('zypper', keys)

    @requires_network()
    @destructiveTest
    @skipIf(salt.utils.platform.is_windows(), 'pkg.upgrade not available on Windows')
    def test_pkg_upgrade_has_pending_upgrades(self):
        '''
        Test running a system upgrade when there are packages that need upgrading
        '''
        func = 'pkg.upgrade'
        os_family = self.run_function('grains.item', ['os_family'])['os_family']

        # First make sure that an up-to-date copy of the package db is available
        self.run_function('pkg.refresh_db')

        if os_family == 'Suse':
            # pkg.latest version returns empty if the latest version is already installed
            vim_version_dict = self.run_function('pkg.latest_version', ['vim'])
            vim_info = self.run_function('pkg.info_available', ['vim'])['vim']
            if vim_version_dict == {}:
                # Latest version is installed, get its version and construct
                # a version selector so the immediately previous version is selected
                vim_version = 'version=<'+vim_info['version']
            else:
                # Vim was not installed, so pkg.latest_version returns the latest one.
                # Construct a version selector so immediately previous version is selected
                vim_version = 'version=<'+vim_version_dict

            # Only install a new version of vim if vim is up-to-date, otherwise we don't
            # need this check. (And the test will fail when we check for the empty dict
            # since vim gets upgraded in the install step.)
            if 'out-of-date' not in vim_info['status']:
                # Install a version of vim that should need upgrading
                ret = self.run_function('pkg.install', ['vim', vim_version])
                if not isinstance(ret, dict):
                    if ret.startswith('ERROR'):
                        self.skipTest('Could not install earlier vim to complete test.')
                else:
                    self.assertNotEqual(ret, {})

            # Run a system upgrade, which should catch the fact that Vim needs upgrading, and upgrade it.
            ret = self.run_function(func)

            # The changes dictionary should not be empty.
            if 'changes' in ret:
                self.assertIn('vim', ret['changes'])
            else:
                self.assertIn('vim', ret)
        else:
            ret = self.run_function('pkg.list_upgrades')
            if ret == '' or ret == {}:
                self.skipTest('No updates available for this machine.  Skipping pkg.upgrade test.')
            else:
                ret = self.run_function(func)
                self.assertNotEqual(ret, {})

    @destructiveTest
    @skipIf(salt.utils.platform.is_windows(), 'minion is windows')
    @skipIf(salt.utils.platform.is_darwin(), 'minion is mac')
    def test_pkg_latest_version(self):
        '''
        check that pkg.latest_version returns the latest version of the uninstalled package (it does not install the package, just checking the version)
        '''
        grains = self.run_function('grains.items')
        cmd_info = self.run_function('pkg.info_installed', ['htop'])
        if cmd_info != 'ERROR: package htop is not installed':
            cmd_remove = self.run_function('pkg.remove', ['htop'])
        if grains['os_family'] == 'RedHat':
            cmd_htop = self.run_function('cmd.run', ['yum list htop'])
        elif grains['os_family'] == 'Debian':
            cmd_htop = self.run_function('cmd.run', ['apt list htop'])
        elif grains['os_family'] == 'Arch':
            cmd_htop = self.run_function('cmd.run', ['pacman -Si htop'])
        elif grains['os_family'] == 'Suse':
            cmd_htop = self.run_function('cmd.run', ['zypper info htop'])
        pkg_latest = self.run_function('pkg.latest_version', ['htop'])
        self.assertIn(pkg_latest, cmd_htop)<|MERGE_RESOLUTION|>--- conflicted
+++ resolved
@@ -29,15 +29,9 @@
 
         os_release = self.run_function('grains.get', ['osrelease'])
 
-<<<<<<< HEAD
-        if salt.utils.is_darwin() and int(os_release.split('.')[1]) >= 13:
-            self.pkg = 'wget'
-        elif salt.utils.is_windows():
-=======
         if salt.utils.platform.is_darwin() and int(os_release.split('.')[1]) >= 13:
             self.pkg = 'wget'
         elif salt.utils.platform.is_windows():
->>>>>>> 20be5b43
             self.pkg = 'putty'
         else:
             self.pkg = 'htop'
