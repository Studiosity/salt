--- conflicted
+++ resolved
@@ -4,11 +4,7 @@
 '''
 
 # Import Python libs
-<<<<<<< HEAD
-from __future__ import absolute_import
-=======
 from __future__ import absolute_import, print_function, unicode_literals
->>>>>>> 20be5b43
 import os
 import time
 import textwrap
@@ -18,11 +14,7 @@
 from tests.support.paths import TMP_PILLAR_TREE
 
 # Import Salt Libs
-<<<<<<< HEAD
-import salt.utils
-=======
 import salt.utils.files
->>>>>>> 20be5b43
 
 
 class SaltUtilModuleTest(ModuleCase):
@@ -187,32 +179,20 @@
         pre_pillar = self.run_function('pillar.raw')
         self.assertNotIn(pillar_key, pre_pillar.get(pillar_key, 'didnotwork'))
 
-<<<<<<< HEAD
-        with salt.utils.fopen(os.path.join(TMP_PILLAR_TREE, 'add_pillar.sls'), 'w') as fp:
-            fp.write('{0}: itworked'.format(pillar_key))
-
-        with salt.utils.fopen(os.path.join(TMP_PILLAR_TREE, 'top.sls'), 'w') as fp:
-=======
         with salt.utils.files.fopen(os.path.join(TMP_PILLAR_TREE, 'add_pillar.sls'), 'w') as fp:
             fp.write(salt.utils.stringutils.to_str(
                 '{0}: itworked'.format(pillar_key)
             ))
 
         with salt.utils.files.fopen(os.path.join(TMP_PILLAR_TREE, 'top.sls'), 'w') as fp:
->>>>>>> 20be5b43
             fp.write(textwrap.dedent('''\
                      base:
                        '*':
                          - add_pillar
                      '''))
 
-<<<<<<< HEAD
-        pillar_refresh = self.run_function('saltutil.refresh_pillar')
-        wait = self.run_function('test.sleep', [5])
-=======
         self.run_function('saltutil.refresh_pillar')
         self.run_function('test.sleep', [5])
->>>>>>> 20be5b43
 
         post_pillar = self.run_function('pillar.raw')
         self.assertIn(pillar_key, post_pillar.get(pillar_key, 'didnotwork'))
