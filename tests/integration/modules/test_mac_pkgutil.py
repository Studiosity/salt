--- conflicted
+++ resolved
@@ -39,11 +39,7 @@
 
         os_release = self.run_function('grains.get', ['osrelease'])
         self.pkg_name = 'com.apple.pkg.BaseSystemResources'
-<<<<<<< HEAD
-        if int(os_release.split('.')[1]) >= 13 and salt.utils.is_darwin():
-=======
         if int(os_release.split('.')[1]) >= 13 and salt.utils.platform.is_darwin():
->>>>>>> 20be5b43
             self.pkg_name = 'com.apple.pkg.iTunesX'
 
     def tearDown(self):
