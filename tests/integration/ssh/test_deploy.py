--- conflicted
+++ resolved
@@ -3,11 +3,7 @@
 salt-ssh testing
 '''
 # Import Python libs
-<<<<<<< HEAD
-from __future__ import absolute_import
-=======
 from __future__ import absolute_import, print_function, unicode_literals
->>>>>>> 20be5b43
 import os
 import shutil
 
