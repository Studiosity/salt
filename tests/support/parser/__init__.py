--- conflicted
+++ resolved
@@ -32,13 +32,8 @@
 from tests.support.xmlunit import HAS_XMLRUNNER, XMLTestRunner
 
 # Import 3rd-party libs
-<<<<<<< HEAD
-import salt.ext.six as six
-import salt.utils
-=======
 from salt.ext import six
 import salt.utils.platform
->>>>>>> 20be5b43
 try:
     from tests.support.ext import console
     WIDTH, HEIGHT = console.getTerminalSize()
