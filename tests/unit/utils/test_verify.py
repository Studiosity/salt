--- conflicted
+++ resolved
@@ -112,12 +112,8 @@
     def test_verify_env(self):
         root_dir = tempfile.mkdtemp(dir=TMP)
         var_dir = os.path.join(root_dir, 'var', 'log', 'salt')
-<<<<<<< HEAD
-        verify_env([var_dir], getpass.getuser(), root_dir=root_dir)
-=======
         key_dir = os.path.join(root_dir, 'key_dir')
         verify_env([var_dir, key_dir], getpass.getuser(), root_dir=root_dir, sensitive_dirs=[key_dir])
->>>>>>> 20be5b43
         self.assertTrue(os.path.exists(var_dir))
         self.assertTrue(os.path.exists(key_dir))
 
@@ -268,13 +264,6 @@
                 else:
                     resource.setrlimit(resource.RLIMIT_NOFILE, (mof_s, mof_h))
                 shutil.rmtree(tempdir)
-<<<<<<< HEAD
-                if sys.platform.startswith('win'):
-                    win32file._setmaxstdio(mof_h)
-                else:
-                    resource.setrlimit(resource.RLIMIT_NOFILE, (mof_s, mof_h))
-=======
->>>>>>> 20be5b43
 
     @skipIf(NO_MOCK, NO_MOCK_REASON)
     def test_verify_log(self):
