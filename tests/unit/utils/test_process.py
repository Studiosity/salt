# -*- coding: utf-8 -*-

# Import python libs
from __future__ import absolute_import, print_function, unicode_literals
import os
import sys
import time
import signal
import multiprocessing
import functools

# Import Salt Testing libs
from tests.support.unit import TestCase, skipIf
from tests.support.mock import (
    patch,
    NO_MOCK,
    NO_MOCK_REASON
)

# Import salt libs
import salt.utils.platform
import salt.utils.process

# Import 3rd-party libs
from salt.ext import six
from salt.ext.six.moves import range  # pylint: disable=import-error,redefined-builtin


def die(func):
    '''
    Add proc title
    '''
    @functools.wraps(func)
    def wrapper(self):
        # Strip off the "test_" from the function name
        name = func.__name__[5:]

        def _die():
<<<<<<< HEAD
            salt.utils.appendproctitle('test_{0}'.format(name))
=======
            salt.utils.process.appendproctitle('test_{0}'.format(name))
>>>>>>> 20be5b43
        setattr(self, 'die_' + name, _die)

    return wrapper


def incr(func):
    '''
    Increment counter
    '''
    @functools.wraps(func)
    def wrapper(self):
        # Strip off the "test_" from the function name
        name = func.__name__[5:]

        def _incr(counter, num):
<<<<<<< HEAD
            salt.utils.appendproctitle('test_{0}'.format(name))
=======
            salt.utils.process.appendproctitle('test_{0}'.format(name))
>>>>>>> 20be5b43
            for _ in range(0, num):
                counter.value += 1
        setattr(self, 'incr_' + name, _incr)

    return wrapper


def spin(func):
    '''
    Spin indefinitely
    '''
    @functools.wraps(func)
    def wrapper(self):
        # Strip off the "test_" from the function name
        name = func.__name__[5:]

        def _spin():
<<<<<<< HEAD
            salt.utils.appendproctitle('test_{0}'.format(name))
=======
            salt.utils.process.appendproctitle('test_{0}'.format(name))
>>>>>>> 20be5b43
            while True:
                time.sleep(1)
        setattr(self, 'spin_' + name, _spin)

    return wrapper


class TestProcessManager(TestCase):

    @spin
    def test_basic(self):
        '''
        Make sure that the process is alive 2s later
        '''
        process_manager = salt.utils.process.ProcessManager()
        process_manager.add_process(self.spin_basic)
        initial_pid = next(six.iterkeys(process_manager._process_map))
        time.sleep(2)
        process_manager.check_children()
        try:
            assert initial_pid == next(six.iterkeys(process_manager._process_map))
        finally:
            process_manager.stop_restarting()
            process_manager.kill_children()
            time.sleep(0.5)
            # Are there child processes still running?
            if process_manager._process_map.keys():
                process_manager.send_signal_to_processes(signal.SIGKILL)
                process_manager.stop_restarting()
                process_manager.kill_children()

    @spin
    def test_kill(self):
        process_manager = salt.utils.process.ProcessManager()
        process_manager.add_process(self.spin_kill)
        initial_pid = next(six.iterkeys(process_manager._process_map))
        # kill the child
<<<<<<< HEAD
        if salt.utils.is_windows():
=======
        if salt.utils.platform.is_windows():
>>>>>>> 20be5b43
            os.kill(initial_pid, signal.SIGTERM)
        else:
            os.kill(initial_pid, signal.SIGKILL)
        # give the OS time to give the signal...
        time.sleep(0.1)
        process_manager.check_children()
        try:
            assert initial_pid != next(six.iterkeys(process_manager._process_map))
        finally:
            process_manager.stop_restarting()
            process_manager.kill_children()
            time.sleep(0.5)
            # Are there child processes still running?
            if process_manager._process_map.keys():
                process_manager.send_signal_to_processes(signal.SIGKILL)
                process_manager.stop_restarting()
                process_manager.kill_children()

    @die
    def test_restarting(self):
        '''
        Make sure that the process is alive 2s later
        '''
        process_manager = salt.utils.process.ProcessManager()
        process_manager.add_process(self.die_restarting)
        initial_pid = next(six.iterkeys(process_manager._process_map))
        time.sleep(2)
        process_manager.check_children()
        try:
            assert initial_pid != next(six.iterkeys(process_manager._process_map))
        finally:
            process_manager.stop_restarting()
            process_manager.kill_children()
            time.sleep(0.5)
            # Are there child processes still running?
            if process_manager._process_map.keys():
                process_manager.send_signal_to_processes(signal.SIGKILL)
                process_manager.stop_restarting()
                process_manager.kill_children()

    @skipIf(sys.version_info < (2, 7), 'Needs > Py 2.7 due to bug in stdlib')
    @incr
    def test_counter(self):
        counter = multiprocessing.Value('i', 0)
        process_manager = salt.utils.process.ProcessManager()
        process_manager.add_process(self.incr_counter, args=(counter, 2))
        time.sleep(1)
        process_manager.check_children()
        time.sleep(1)
        # we should have had 2 processes go at it
        try:
            assert counter.value == 4
        finally:
            process_manager.stop_restarting()
            process_manager.kill_children()
            time.sleep(0.5)
            # Are there child processes still running?
            if process_manager._process_map.keys():
                process_manager.send_signal_to_processes(signal.SIGKILL)
                process_manager.stop_restarting()
                process_manager.kill_children()


class TestThreadPool(TestCase):

    def test_basic(self):
        '''
        Make sure the threadpool can do things
        '''
        def incr_counter(counter):
            counter.value += 1
        counter = multiprocessing.Value('i', 0)

        pool = salt.utils.process.ThreadPool()
        sent = pool.fire_async(incr_counter, args=(counter,))
        self.assertTrue(sent)
        time.sleep(1)  # Sleep to let the threads do things
        self.assertEqual(counter.value, 1)
        self.assertEqual(pool._job_queue.qsize(), 0)

    def test_full_queue(self):
        '''
        Make sure that a full threadpool acts as we expect
        '''
        def incr_counter(counter):
            counter.value += 1
        counter = multiprocessing.Value('i', 0)

        # Create a pool with no workers and 1 queue size
        pool = salt.utils.process.ThreadPool(0, 1)
        # make sure we can put the one item in
        sent = pool.fire_async(incr_counter, args=(counter,))
        self.assertTrue(sent)
        # make sure we can't put more in
        sent = pool.fire_async(incr_counter, args=(counter,))
        self.assertFalse(sent)
        time.sleep(1)  # Sleep to let the threads do things
        # make sure no one updated the counter
        self.assertEqual(counter.value, 0)
        # make sure the queue is still full
        self.assertEqual(pool._job_queue.qsize(), 1)


class TestProcess(TestCase):

    @skipIf(NO_MOCK, NO_MOCK_REASON)
    def test_daemonize_if(self):
        # pylint: disable=assignment-from-none
        with patch('sys.argv', ['salt-call']):
            ret = salt.utils.process.daemonize_if({})
            self.assertEqual(None, ret)

        ret = salt.utils.process.daemonize_if({'multiprocessing': False})
        self.assertEqual(None, ret)

        with patch('sys.platform', 'win'):
            ret = salt.utils.process.daemonize_if({})
            self.assertEqual(None, ret)

        with patch('salt.utils.process.daemonize'), \
                patch('sys.platform', 'linux2'):
            salt.utils.process.daemonize_if({})
            self.assertTrue(salt.utils.process.daemonize.called)
        # pylint: enable=assignment-from-none<|MERGE_RESOLUTION|>--- conflicted
+++ resolved
@@ -36,11 +36,7 @@
         name = func.__name__[5:]
 
         def _die():
-<<<<<<< HEAD
-            salt.utils.appendproctitle('test_{0}'.format(name))
-=======
             salt.utils.process.appendproctitle('test_{0}'.format(name))
->>>>>>> 20be5b43
         setattr(self, 'die_' + name, _die)
 
     return wrapper
@@ -56,11 +52,7 @@
         name = func.__name__[5:]
 
         def _incr(counter, num):
-<<<<<<< HEAD
-            salt.utils.appendproctitle('test_{0}'.format(name))
-=======
             salt.utils.process.appendproctitle('test_{0}'.format(name))
->>>>>>> 20be5b43
             for _ in range(0, num):
                 counter.value += 1
         setattr(self, 'incr_' + name, _incr)
@@ -78,11 +70,7 @@
         name = func.__name__[5:]
 
         def _spin():
-<<<<<<< HEAD
-            salt.utils.appendproctitle('test_{0}'.format(name))
-=======
             salt.utils.process.appendproctitle('test_{0}'.format(name))
->>>>>>> 20be5b43
             while True:
                 time.sleep(1)
         setattr(self, 'spin_' + name, _spin)
@@ -120,11 +108,7 @@
         process_manager.add_process(self.spin_kill)
         initial_pid = next(six.iterkeys(process_manager._process_map))
         # kill the child
-<<<<<<< HEAD
-        if salt.utils.is_windows():
-=======
         if salt.utils.platform.is_windows():
->>>>>>> 20be5b43
             os.kill(initial_pid, signal.SIGTERM)
         else:
             os.kill(initial_pid, signal.SIGKILL)
