# -*- coding: utf-8 -*-

# Import python libs
<<<<<<< HEAD
from __future__ import absolute_import
import os.path
=======
from __future__ import absolute_import, print_function, unicode_literals
import os
>>>>>>> 20be5b43

# Import Salt Testing libs
from tests.support.mixins import LoaderModuleMockMixin
from tests.support.unit import skipIf, TestCase
from tests.support.mock import NO_MOCK, NO_MOCK_REASON, patch, MagicMock
from tests.support.paths import TESTS_DIR

# Import Salt libs
import salt.utils.boto
import salt.utils.boto3
from salt.ext import six
from salt.exceptions import SaltInvocationError
from salt.utils.versions import LooseVersion

# Import 3rd-party libs
# pylint: disable=import-error
try:
    import boto
    boto.ENDPOINTS_PATH = os.path.join(TESTS_DIR, 'unit/files/endpoints.json')
    import boto.exception
    from boto.exception import BotoServerError

    HAS_BOTO = True
except ImportError:
    HAS_BOTO = False

try:
    import boto3

    HAS_BOTO3 = True
except ImportError:
    HAS_BOTO3 = False

try:
    from moto import mock_ec2

    HAS_MOTO = True
except ImportError:
    HAS_MOTO = False

    def mock_ec2(self):
        '''
        if the mock_ec2 function is not available due to import failure
        this replaces the decorated function with stub_function.
        Allows unit tests to use the @mock_ec2 decorator
        without a "NameError: name 'mock_ec2' is not defined" error.
        '''

        def stub_function(self):
            pass

        return stub_function


required_boto_version = '2.0.0'
required_boto3_version = '1.2.1'
region = 'us-east-1'
access_key = 'GKTADJGHEIQSXMKKRBJ08H'
secret_key = 'askdjghsdfjkghWupUjasdflkdfklgjsdfjajkghs'
conn_parameters = {'region': region, 'key': access_key, 'keyid': secret_key, 'profile': {}}

service = 'ec2'
resource_name = 'test-instance'
resource_id = 'i-a1b2c3'


error_body = '''
<Response>
    <Errors>
         <Error>
           <Code>Error code text</Code>
           <Message>Error message</Message>
         </Error>
    </Errors>
    <RequestID>request ID</RequestID>
</Response>
'''

no_error_body = '''
<Response>
    <Errors />
    <RequestID>request ID</RequestID>
</Response>
'''


def _has_required_boto():
    '''
    Returns True/False boolean depending on if Boto is installed and correct
    version.
    '''
    if not HAS_BOTO:
        return False
    elif LooseVersion(boto.__version__) < LooseVersion(required_boto_version):
        return False
    else:
        return True


def _has_required_boto3():
    '''
    Returns True/False boolean depending on if Boto is installed and correct
    version.
    '''
    try:
        if not HAS_BOTO3:
            return False
        elif LooseVersion(boto3.__version__) < LooseVersion(required_boto3_version):
            return False
        else:
            return True
    except AttributeError as exc:
        if "has no attribute '__version__'" not in six.text_type(exc):
            raise
        return False


def _has_required_moto():
    '''
    Returns True/False boolean depending on if Moto is installed and correct
    version.
    '''
    if not HAS_MOTO:
        return False
    else:
        import pkg_resources

        if LooseVersion(pkg_resources.get_distribution('moto').version) < LooseVersion('0.3.7'):
            return False
        return True


class BotoUtilsTestCaseBase(TestCase, LoaderModuleMockMixin):

    def setup_loader_modules(self):
        module_globals = {
            '__salt__': {'config.option': MagicMock(return_value='dummy_opt')}
        }
        return {salt.utils.boto: module_globals, salt.utils.boto3: module_globals}


class BotoUtilsCacheIdTestCase(BotoUtilsTestCaseBase):
    def test_set_and_get_with_no_auth_params(self):
        salt.utils.boto.cache_id(service, resource_name, resource_id=resource_id)
        self.assertEqual(salt.utils.boto.cache_id(service, resource_name), resource_id)

    def test_set_and_get_with_explicit_auth_params(self):
        salt.utils.boto.cache_id(service, resource_name, resource_id=resource_id, **conn_parameters)
        self.assertEqual(salt.utils.boto.cache_id(service, resource_name, **conn_parameters), resource_id)

    def test_set_and_get_with_different_region_returns_none(self):
        salt.utils.boto.cache_id(service, resource_name, resource_id=resource_id, region='us-east-1')
        self.assertEqual(salt.utils.boto.cache_id(service, resource_name, region='us-west-2'), None)

    def test_set_and_get_after_invalidation_returns_none(self):
        salt.utils.boto.cache_id(service, resource_name, resource_id=resource_id)
        salt.utils.boto.cache_id(service, resource_name, resource_id=resource_id, invalidate=True)
        self.assertEqual(salt.utils.boto.cache_id(service, resource_name), None)

    def test_partial(self):
        cache_id = salt.utils.boto.cache_id_func(service)
        cache_id(resource_name, resource_id=resource_id)
        self.assertEqual(cache_id(resource_name), resource_id)


@skipIf(NO_MOCK, NO_MOCK_REASON)
@skipIf(HAS_BOTO is False, 'The boto module must be installed.')
@skipIf(HAS_MOTO is False, 'The moto module must be installed.')
@skipIf(_has_required_boto() is False, 'The boto module must be greater than'
                                       ' or equal to version {0}'
        .format(required_boto_version))
class BotoUtilsGetConnTestCase(BotoUtilsTestCaseBase):

    @mock_ec2
    def test_conn_is_cached(self):
        conn = salt.utils.boto.get_connection(service, **conn_parameters)
        self.assertTrue(conn in salt.utils.boto.__context__.values())

    @mock_ec2
    def test_conn_is_cache_with_profile(self):
        conn = salt.utils.boto.get_connection(service, profile=conn_parameters)
        self.assertTrue(conn in salt.utils.boto.__context__.values())

    @mock_ec2
    def test_get_conn_with_no_auth_params_raises_invocation_error(self):
        with patch('boto.{0}.connect_to_region'.format(service),
                   side_effect=boto.exception.NoAuthHandlerFound()):
            with self.assertRaises(SaltInvocationError):
                salt.utils.boto.get_connection(service)

    @mock_ec2
    def test_get_conn_error_raises_command_execution_error(self):
        with patch('boto.{0}.connect_to_region'.format(service),
                   side_effect=BotoServerError(400, 'Mocked error', body=error_body)):
            with self.assertRaises(BotoServerError):
                salt.utils.boto.get_connection(service)

    @mock_ec2
    def test_partial(self):
        get_conn = salt.utils.boto.get_connection_func(service)
        conn = get_conn(**conn_parameters)
        self.assertTrue(conn in salt.utils.boto.__context__.values())


@skipIf(HAS_BOTO is False, 'The boto module must be installed.')
@skipIf(_has_required_boto() is False, 'The boto module must be greater than'
                                       ' or equal to version {0}'
        .format(required_boto_version))
class BotoUtilsGetErrorTestCase(BotoUtilsTestCaseBase):
    def test_error_message(self):
        e = BotoServerError('400', 'Mocked error', body=error_body)
        r = salt.utils.boto.get_error(e)
        expected = {'aws': {'code': 'Error code text',
                            'message': 'Error message',
                            'reason': 'Mocked error',
                            'status': '400'},
                    'message': 'Mocked error: Error message'}
        self.assertEqual(r, expected)

    def test_exception_message_with_no_body(self):
        e = BotoServerError('400', 'Mocked error')
        r = salt.utils.boto.get_error(e)
        expected = {'aws': {'reason': 'Mocked error',
                            'status': '400'},
                    'message': 'Mocked error'}
        self.assertEqual(r, expected)

    def test_exception_message_with_no_error_in_body(self):
        e = BotoServerError('400', 'Mocked error', body=no_error_body)
        r = salt.utils.boto.get_error(e)
        expected = {'aws': {'reason': 'Mocked error', 'status': '400'},
                            'message': 'Mocked error'}
        self.assertEqual(r, expected)


@skipIf(HAS_BOTO is False, 'The boto module must be installed.')
@skipIf(_has_required_boto() is False, 'The boto module must be greater than'
                                       ' or equal to version {0}'
        .format(required_boto_version))
@skipIf(HAS_BOTO3 is False, 'The boto3 module must be installed.')
@skipIf(_has_required_boto3() is False, 'The boto3 module must be greater than'
                                        ' or equal to version {0}'
        .format(required_boto3_version))
class BotoBoto3CacheContextCollisionTest(BotoUtilsTestCaseBase):

    def test_context_conflict_between_boto_and_boto3_utils(self):
        salt.utils.boto.assign_funcs(__name__, 'ec2')
        salt.utils.boto3.assign_funcs(__name__, 'ec2', get_conn_funcname="_get_conn3")

        boto_ec2_conn = salt.utils.boto.get_connection('ec2',
                                                       region=region,
                                                       key=secret_key,
                                                       keyid=access_key)
        boto3_ec2_conn = salt.utils.boto3.get_connection('ec2',
                                                         region=region,
                                                         key=secret_key,
                                                         keyid=access_key)

        # These should *not* be the same object!
        self.assertNotEqual(id(boto_ec2_conn), id(boto3_ec2_conn))<|MERGE_RESOLUTION|>--- conflicted
+++ resolved
@@ -1,13 +1,8 @@
 # -*- coding: utf-8 -*-
 
 # Import python libs
-<<<<<<< HEAD
-from __future__ import absolute_import
-import os.path
-=======
 from __future__ import absolute_import, print_function, unicode_literals
 import os
->>>>>>> 20be5b43
 
 # Import Salt Testing libs
 from tests.support.mixins import LoaderModuleMockMixin
