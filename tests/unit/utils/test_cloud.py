--- conflicted
+++ resolved
@@ -19,14 +19,9 @@
 from tests.support.paths import TMP, CODE_DIR
 
 # Import salt libs
-<<<<<<< HEAD
-import salt.utils
-from salt.utils import cloud
-=======
 import salt.utils.cloud as cloud
 import salt.utils.platform
 from salt.ext import six
->>>>>>> 20be5b43
 
 GPG_KEYDIR = os.path.join(TMP, 'gpg-keydir')
 
@@ -130,11 +125,7 @@
         # we successful pass the place with os.write(tmpfd, ...
         self.assertNotEqual("a bytes-like object is required, not 'str'", six.text_type(context.exception))
 
-<<<<<<< HEAD
-    @skipIf(salt.utils.is_windows(), 'Not applicable to Windows')
-=======
     @skipIf(salt.utils.platform.is_windows(), 'Not applicable to Windows')
->>>>>>> 20be5b43
     def test_check_key_path_and_mode(self):
         with tempfile.NamedTemporaryFile() as f:
             key_file = f.name
