--- conflicted
+++ resolved
@@ -4,11 +4,7 @@
 '''
 
 # Import python libs
-<<<<<<< HEAD
-from __future__ import absolute_import
-=======
 from __future__ import absolute_import, print_function, unicode_literals
->>>>>>> 20be5b43
 import copy
 import os
 import time
