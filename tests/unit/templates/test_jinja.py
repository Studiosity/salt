--- conflicted
+++ resolved
@@ -183,14 +183,9 @@
         fn_ = os.path.join(TEMPLATES_DIR, 'files', 'test', 'hello_simple')
         with salt.utils.files.fopen(fn_) as fp_:
             out = render_jinja_tmpl(
-<<<<<<< HEAD
-                fp_.read(),
-                dict(opts=self.local_opts, saltenv='test', salt=self.local_salt))
-=======
                 salt.utils.stringutils.to_unicode(fp_.read()),
                 dict(opts=self.local_opts, saltenv='test', salt=self.local_salt)
             )
->>>>>>> 20be5b43
         self.assertEqual(out, 'world' + os.linesep)
 
     def test_fallback_noloader(self):
@@ -201,14 +196,9 @@
         filename = os.path.join(TEMPLATES_DIR, 'files', 'test', 'hello_import')
         with salt.utils.files.fopen(filename) as fp_:
             out = render_jinja_tmpl(
-<<<<<<< HEAD
-                fp_.read(),
-                dict(opts=self.local_opts, saltenv='test', salt=self.local_salt))
-=======
                 salt.utils.stringutils.to_unicode(fp_.read()),
                 dict(opts=self.local_opts, saltenv='test', salt=self.local_salt)
             )
->>>>>>> 20be5b43
         self.assertEqual(out, 'Hey world !a b !' + os.linesep)
 
     def test_saltenv(self):
@@ -314,11 +304,7 @@
                                'file_roots': self.local_opts['file_roots'],
                                'pillar_roots': self.local_opts['pillar_roots']},
                          a='Hi', b='Sàlt', saltenv='test', salt=self.local_salt))
-<<<<<<< HEAD
-            self.assertEqual(out, salt.utils.to_unicode('Hey world !Hi Sàlt !' + os.linesep))
-=======
             self.assertEqual(out, salt.utils.stringutils.to_unicode('Hey world !Hi Sàlt !' + os.linesep))
->>>>>>> 20be5b43
             self.assertEqual(fc.requests[0]['path'], 'salt://macro')
 
             filename = os.path.join(TEMPLATES_DIR, 'files', 'test', 'non_ascii')
@@ -329,11 +315,7 @@
                                'file_roots': self.local_opts['file_roots'],
                                'pillar_roots': self.local_opts['pillar_roots']},
                          a='Hi', b='Sàlt', saltenv='test', salt=self.local_salt))
-<<<<<<< HEAD
-            self.assertEqual(u'Assunção' + os.linesep, out)
-=======
             self.assertEqual('Assunção' + os.linesep, out)
->>>>>>> 20be5b43
             self.assertEqual(fc.requests[0]['path'], 'salt://macro')
 
     @skipIf(HAS_TIMELIB is False, 'The `timelib` library is not installed.')
@@ -387,14 +369,6 @@
 
     def test_non_ascii(self):
         fn = os.path.join(TEMPLATES_DIR, 'files', 'test', 'non_ascii')
-<<<<<<< HEAD
-        out = JINJA(fn, opts=self.local_opts, saltenv='test')
-        with salt.utils.fopen(out['data']) as fp:
-            result = fp.read()
-            if six.PY2:
-                result = salt.utils.to_unicode(result)
-            self.assertEqual(salt.utils.to_unicode('Assunção' + os.linesep), result)
-=======
         out = JINJA(
             fn,
             opts=self.local_opts,
@@ -404,7 +378,6 @@
         with salt.utils.files.fopen(out['data']) as fp:
             result = salt.utils.stringutils.to_unicode(fp.read(), 'utf-8')
             self.assertEqual(salt.utils.stringutils.to_unicode('Assunção' + os.linesep), result)
->>>>>>> 20be5b43
 
     def test_get_context_has_enough_context(self):
         template = '1\n2\n3\n4\n5\n6\n7\n8\n9\na\nb\nc\nd\ne\nf'
