# -*- coding: utf-8 -*-
'''
    :codeauthor: :email:`Erik Johnson <erik@saltstack.com>`
'''

# Import Python libs
<<<<<<< HEAD
from __future__ import absolute_import
=======
from __future__ import absolute_import, print_function, unicode_literals
>>>>>>> 20be5b43
import logging
import os
import socket

# Import Salt Testing Libs
from tests.support.mixins import LoaderModuleMockMixin
from tests.support.unit import TestCase, skipIf
from tests.support.mock import (
    MagicMock,
    patch,
    mock_open,
    NO_MOCK,
    NO_MOCK_REASON
)

# Import Salt Libs
import salt.utils.network
import salt.utils.platform
import salt.grains.core as core

# Import 3rd-party libs
from salt.ext import six
if six.PY3:
    import ipaddress
else:
<<<<<<< HEAD
    from salt.ext import ipaddress
=======
    import salt.ext.ipaddress as ipaddress
>>>>>>> 20be5b43

log = logging.getLogger(__name__)

# Globals
<<<<<<< HEAD
=======
IPv4Address = ipaddress.IPv4Address
IPv6Address = ipaddress.IPv6Address
>>>>>>> 20be5b43
IP4_LOCAL = '127.0.0.1'
IP4_ADD1 = '10.0.0.1'
IP4_ADD2 = '10.0.0.2'
IP6_LOCAL = '::1'
IP6_ADD1 = '2001:4860:4860::8844'
IP6_ADD2 = '2001:4860:4860::8888'


@skipIf(NO_MOCK, NO_MOCK_REASON)
class CoreGrainsTestCase(TestCase, LoaderModuleMockMixin):
    '''
    Test cases for core grains
    '''
    def setup_loader_modules(self):
        return {core: {}}

    @skipIf(not salt.utils.platform.is_linux(), 'System is not Linux')
    def test_gnu_slash_linux_in_os_name(self):
        '''
        Test to return a list of all enabled services
        '''
        _path_exists_map = {
            '/proc/1/cmdline': False
        }
        _path_isfile_map = {}
        _cmd_run_map = {
            'dpkg --print-architecture': 'amd64'
        }

        path_exists_mock = MagicMock(side_effect=lambda x: _path_exists_map[x])
        path_isfile_mock = MagicMock(
            side_effect=lambda x: _path_isfile_map.get(x, False)
        )
        cmd_run_mock = MagicMock(
            side_effect=lambda x: _cmd_run_map[x]
        )
        empty_mock = MagicMock(return_value={})

        orig_import = __import__
        if six.PY2:
            built_in = '__builtin__'
        else:
            built_in = 'builtins'

        def _import_mock(name, *args):
            if name == 'lsb_release':
                raise ImportError('No module named lsb_release')
            return orig_import(name, *args)

        # Skip the first if statement
        with patch.object(salt.utils.platform, 'is_proxy',
                          MagicMock(return_value=False)):
            # Skip the selinux/systemd stuff (not pertinent)
            with patch.object(core, '_linux_bin_exists',
                              MagicMock(return_value=False)):
                # Skip the init grain compilation (not pertinent)
                with patch.object(os.path, 'exists', path_exists_mock):
                    # Ensure that lsb_release fails to import
                    with patch('{0}.__import__'.format(built_in),
                               side_effect=_import_mock):
                        # Skip all the /etc/*-release stuff (not pertinent)
                        with patch.object(os.path, 'isfile', path_isfile_mock):
                            # Mock linux_distribution to give us the OS name
                            # that we want.
                            distro_mock = MagicMock(
                                return_value=('Debian GNU/Linux', '8.3', '')
                            )
                            with patch.object(
                                    core,
                                    'linux_distribution',
                                    distro_mock):
                                # Make a bunch of functions return empty dicts,
                                # we don't care about these grains for the
                                # purposes of this test.
                                with patch.object(
                                        core,
                                        '_linux_cpudata',
                                        empty_mock):
                                    with patch.object(
                                            core,
                                            '_linux_gpu_data',
                                            empty_mock):
                                        with patch.object(
                                                core,
                                                '_memdata',
                                                empty_mock):
                                            with patch.object(
                                                    core,
                                                    '_hw_data',
                                                    empty_mock):
                                                with patch.object(
                                                        core,
                                                        '_virtual',
                                                        empty_mock):
                                                    with patch.object(
                                                            core,
                                                            '_ps',
                                                            empty_mock):
                                                        # Mock the osarch
                                                        with patch.dict(
                                                                core.__salt__,
                                                                {'cmd.run': cmd_run_mock}):
                                                            os_grains = core.os_data()

        self.assertEqual(os_grains.get('os_family'), 'Debian')

    @skipIf(not salt.utils.platform.is_linux(), 'System is not Linux')
    def test_suse_os_from_cpe_data(self):
        '''
        Test if 'os' grain is parsed from CPE_NAME of /etc/os-release
        '''
        _path_exists_map = {
            '/proc/1/cmdline': False
        }
        _path_isfile_map = {
            '/etc/os-release': True,
        }
        _os_release_map = {
            'NAME': 'SLES',
            'VERSION': '12-SP1',
            'VERSION_ID': '12.1',
            'PRETTY_NAME': 'SUSE Linux Enterprise Server 12 SP1',
            'ID': 'sles',
            'ANSI_COLOR': '0;32',
            'CPE_NAME': 'cpe:/o:suse:sles:12:sp1'
        }

        path_exists_mock = MagicMock(side_effect=lambda x: _path_exists_map[x])
        path_isfile_mock = MagicMock(
            side_effect=lambda x: _path_isfile_map.get(x, False)
        )
        empty_mock = MagicMock(return_value={})
        osarch_mock = MagicMock(return_value="amd64")
        os_release_mock = MagicMock(return_value=_os_release_map)

        orig_import = __import__
        if six.PY2:
            built_in = '__builtin__'
        else:
            built_in = 'builtins'

        def _import_mock(name, *args):
            if name == 'lsb_release':
                raise ImportError('No module named lsb_release')
            return orig_import(name, *args)

        # Skip the first if statement
        with patch.object(salt.utils.platform, 'is_proxy',
                          MagicMock(return_value=False)):
            # Skip the selinux/systemd stuff (not pertinent)
            with patch.object(core, '_linux_bin_exists',
                              MagicMock(return_value=False)):
                # Skip the init grain compilation (not pertinent)
                with patch.object(os.path, 'exists', path_exists_mock):
                    # Ensure that lsb_release fails to import
                    with patch('{0}.__import__'.format(built_in),
                               side_effect=_import_mock):
                        # Skip all the /etc/*-release stuff (not pertinent)
                        with patch.object(os.path, 'isfile', path_isfile_mock):
                            with patch.object(core, '_parse_os_release', os_release_mock):
                                # Mock linux_distribution to give us the OS
                                # name that we want.
                                distro_mock = MagicMock(
                                    return_value=('SUSE Linux Enterprise Server ', '12', 'x86_64')
                                )
                                with patch.object(core, 'linux_distribution', distro_mock):
                                    with patch.object(core, '_linux_gpu_data', empty_mock):
                                        with patch.object(core, '_hw_data', empty_mock):
                                            with patch.object(core, '_linux_cpudata', empty_mock):
                                                with patch.object(core, '_virtual', empty_mock):
                                                    # Mock the osarch
                                                    with patch.dict(core.__salt__, {'cmd.run': osarch_mock}):
                                                        os_grains = core.os_data()

        self.assertEqual(os_grains.get('os_family'), 'Suse')
        self.assertEqual(os_grains.get('os'), 'SUSE')

    def _run_suse_os_grains_tests(self, os_release_map):
        path_isfile_mock = MagicMock(side_effect=lambda x: x in os_release_map['files'])
        empty_mock = MagicMock(return_value={})
        osarch_mock = MagicMock(return_value="amd64")
        os_release_mock = MagicMock(return_value=os_release_map.get('os_release_file'))

        orig_import = __import__
        if six.PY2:
            built_in = '__builtin__'
        else:
            built_in = 'builtins'

        def _import_mock(name, *args):
            if name == 'lsb_release':
                raise ImportError('No module named lsb_release')
            return orig_import(name, *args)

        # Skip the first if statement
        with patch.object(salt.utils.platform, 'is_proxy',
                          MagicMock(return_value=False)):
            # Skip the selinux/systemd stuff (not pertinent)
            with patch.object(core, '_linux_bin_exists',
                              MagicMock(return_value=False)):
                # Skip the init grain compilation (not pertinent)
                with patch.object(os.path, 'exists', path_isfile_mock):
                    # Ensure that lsb_release fails to import
                    with patch('{0}.__import__'.format(built_in),
                               side_effect=_import_mock):
                        # Skip all the /etc/*-release stuff (not pertinent)
                        with patch.object(os.path, 'isfile', path_isfile_mock):
                            with patch.object(core, '_parse_os_release', os_release_mock):
                                # Mock linux_distribution to give us the OS
                                # name that we want.
                                distro_mock = MagicMock(
                                    return_value=('SUSE test', 'version', 'arch')
                                )
                                with patch('salt.utils.files.fopen', mock_open()) as suse_release_file:
                                    suse_release_file.return_value.__iter__.return_value = os_release_map.get('suse_release_file', '').splitlines()
                                    with patch.object(core, 'linux_distribution', distro_mock):
                                        with patch.object(core, '_linux_gpu_data', empty_mock):
                                            with patch.object(core, '_linux_cpudata', empty_mock):
                                                with patch.object(core, '_virtual', empty_mock):
                                                    # Mock the osarch
                                                    with patch.dict(core.__salt__, {'cmd.run': osarch_mock}):
                                                        os_grains = core.os_data()

        self.assertEqual(os_grains.get('os'), 'SUSE')
        self.assertEqual(os_grains.get('os_family'), 'Suse')
        self.assertEqual(os_grains.get('osfullname'), os_release_map['osfullname'])
        self.assertEqual(os_grains.get('oscodename'), os_release_map['oscodename'])
        self.assertEqual(os_grains.get('osrelease'), os_release_map['osrelease'])
        self.assertListEqual(list(os_grains.get('osrelease_info')), os_release_map['osrelease_info'])
        self.assertEqual(os_grains.get('osmajorrelease'), os_release_map['osmajorrelease'])

    @skipIf(not salt.utils.platform.is_linux(), 'System is not Linux')
    def test_suse_os_grains_sles11sp3(self):
        '''
        Test if OS grains are parsed correctly in SLES 11 SP3
        '''
        _os_release_map = {
            'suse_release_file': '''SUSE Linux Enterprise Server 11 (x86_64)
VERSION = 11
PATCHLEVEL = 3
''',
            'oscodename': 'SUSE Linux Enterprise Server 11 SP3',
            'osfullname': "SLES",
            'osrelease': '11.3',
            'osrelease_info': [11, 3],
            'osmajorrelease': 11,
            'files': ["/etc/SuSE-release"],
        }
        self._run_suse_os_grains_tests(_os_release_map)

    @skipIf(not salt.utils.platform.is_linux(), 'System is not Linux')
    def test_suse_os_grains_sles11sp4(self):
        '''
        Test if OS grains are parsed correctly in SLES 11 SP4
        '''
        _os_release_map = {
            'os_release_file': {
                'NAME': 'SLES',
                'VERSION': '11.4',
                'VERSION_ID': '11.4',
                'PRETTY_NAME': 'SUSE Linux Enterprise Server 11 SP4',
                'ID': 'sles',
                'ANSI_COLOR': '0;32',
                'CPE_NAME': 'cpe:/o:suse:sles:11:4'
            },
            'oscodename': 'SUSE Linux Enterprise Server 11 SP4',
            'osfullname': "SLES",
            'osrelease': '11.4',
            'osrelease_info': [11, 4],
            'osmajorrelease': 11,
            'files': ["/etc/os-release"],
        }
        self._run_suse_os_grains_tests(_os_release_map)

    @skipIf(not salt.utils.platform.is_linux(), 'System is not Linux')
    def test_suse_os_grains_sles12(self):
        '''
        Test if OS grains are parsed correctly in SLES 12
        '''
        _os_release_map = {
            'os_release_file': {
                'NAME': 'SLES',
                'VERSION': '12',
                'VERSION_ID': '12',
                'PRETTY_NAME': 'SUSE Linux Enterprise Server 12',
                'ID': 'sles',
                'ANSI_COLOR': '0;32',
                'CPE_NAME': 'cpe:/o:suse:sles:12'
            },
            'oscodename': 'SUSE Linux Enterprise Server 12',
            'osfullname': "SLES",
            'osrelease': '12',
            'osrelease_info': [12],
            'osmajorrelease': 12,
            'files': ["/etc/os-release"],
        }
        self._run_suse_os_grains_tests(_os_release_map)

    @skipIf(not salt.utils.platform.is_linux(), 'System is not Linux')
    def test_suse_os_grains_sles12sp1(self):
        '''
        Test if OS grains are parsed correctly in SLES 12 SP1
        '''
        _os_release_map = {
            'os_release_file': {
                'NAME': 'SLES',
                'VERSION': '12-SP1',
                'VERSION_ID': '12.1',
                'PRETTY_NAME': 'SUSE Linux Enterprise Server 12 SP1',
                'ID': 'sles',
                'ANSI_COLOR': '0;32',
                'CPE_NAME': 'cpe:/o:suse:sles:12:sp1'
            },
            'oscodename': 'SUSE Linux Enterprise Server 12 SP1',
            'osfullname': "SLES",
            'osrelease': '12.1',
            'osrelease_info': [12, 1],
            'osmajorrelease': 12,
            'files': ["/etc/os-release"],
        }
        self._run_suse_os_grains_tests(_os_release_map)

    @skipIf(not salt.utils.platform.is_linux(), 'System is not Linux')
    def test_suse_os_grains_opensuse_leap_42_1(self):
        '''
        Test if OS grains are parsed correctly in openSUSE Leap 42.1
        '''
        _os_release_map = {
            'os_release_file': {
                'NAME': 'openSUSE Leap',
                'VERSION': '42.1',
                'VERSION_ID': '42.1',
                'PRETTY_NAME': 'openSUSE Leap 42.1 (x86_64)',
                'ID': 'opensuse',
                'ANSI_COLOR': '0;32',
                'CPE_NAME': 'cpe:/o:opensuse:opensuse:42.1'
            },
            'oscodename': 'openSUSE Leap 42.1 (x86_64)',
            'osfullname': "Leap",
            'osrelease': '42.1',
            'osrelease_info': [42, 1],
            'osmajorrelease': 42,
            'files': ["/etc/os-release"],
        }
        self._run_suse_os_grains_tests(_os_release_map)

    @skipIf(not salt.utils.platform.is_linux(), 'System is not Linux')
    def test_suse_os_grains_tumbleweed(self):
        '''
        Test if OS grains are parsed correctly in openSUSE Tumbleweed
        '''
        _os_release_map = {
            'os_release_file': {
                'NAME': 'openSUSE',
                'VERSION': 'Tumbleweed',
                'VERSION_ID': '20160504',
                'PRETTY_NAME': 'openSUSE Tumbleweed (20160504) (x86_64)',
                'ID': 'opensuse',
                'ANSI_COLOR': '0;32',
                'CPE_NAME': 'cpe:/o:opensuse:opensuse:20160504'
            },
            'oscodename': 'openSUSE Tumbleweed (20160504) (x86_64)',
            'osfullname': "Tumbleweed",
            'osrelease': '20160504',
            'osrelease_info': [20160504],
            'osmajorrelease': 20160504,
            'files': ["/etc/os-release"],
        }
        self._run_suse_os_grains_tests(_os_release_map)

    @skipIf(not salt.utils.platform.is_linux(), 'System is not Linux')
    def test_ubuntu_os_grains(self):
        '''
        Test if OS grains are parsed correctly in Ubuntu Xenial Xerus
        '''
        _os_release_map = {
            'os_release_file': {
                'NAME': 'Ubuntu',
                'VERSION': '16.04.1 LTS (Xenial Xerus)',
                'VERSION_ID': '16.04',
                'PRETTY_NAME': '',
                'ID': 'ubuntu',
            },
            'oscodename': 'xenial',
            'osfullname': 'Ubuntu',
            'osrelease': '16.04',
            'osrelease_info': [16, 4],
            'osmajorrelease': 16,
            'osfinger': 'Ubuntu-16.04',
        }
        self._run_ubuntu_os_grains_tests(_os_release_map)

    def _run_ubuntu_os_grains_tests(self, os_release_map):
        path_isfile_mock = MagicMock(side_effect=lambda x: x in ['/etc/os-release'])
        empty_mock = MagicMock(return_value={})
        osarch_mock = MagicMock(return_value="amd64")
        os_release_mock = MagicMock(return_value=os_release_map.get('os_release_file'))

        if six.PY2:
            built_in = '__builtin__'
        else:
            built_in = 'builtins'

        orig_import = __import__

        def _import_mock(name, *args):
            if name == 'lsb_release':
                raise ImportError('No module named lsb_release')
            return orig_import(name, *args)

        # Skip the first if statement
        with patch.object(salt.utils.platform, 'is_proxy',
                          MagicMock(return_value=False)):
            # Skip the selinux/systemd stuff (not pertinent)
            with patch.object(core, '_linux_bin_exists',
                              MagicMock(return_value=False)):
                # Skip the init grain compilation (not pertinent)
                with patch.object(os.path, 'exists', path_isfile_mock):
                    # Ensure that lsb_release fails to import
                    with patch('{0}.__import__'.format(built_in),
                               side_effect=_import_mock):
                        # Skip all the /etc/*-release stuff (not pertinent)
                        with patch.object(os.path, 'isfile', path_isfile_mock):
                            with patch.object(core, '_parse_os_release', os_release_mock):
                                # Mock linux_distribution to give us the OS
                                # name that we want.
                                distro_mock = MagicMock(return_value=('Ubuntu', '16.04', 'xenial'))
                                with patch('salt.utils.files.fopen', mock_open()) as suse_release_file:
                                    suse_release_file.return_value.__iter__.return_value = os_release_map.get(
                                        'suse_release_file', '').splitlines()
                                    with patch.object(core, 'linux_distribution', distro_mock):
                                        with patch.object(core, '_linux_gpu_data', empty_mock):
                                            with patch.object(core, '_linux_cpudata', empty_mock):
                                                with patch.object(core, '_virtual', empty_mock):
                                                    # Mock the osarch
                                                    with patch.dict(core.__salt__, {'cmd.run': osarch_mock}):
                                                        os_grains = core.os_data()

        self.assertEqual(os_grains.get('os'), 'Ubuntu')
        self.assertEqual(os_grains.get('os_family'), 'Debian')
        self.assertEqual(os_grains.get('osfullname'), os_release_map['osfullname'])
        self.assertEqual(os_grains.get('oscodename'), os_release_map['oscodename'])
        self.assertEqual(os_grains.get('osrelease'), os_release_map['osrelease'])
        self.assertListEqual(list(os_grains.get('osrelease_info')), os_release_map['osrelease_info'])
        self.assertEqual(os_grains.get('osmajorrelease'), os_release_map['osmajorrelease'])

<<<<<<< HEAD
=======
    def test_windows_iscsi_iqn_grains(self):
        cmd_run_mock = MagicMock(
            return_value={'stdout': 'iSCSINodeName\niqn.1991-05.com.microsoft:simon-x1\n'}
        )

        with patch.object(salt.utils.platform, 'is_linux',
                          MagicMock(return_value=False)):
            with patch.object(salt.utils.platform, 'is_windows',
                              MagicMock(return_value=True)):
                with patch.dict(core.__salt__, {'run_all': cmd_run_mock}):
                    with patch.object(salt.utils.path, 'which',
                                      MagicMock(return_value=True)):
                        with patch.dict(core.__salt__, {'cmd.run_all': cmd_run_mock}):
                            _grains = core.iscsi_iqn()

        self.assertEqual(_grains.get('iscsi_iqn'),
                         ['iqn.1991-05.com.microsoft:simon-x1'])

    @skipIf(salt.utils.platform.is_windows(), 'System is Windows')
    def test_aix_iscsi_iqn_grains(self):
        cmd_run_mock = MagicMock(
            return_value='initiator_name iqn.localhost.hostid.7f000001'
        )

        with patch.object(salt.utils.platform, 'is_linux',
                          MagicMock(return_value=False)):
            with patch.object(salt.utils.platform, 'is_aix',
                              MagicMock(return_value=True)):
                with patch.dict(core.__salt__, {'cmd.run': cmd_run_mock}):
                    _grains = core.iscsi_iqn()

        self.assertEqual(_grains.get('iscsi_iqn'),
                         ['iqn.localhost.hostid.7f000001'])

    @skipIf(salt.utils.platform.is_darwin(), 'MacOSX iscsi grains not supported')
    @skipIf(salt.utils.platform.is_windows(), 'System is Windows')
    def test_linux_iscsi_iqn_grains(self):
        _iscsi_file = '## DO NOT EDIT OR REMOVE THIS FILE!\n' \
                      '## If you remove this file, the iSCSI daemon will not start.\n' \
                      '## If you change the InitiatorName, existing access control lists\n' \
                      '## may reject this initiator.  The InitiatorName must be unique\n' \
                      '## for each iSCSI initiator.  Do NOT duplicate iSCSI InitiatorNames.\n' \
                      'InitiatorName=iqn.1993-08.org.debian:01:d12f7aba36\n'

        with patch('os.path.isfile', MagicMock(return_value=True)):
            with patch('salt.utils.files.fopen', mock_open()) as iscsi_initiator_file:
                iscsi_initiator_file.return_value.__iter__.return_value = _iscsi_file.splitlines()
                _grains = core.iscsi_iqn()

        self.assertEqual(_grains.get('iscsi_iqn'),
                         ['iqn.1993-08.org.debian:01:d12f7aba36'])

    @skipIf(not salt.utils.platform.is_linux(), 'System is not Linux')
    def test_linux_memdata(self):
        '''
        Test memdata on Linux systems
        '''
        _path_exists_map = {
            '/proc/1/cmdline': False,
            '/proc/meminfo': True
        }
        _path_isfile_map = {
            '/proc/meminfo': True
        }
        _cmd_run_map = {
            'dpkg --print-architecture': 'amd64',
            'rpm --eval %{_host_cpu}': 'x86_64'
        }

        path_exists_mock = MagicMock(side_effect=lambda x: _path_exists_map[x])
        path_isfile_mock = MagicMock(
            side_effect=lambda x: _path_isfile_map.get(x, False)
        )
        cmd_run_mock = MagicMock(
            side_effect=lambda x: _cmd_run_map[x]
        )
        empty_mock = MagicMock(return_value={})

        _proc_meminfo_file = '''MemTotal:       16277028 kB
SwapTotal:       4789244 kB'''

        orig_import = __import__
        if six.PY2:
            built_in = '__builtin__'
        else:
            built_in = 'builtins'

        def _import_mock(name, *args):
            if name == 'lsb_release':
                raise ImportError('No module named lsb_release')
            return orig_import(name, *args)

        # Skip the first if statement
        with patch.object(salt.utils.platform, 'is_proxy',
                          MagicMock(return_value=False)):
            # Skip the selinux/systemd stuff (not pertinent)
            with patch.object(core, '_linux_bin_exists',
                              MagicMock(return_value=False)):
                # Skip the init grain compilation (not pertinent)
                with patch.object(os.path, 'exists', path_exists_mock):
                    # Ensure that lsb_release fails to import
                    with patch('{0}.__import__'.format(built_in),
                               side_effect=_import_mock):
                        # Skip all the /etc/*-release stuff (not pertinent)
                        with patch.object(os.path, 'isfile', path_isfile_mock):
                            # Make a bunch of functions return empty dicts,
                            # we don't care about these grains for the
                            # purposes of this test.
                            with patch.object(
                                    core,
                                    '_linux_cpudata',
                                    empty_mock):
                                with patch.object(
                                        core,
                                        '_linux_gpu_data',
                                        empty_mock):
                                    with patch('salt.utils.files.fopen', mock_open()) as _proc_meminfo:
                                        _proc_meminfo.return_value.__iter__.return_value = _proc_meminfo_file.splitlines()
                                        with patch.object(
                                                core,
                                                '_hw_data',
                                                empty_mock):
                                            with patch.object(
                                                    core,
                                                    '_virtual',
                                                    empty_mock):
                                                with patch.object(
                                                        core,
                                                        '_ps',
                                                        empty_mock):
                                                    # Mock the osarch
                                                    with patch.dict(
                                                            core.__salt__,
                                                            {'cmd.run': cmd_run_mock}):
                                                        os_grains = core.os_data()

        self.assertEqual(os_grains.get('mem_total'), 15895)
        self.assertEqual(os_grains.get('swap_total'), 4676)

    @skipIf(salt.utils.platform.is_windows(), 'System is Windows')
    def test_bsd_memdata(self):
        '''
        Test to memdata on *BSD systems
        '''
        _path_exists_map = {}
        _path_isfile_map = {}
        _cmd_run_map = {
            'freebsd-version -u': '10.3-RELEASE',
            '/sbin/sysctl -n hw.physmem': '2121781248',
            '/sbin/sysctl -n vm.swap_total': '419430400'
        }

        path_exists_mock = MagicMock(side_effect=lambda x: _path_exists_map[x])
        path_isfile_mock = MagicMock(
            side_effect=lambda x: _path_isfile_map.get(x, False)
        )
        cmd_run_mock = MagicMock(
            side_effect=lambda x: _cmd_run_map[x]
        )
        empty_mock = MagicMock(return_value={})

        mock_freebsd_uname = ('FreeBSD',
                              'freebsd10.3-hostname-8148',
                              '10.3-RELEASE',
                              'FreeBSD 10.3-RELEASE #0 r297264: Fri Mar 25 02:10:02 UTC 2016     root@releng1.nyi.freebsd.org:/usr/obj/usr/src/sys/GENERIC',
                              'amd64',
                              'amd64')

        with patch('platform.uname',
                   MagicMock(return_value=mock_freebsd_uname)):
            with patch.object(salt.utils.platform, 'is_linux',
                              MagicMock(return_value=False)):
                with patch.object(salt.utils.platform, 'is_freebsd',
                                  MagicMock(return_value=True)):
                    # Skip the first if statement
                    with patch.object(salt.utils.platform, 'is_proxy',
                                      MagicMock(return_value=False)):
                        # Skip the init grain compilation (not pertinent)
                        with patch.object(os.path, 'exists', path_exists_mock):
                            with patch('salt.utils.path.which') as mock:
                                mock.return_value = '/sbin/sysctl'
                                # Make a bunch of functions return empty dicts,
                                # we don't care about these grains for the
                                # purposes of this test.
                                with patch.object(
                                        core,
                                        '_bsd_cpudata',
                                        empty_mock):
                                    with patch.object(
                                            core,
                                            '_hw_data',
                                            empty_mock):
                                        with patch.object(
                                                core,
                                                '_virtual',
                                                empty_mock):
                                            with patch.object(
                                                    core,
                                                    '_ps',
                                                    empty_mock):
                                                # Mock the osarch
                                                with patch.dict(
                                                        core.__salt__,
                                                        {'cmd.run': cmd_run_mock}):
                                                    os_grains = core.os_data()

        self.assertEqual(os_grains.get('mem_total'), 2023)
        self.assertEqual(os_grains.get('swap_total'), 400)

    @skipIf(salt.utils.platform.is_windows(), 'System is Windows')
>>>>>>> 20be5b43
    def test_docker_virtual(self):
        '''
        Test if OS grains are parsed correctly in Ubuntu Xenial Xerus
        '''
        with patch.object(os.path, 'isdir', MagicMock(return_value=False)):
            with patch.object(os.path,
                              'isfile',
                              MagicMock(side_effect=lambda x: True if x == '/proc/1/cgroup' else False)):
                for cgroup_substr in (':/system.slice/docker', ':/docker/',
                                       ':/docker-ce/'):
                    cgroup_data = \
                        '10:memory{0}a_long_sha256sum'.format(cgroup_substr)
                    log.debug(
                        'Testing Docker cgroup substring \'%s\'', cgroup_substr)
<<<<<<< HEAD
                    with patch('salt.utils.fopen', mock_open(read_data=cgroup_data)):
=======
                    with patch('salt.utils.files.fopen', mock_open(read_data=cgroup_data)):
>>>>>>> 20be5b43
                        with patch.dict(core.__salt__, {'cmd.run_all': MagicMock()}):
                            self.assertEqual(
                                core._virtual({'kernel': 'Linux'}).get('virtual_subtype'),
                                'Docker'
                            )

    def _check_ipaddress(self, value, ip_v):
        '''
        check if ip address in a list is valid
        '''
        for val in value:
            assert isinstance(val, six.string_types)
            ip_method = 'is_ipv{0}'.format(ip_v)
            self.assertTrue(getattr(salt.utils.network, ip_method)(val))

    def _check_empty(self, key, value, empty):
        '''
        if empty is False and value does not exist assert error
        if empty is True and value exists assert error
        '''
        if not empty and not value:
            raise Exception("{0} is empty, expecting a value".format(key))
        elif empty and value:
            raise Exception("{0} is suppose to be empty. value: {1} \
                            exists".format(key, value))

<<<<<<< HEAD
    @skipIf(not salt.utils.is_linux(), 'System is not Linux')
=======
    @skipIf(not salt.utils.platform.is_linux(), 'System is not Linux')
>>>>>>> 20be5b43
    def test_fqdn_return(self):
        '''
        test ip4 and ip6 return values
        '''
        net_ip4_mock = [IP4_LOCAL, IP4_ADD1, IP4_ADD2]
        net_ip6_mock = [IP6_LOCAL, IP6_ADD1, IP6_ADD2]

        self._run_fqdn_tests(net_ip4_mock, net_ip6_mock,
                             ip4_empty=False, ip6_empty=False)

<<<<<<< HEAD
    @skipIf(not salt.utils.is_linux(), 'System is not Linux')
=======
    @skipIf(not salt.utils.platform.is_linux(), 'System is not Linux')
>>>>>>> 20be5b43
    def test_fqdn6_empty(self):
        '''
        test when ip6 is empty
        '''
        net_ip4_mock = [IP4_LOCAL, IP4_ADD1, IP4_ADD2]
        net_ip6_mock = []

        self._run_fqdn_tests(net_ip4_mock, net_ip6_mock,
                             ip4_empty=False)

<<<<<<< HEAD
    @skipIf(not salt.utils.is_linux(), 'System is not Linux')
=======
    @skipIf(not salt.utils.platform.is_linux(), 'System is not Linux')
>>>>>>> 20be5b43
    def test_fqdn4_empty(self):
        '''
        test when ip4 is empty
        '''
        net_ip4_mock = []
        net_ip6_mock = [IP6_LOCAL, IP6_ADD1, IP6_ADD2]

        self._run_fqdn_tests(net_ip4_mock, net_ip6_mock,
                             ip6_empty=False)

<<<<<<< HEAD
    @skipIf(not salt.utils.is_linux(), 'System is not Linux')
=======
    @skipIf(not salt.utils.platform.is_linux(), 'System is not Linux')
>>>>>>> 20be5b43
    def test_fqdn_all_empty(self):
        '''
        test when both ip4 and ip6 are empty
        '''
        net_ip4_mock = []
        net_ip6_mock = []

        self._run_fqdn_tests(net_ip4_mock, net_ip6_mock)

    def _run_fqdn_tests(self, net_ip4_mock, net_ip6_mock,
                        ip6_empty=True, ip4_empty=True):

        def _check_type(key, value, ip4_empty, ip6_empty):
            '''
            check type and other checks
            '''
            assert isinstance(value, list)

            if '4' in key:
                self._check_empty(key, value, ip4_empty)
                self._check_ipaddress(value, ip_v='4')
            elif '6' in key:
                self._check_empty(key, value, ip6_empty)
                self._check_ipaddress(value, ip_v='6')

        ip4_mock = [(2, 1, 6, '', (IP4_ADD1, 0)),
                    (2, 3, 0, '', (IP4_ADD2, 0))]
        ip6_mock = [(10, 1, 6, '', (IP6_ADD1, 0, 0, 0)),
                    (10, 3, 0, '', (IP6_ADD2, 0, 0, 0))]

        with patch.dict(core.__opts__, {'ipv6': False}):
            with patch.object(salt.utils.network, 'ip_addrs',
                             MagicMock(return_value=net_ip4_mock)):
                with patch.object(salt.utils.network, 'ip_addrs6',
                                 MagicMock(return_value=net_ip6_mock)):
                    with patch.object(core.socket, 'getaddrinfo', side_effect=[ip4_mock, ip6_mock]):
                        get_fqdn = core.ip_fqdn()
                        ret_keys = ['fqdn_ip4', 'fqdn_ip6', 'ipv4', 'ipv6']
                        for key in ret_keys:
                            value = get_fqdn[key]
                            _check_type(key, value, ip4_empty, ip6_empty)

<<<<<<< HEAD
    @skipIf(not salt.utils.is_linux(), 'System is not Linux')
=======
    @skipIf(not salt.utils.platform.is_linux(), 'System is not Linux')
>>>>>>> 20be5b43
    def test_dns_return(self):
        '''
        test the return for a dns grain. test for issue:
        https://github.com/saltstack/salt/issues/41230
        '''
        resolv_mock = {'domain': '', 'sortlist': [], 'nameservers':
                   [ipaddress.IPv4Address(IP4_ADD1),
                    ipaddress.IPv6Address(IP6_ADD1)], 'ip4_nameservers':
                   [ipaddress.IPv4Address(IP4_ADD1)],
                   'search': ['test.saltstack.com'], 'ip6_nameservers':
                   [ipaddress.IPv6Address(IP6_ADD1)], 'options': []}
        ret = {'dns': {'domain': '', 'sortlist': [], 'nameservers':
                       [IP4_ADD1, IP6_ADD1], 'ip4_nameservers':
                       [IP4_ADD1], 'search': ['test.saltstack.com'],
                       'ip6_nameservers': [IP6_ADD1], 'options':
                       []}}
        self._run_dns_test(resolv_mock, ret)

    def _run_dns_test(self, resolv_mock, ret):
        with patch.object(salt.utils, 'is_windows',
                          MagicMock(return_value=False)):
            with patch.dict(core.__opts__, {'ipv6': False}):
                with patch.object(salt.utils.dns, 'parse_resolv',
                                  MagicMock(return_value=resolv_mock)):
                    get_dns = core.dns()
<<<<<<< HEAD
                    self.assertEqual(get_dns, ret)
=======
                    self.assertEqual(get_dns, ret)

    @skipIf(not salt.utils.platform.is_linux(), 'System is not Linux')
    def test_fqdns_return(self):
        '''
        test the return for a dns grain. test for issue:
        https://github.com/saltstack/salt/issues/41230
        '''
        reverse_resolv_mock = [('foo.bar.baz', [], ['1.2.3.4']),
        ('rinzler.evil-corp.com', [], ['5.6.7.8']),
        ('foo.bar.baz', [], ['fe80::a8b2:93ff:fe00:0']),
        ('bluesniff.foo.bar', [], ['fe80::a8b2:93ff:dead:beef'])]
        ret = {'fqdns': ['rinzler.evil-corp.com', 'foo.bar.baz', 'bluesniff.foo.bar']}
        self._run_fqdns_test(reverse_resolv_mock, ret)

    def _run_fqdns_test(self, reverse_resolv_mock, ret):
        with patch.object(salt.utils, 'is_windows', MagicMock(return_value=False)):
            with patch('salt.utils.network.ip_addrs',
            MagicMock(return_value=['1.2.3.4', '5.6.7.8'])),\
            patch('salt.utils.network.ip_addrs6',
            MagicMock(return_value=['fe80::a8b2:93ff:fe00:0', 'fe80::a8b2:93ff:dead:beef'])):
                with patch.object(socket, 'gethostbyaddr', side_effect=reverse_resolv_mock):
                    fqdns = core.fqdns()
                    self.assertEqual(fqdns, ret)
>>>>>>> 20be5b43
<|MERGE_RESOLUTION|>--- conflicted
+++ resolved
@@ -4,11 +4,7 @@
 '''
 
 # Import Python libs
-<<<<<<< HEAD
-from __future__ import absolute_import
-=======
 from __future__ import absolute_import, print_function, unicode_literals
->>>>>>> 20be5b43
 import logging
 import os
 import socket
@@ -34,20 +30,13 @@
 if six.PY3:
     import ipaddress
 else:
-<<<<<<< HEAD
-    from salt.ext import ipaddress
-=======
     import salt.ext.ipaddress as ipaddress
->>>>>>> 20be5b43
 
 log = logging.getLogger(__name__)
 
 # Globals
-<<<<<<< HEAD
-=======
 IPv4Address = ipaddress.IPv4Address
 IPv6Address = ipaddress.IPv6Address
->>>>>>> 20be5b43
 IP4_LOCAL = '127.0.0.1'
 IP4_ADD1 = '10.0.0.1'
 IP4_ADD2 = '10.0.0.2'
@@ -494,8 +483,6 @@
         self.assertListEqual(list(os_grains.get('osrelease_info')), os_release_map['osrelease_info'])
         self.assertEqual(os_grains.get('osmajorrelease'), os_release_map['osmajorrelease'])
 
-<<<<<<< HEAD
-=======
     def test_windows_iscsi_iqn_grains(self):
         cmd_run_mock = MagicMock(
             return_value={'stdout': 'iSCSINodeName\niqn.1991-05.com.microsoft:simon-x1\n'}
@@ -706,7 +693,6 @@
         self.assertEqual(os_grains.get('swap_total'), 400)
 
     @skipIf(salt.utils.platform.is_windows(), 'System is Windows')
->>>>>>> 20be5b43
     def test_docker_virtual(self):
         '''
         Test if OS grains are parsed correctly in Ubuntu Xenial Xerus
@@ -721,11 +707,7 @@
                         '10:memory{0}a_long_sha256sum'.format(cgroup_substr)
                     log.debug(
                         'Testing Docker cgroup substring \'%s\'', cgroup_substr)
-<<<<<<< HEAD
-                    with patch('salt.utils.fopen', mock_open(read_data=cgroup_data)):
-=======
                     with patch('salt.utils.files.fopen', mock_open(read_data=cgroup_data)):
->>>>>>> 20be5b43
                         with patch.dict(core.__salt__, {'cmd.run_all': MagicMock()}):
                             self.assertEqual(
                                 core._virtual({'kernel': 'Linux'}).get('virtual_subtype'),
@@ -752,11 +734,7 @@
             raise Exception("{0} is suppose to be empty. value: {1} \
                             exists".format(key, value))
 
-<<<<<<< HEAD
-    @skipIf(not salt.utils.is_linux(), 'System is not Linux')
-=======
-    @skipIf(not salt.utils.platform.is_linux(), 'System is not Linux')
->>>>>>> 20be5b43
+    @skipIf(not salt.utils.platform.is_linux(), 'System is not Linux')
     def test_fqdn_return(self):
         '''
         test ip4 and ip6 return values
@@ -767,11 +745,7 @@
         self._run_fqdn_tests(net_ip4_mock, net_ip6_mock,
                              ip4_empty=False, ip6_empty=False)
 
-<<<<<<< HEAD
-    @skipIf(not salt.utils.is_linux(), 'System is not Linux')
-=======
-    @skipIf(not salt.utils.platform.is_linux(), 'System is not Linux')
->>>>>>> 20be5b43
+    @skipIf(not salt.utils.platform.is_linux(), 'System is not Linux')
     def test_fqdn6_empty(self):
         '''
         test when ip6 is empty
@@ -782,11 +756,7 @@
         self._run_fqdn_tests(net_ip4_mock, net_ip6_mock,
                              ip4_empty=False)
 
-<<<<<<< HEAD
-    @skipIf(not salt.utils.is_linux(), 'System is not Linux')
-=======
-    @skipIf(not salt.utils.platform.is_linux(), 'System is not Linux')
->>>>>>> 20be5b43
+    @skipIf(not salt.utils.platform.is_linux(), 'System is not Linux')
     def test_fqdn4_empty(self):
         '''
         test when ip4 is empty
@@ -797,11 +767,7 @@
         self._run_fqdn_tests(net_ip4_mock, net_ip6_mock,
                              ip6_empty=False)
 
-<<<<<<< HEAD
-    @skipIf(not salt.utils.is_linux(), 'System is not Linux')
-=======
-    @skipIf(not salt.utils.platform.is_linux(), 'System is not Linux')
->>>>>>> 20be5b43
+    @skipIf(not salt.utils.platform.is_linux(), 'System is not Linux')
     def test_fqdn_all_empty(self):
         '''
         test when both ip4 and ip6 are empty
@@ -844,11 +810,7 @@
                             value = get_fqdn[key]
                             _check_type(key, value, ip4_empty, ip6_empty)
 
-<<<<<<< HEAD
-    @skipIf(not salt.utils.is_linux(), 'System is not Linux')
-=======
-    @skipIf(not salt.utils.platform.is_linux(), 'System is not Linux')
->>>>>>> 20be5b43
+    @skipIf(not salt.utils.platform.is_linux(), 'System is not Linux')
     def test_dns_return(self):
         '''
         test the return for a dns grain. test for issue:
@@ -874,9 +836,6 @@
                 with patch.object(salt.utils.dns, 'parse_resolv',
                                   MagicMock(return_value=resolv_mock)):
                     get_dns = core.dns()
-<<<<<<< HEAD
-                    self.assertEqual(get_dns, ret)
-=======
                     self.assertEqual(get_dns, ret)
 
     @skipIf(not salt.utils.platform.is_linux(), 'System is not Linux')
@@ -900,5 +859,4 @@
             MagicMock(return_value=['fe80::a8b2:93ff:fe00:0', 'fe80::a8b2:93ff:dead:beef'])):
                 with patch.object(socket, 'gethostbyaddr', side_effect=reverse_resolv_mock):
                     fqdns = core.fqdns()
-                    self.assertEqual(fqdns, ret)
->>>>>>> 20be5b43
+                    self.assertEqual(fqdns, ret)