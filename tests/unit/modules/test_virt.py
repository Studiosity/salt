--- conflicted
+++ resolved
@@ -16,10 +16,6 @@
 import salt.modules.config as config
 from salt._compat import ElementTree as ET
 import salt.config
-<<<<<<< HEAD
-import salt.utils
-=======
->>>>>>> 20be5b43
 
 # Import third party libs
 from salt.ext import six
