# -*- coding: utf-8 -*-
'''
    :codeauthor: :email:`Rupesh Tare <rupesht@saltstack.com>`
'''

# Import Python libs
from __future__ import absolute_import, print_function, unicode_literals

# Import Salt Testing Libs
from tests.support.mixins import LoaderModuleMockMixin
from tests.support.unit import TestCase, skipIf
from tests.support.mock import (
    MagicMock,
    patch,
    NO_MOCK,
    NO_MOCK_REASON
)

# Import Salt Libs
import salt.modules.genesis as genesis


@skipIf(NO_MOCK, NO_MOCK_REASON)
class GenesisTestCase(TestCase, LoaderModuleMockMixin):
    '''
    Test cases for salt.modules.genesis
    '''
    def setup_loader_modules(self):
        return {genesis: {}}

    def test_bootstrap(self):
        '''
        Test for Create an image for a specific platform.
        '''
        mock = MagicMock(return_value=False)
        with patch.dict(genesis.__salt__, {'file.directory_exists': mock}):
            mock = MagicMock(side_effect=Exception('foo'))
            with patch.dict(genesis.__salt__, {'file.mkdir': mock}):
                self.assertEqual(genesis.bootstrap('platform', 'root'),
                                 {'Error': 'Exception({0},)'.format(repr('foo'))})

        with patch.object(genesis, '_bootstrap_yum', return_value='A'):
            with patch.dict(genesis.__salt__, {'mount.umount': MagicMock(),
                                               'file.rmdir': MagicMock(),
                                               'file.directory_exists': MagicMock()}):
                with patch.dict(genesis.__salt__, {'disk.blkid': MagicMock(return_value={})}):
                    self.assertEqual(genesis.bootstrap('rpm', 'root', 'dir'), None)

        common_parms = {'platform': 'deb',
                        'root': 'root',
                        'img_format': 'dir',
                        'arch': 'amd64',
                        'flavor': 'stable',
                        'static_qemu': 'qemu'}

        param_sets = [

            {'params': {},
             'cmd': ['debootstrap', '--foreign', '--arch', 'amd64',
                     'stable', 'root', 'http://ftp.debian.org/debian/']
             },

            {'params': {'pkgs': 'vim'},
             'cmd': ['debootstrap', '--foreign', '--arch', 'amd64',
                     '--include', 'vim',
                     'stable', 'root', 'http://ftp.debian.org/debian/']
             },

            {'params': {'pkgs': 'vim,emacs'},
             'cmd': ['debootstrap', '--foreign', '--arch', 'amd64',
                     '--include', 'vim,emacs',
                     'stable', 'root', 'http://ftp.debian.org/debian/']
             },

            {'params': {'pkgs': ['vim', 'emacs']},
             'cmd': ['debootstrap', '--foreign', '--arch', 'amd64',
                     '--include', 'vim,emacs',
                     'stable', 'root', 'http://ftp.debian.org/debian/']
             },

            {'params': {'pkgs': ['vim', 'emacs'], 'exclude_pkgs': ['vim', 'foo']},
             'cmd': ['debootstrap', '--foreign', '--arch', 'amd64',
                     '--include', 'vim,emacs', '--exclude', 'vim,foo',
                     'stable', 'root', 'http://ftp.debian.org/debian/']
             },

        ]

        for param_set in param_sets:

            with patch.dict(genesis.__salt__, {'mount.umount': MagicMock(),
                                               'file.rmdir': MagicMock(),
                                               'file.directory_exists': MagicMock(),
                                               'cmd.run': MagicMock(),
                                               'disk.blkid': MagicMock(return_value={})}):
<<<<<<< HEAD
                with patch('salt.modules.genesis.salt.utils.which', return_value=True):
=======
                with patch('salt.modules.genesis.salt.utils.path.which', return_value=True):
>>>>>>> 20be5b43
                    with patch('salt.modules.genesis.salt.utils.validate.path.is_executable',
                               return_value=True):
                        param_set['params'].update(common_parms)
                        self.assertEqual(genesis.bootstrap(**param_set['params']), None)
                        genesis.__salt__['cmd.run'].assert_any_call(param_set['cmd'], python_shell=False)

        with patch.object(genesis, '_bootstrap_pacman', return_value='A') as pacman_patch:
            with patch.dict(genesis.__salt__, {'mount.umount': MagicMock(),
                                               'file.rmdir': MagicMock(),
                                               'file.directory_exists': MagicMock(),
                                               'disk.blkid': MagicMock(return_value={})}):
                genesis.bootstrap('pacman', 'root', 'dir')
                pacman_patch.assert_called_with('root', img_format='dir', exclude_pkgs=[], pkgs=[])

    def test_avail_platforms(self):
        '''
        Test for Return which platforms are available
        '''
        with patch('salt.utils.path.which', MagicMock(return_value=False)):
            self.assertFalse(genesis.avail_platforms()['deb'])

    def test_pack(self):
        '''
        Test for Pack up a directory structure, into a specific format
        '''
        with patch.object(genesis, '_tar', return_value='tar'):
            self.assertEqual(genesis.pack('name', 'root'), None)

    def test_unpack(self):
        '''
        Test for Unpack an image into a directory structure
        '''
        with patch.object(genesis, '_untar', return_value='untar'):
            self.assertEqual(genesis.unpack('name', 'root'), None)<|MERGE_RESOLUTION|>--- conflicted
+++ resolved
@@ -93,11 +93,7 @@
                                                'file.directory_exists': MagicMock(),
                                                'cmd.run': MagicMock(),
                                                'disk.blkid': MagicMock(return_value={})}):
-<<<<<<< HEAD
-                with patch('salt.modules.genesis.salt.utils.which', return_value=True):
-=======
                 with patch('salt.modules.genesis.salt.utils.path.which', return_value=True):
->>>>>>> 20be5b43
                     with patch('salt.modules.genesis.salt.utils.validate.path.is_executable',
                                return_value=True):
                         param_set['params'].update(common_parms)
