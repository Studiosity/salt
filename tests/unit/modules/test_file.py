# -*- coding: utf-8 -*-

# Import python libs
from __future__ import absolute_import, print_function, unicode_literals
import os
import shutil
import tempfile
import textwrap

# Import Salt Testing libs
from tests.support.mixins import LoaderModuleMockMixin
from tests.support.paths import TMP
from tests.support.unit import TestCase, skipIf
<<<<<<< HEAD
from tests.support.mock import MagicMock, patch
=======
from tests.support.mock import MagicMock, patch, mock_open

try:
    import pytest
except ImportError:
    pytest = None
>>>>>>> 20be5b43

# Import Salt libs
import salt.config
import salt.loader
import salt.utils.files
import salt.utils.platform
import salt.utils.stringutils
import salt.modules.file as filemod
import salt.modules.config as configmod
import salt.modules.cmdmod as cmdmod
from salt.exceptions import CommandExecutionError
from salt.ext import six

SED_CONTENT = '''test
some
content
/var/lib/foo/app/test
here
'''


class FileReplaceTestCase(TestCase, LoaderModuleMockMixin):

    def setup_loader_modules(self):
        return {
            filemod: {
                '__salt__': {
                    'config.manage_mode': configmod.manage_mode,
                    'cmd.run': cmdmod.run,
                    'cmd.run_all': cmdmod.run_all
                },
                '__opts__': {
                    'test': False,
                    'file_roots': {'base': 'tmp'},
                    'pillar_roots': {'base': 'tmp'},
                    'cachedir': 'tmp',
                    'grains': {},
                },
                '__grains__': {'kernel': 'Linux'},
                '__utils__': {'files.is_text': MagicMock(return_value=True)},
            }
        }

    MULTILINE_STRING = textwrap.dedent('''\
        Lorem ipsum dolor sit amet, consectetur adipiscing elit. Nam rhoncus
        enim ac bibendum vulputate. Etiam nibh velit, placerat ac auctor in,
        lacinia a turpis. Nulla elit elit, ornare in sodales eu, aliquam sit
        amet nisl.

        Fusce ac vehicula lectus. Vivamus justo nunc, pulvinar in ornare nec,
        sollicitudin id sem. Pellentesque sed ipsum dapibus, dapibus elit id,
        malesuada nisi.

        Lorem ipsum dolor sit amet, consectetur adipiscing elit. Donec
        venenatis tellus eget massa facilisis, in auctor ante aliquet. Sed nec
        cursus metus. Curabitur massa urna, vehicula id porttitor sed, lobortis
        quis leo.
        ''')

    def setUp(self):
        self.tfile = tempfile.NamedTemporaryFile(delete=False, mode='w+')
        self.tfile.write(self.MULTILINE_STRING)
        self.tfile.close()

    def tearDown(self):
        os.remove(self.tfile.name)
        del self.tfile

    def test_replace(self):
        filemod.replace(self.tfile.name, r'Etiam', 'Salticus', backup=False)

        with salt.utils.files.fopen(self.tfile.name, 'r') as fp:
            self.assertIn(
                'Salticus',
                salt.utils.stringutils.to_unicode(fp.read())
            )

    def test_replace_append_if_not_found(self):
        '''
        Check that file.replace append_if_not_found works
        '''
        args = {
                'pattern': '#*baz=(?P<value>.*)',
                'repl': 'baz=\\g<value>',
                'append_if_not_found': True,
        }
        base = os.linesep.join(['foo=1', 'bar=2'])

        # File ending with a newline, no match
        with tempfile.NamedTemporaryFile('w+b', delete=False) as tfile:
<<<<<<< HEAD
            tfile.write(salt.utils.to_bytes(base + os.linesep))
            tfile.flush()
        filemod.replace(tfile.name, **args)
        expected = os.linesep.join([base, 'baz=\\g<value>']) + os.linesep
        with salt.utils.fopen(tfile.name) as tfile2:
            self.assertEqual(tfile2.read(), expected)
=======
            tfile.write(salt.utils.stringutils.to_bytes(base + os.linesep))
            tfile.flush()
        filemod.replace(tfile.name, **args)
        expected = os.linesep.join([base, 'baz=\\g<value>']) + os.linesep
        with salt.utils.files.fopen(tfile.name) as tfile2:
            self.assertEqual(
                salt.utils.stringutils.to_unicode(tfile2.read()), expected)
>>>>>>> 20be5b43
        os.remove(tfile.name)

        # File not ending with a newline, no match
        with tempfile.NamedTemporaryFile('w+b', delete=False) as tfile:
<<<<<<< HEAD
            tfile.write(salt.utils.to_bytes(base))
            tfile.flush()
        filemod.replace(tfile.name, **args)
        with salt.utils.fopen(tfile.name) as tfile2:
            self.assertEqual(tfile2.read(), expected)
=======
            tfile.write(salt.utils.stringutils.to_bytes(base))
            tfile.flush()
        filemod.replace(tfile.name, **args)
        with salt.utils.files.fopen(tfile.name) as tfile2:
            self.assertEqual(
                salt.utils.stringutils.to_unicode(tfile2.read()), expected)
>>>>>>> 20be5b43
        os.remove(tfile.name)

        # A newline should not be added in empty files
        with tempfile.NamedTemporaryFile('w+b', delete=False) as tfile:
            pass
        filemod.replace(tfile.name, **args)
        expected = args['repl'] + os.linesep
<<<<<<< HEAD
        with salt.utils.fopen(tfile.name) as tfile2:
            self.assertEqual(tfile2.read(), expected)
=======
        with salt.utils.files.fopen(tfile.name) as tfile2:
            self.assertEqual(
                salt.utils.stringutils.to_unicode(tfile2.read()), expected)
>>>>>>> 20be5b43
        os.remove(tfile.name)

        # Using not_found_content, rather than repl
        with tempfile.NamedTemporaryFile('w+b', delete=False) as tfile:
<<<<<<< HEAD
            tfile.write(salt.utils.to_bytes(base))
=======
            tfile.write(salt.utils.stringutils.to_bytes(base))
>>>>>>> 20be5b43
            tfile.flush()
        args['not_found_content'] = 'baz=3'
        expected = os.linesep.join([base, 'baz=3']) + os.linesep
        filemod.replace(tfile.name, **args)
<<<<<<< HEAD
        with salt.utils.fopen(tfile.name) as tfile2:
            self.assertEqual(tfile2.read(), expected)
=======
        with salt.utils.files.fopen(tfile.name) as tfile2:
            self.assertEqual(
                salt.utils.stringutils.to_unicode(tfile2.read()), expected)
>>>>>>> 20be5b43
        os.remove(tfile.name)

        # not appending if matches
        with tempfile.NamedTemporaryFile('w+b', delete=False) as tfile:
            base = os.linesep.join(['foo=1', 'baz=42', 'bar=2'])
<<<<<<< HEAD
            tfile.write(salt.utils.to_bytes(base))
            tfile.flush()
        expected = base
        filemod.replace(tfile.name, **args)
        with salt.utils.fopen(tfile.name) as tfile2:
            self.assertEqual(tfile2.read(), expected)
=======
            tfile.write(salt.utils.stringutils.to_bytes(base))
            tfile.flush()
        expected = base
        filemod.replace(tfile.name, **args)
        with salt.utils.files.fopen(tfile.name) as tfile2:
            self.assertEqual(
                salt.utils.stringutils.to_unicode(tfile2.read()), expected)
>>>>>>> 20be5b43

    def test_backup(self):
        fext = '.bak'
        bak_file = '{0}{1}'.format(self.tfile.name, fext)

        filemod.replace(self.tfile.name, r'Etiam', 'Salticus', backup=fext)

        self.assertTrue(os.path.exists(bak_file))
        os.unlink(bak_file)

    def test_nobackup(self):
        fext = '.bak'
        bak_file = '{0}{1}'.format(self.tfile.name, fext)

        filemod.replace(self.tfile.name, r'Etiam', 'Salticus', backup=False)

        self.assertFalse(os.path.exists(bak_file))

    def test_dry_run(self):
        before_ctime = os.stat(self.tfile.name).st_mtime
        filemod.replace(self.tfile.name, r'Etiam', 'Salticus', dry_run=True)
        after_ctime = os.stat(self.tfile.name).st_mtime

        self.assertEqual(before_ctime, after_ctime)

    def test_show_changes(self):
        ret = filemod.replace(self.tfile.name,
                              r'Etiam', 'Salticus',
                              show_changes=True)

        self.assertTrue(ret.startswith('---'))  # looks like a diff

    def test_noshow_changes(self):
        ret = filemod.replace(self.tfile.name,
                              r'Etiam', 'Salticus',
                              show_changes=False)

        self.assertIsInstance(ret, bool)

    def test_re_str_flags(self):
        # upper- & lower-case
        filemod.replace(self.tfile.name,
                        r'Etiam', 'Salticus',
                        flags=['MULTILINE', 'ignorecase'])

    def test_re_int_flags(self):
        filemod.replace(self.tfile.name, r'Etiam', 'Salticus', flags=10)

    def test_numeric_repl(self):
        '''
        This test covers cases where the replacement string is numeric, and the
        CLI parser yamlifies it into a numeric type. If not converted back to a
        string type in file.replace, a TypeError occurs when the replacemen is
        attempted. See https://github.com/saltstack/salt/issues/9097 for more
        information.
        '''
        filemod.replace(self.tfile.name, r'Etiam', 123)


class FileBlockReplaceTestCase(TestCase, LoaderModuleMockMixin):
    def setup_loader_modules(self):
        return {
            filemod: {
                '__salt__': {
                    'config.manage_mode': MagicMock(),
                    'cmd.run': cmdmod.run,
                    'cmd.run_all': cmdmod.run_all
                },
                '__opts__': {
                    'test': False,
                    'file_roots': {'base': 'tmp'},
                    'pillar_roots': {'base': 'tmp'},
                    'cachedir': 'tmp',
                    'grains': {},
                },
                '__grains__': {'kernel': 'Linux'},
                '__utils__': {'files.is_text': MagicMock(return_value=True)},
            }
        }

    MULTILINE_STRING = textwrap.dedent('''\
        Lorem ipsum dolor sit amet, consectetur adipiscing elit. Nam rhoncus
        enim ac bibendum vulputate. Etiam nibh velit, placerat ac auctor in,
        lacinia a turpis. Nulla elit elit, ornare in sodales eu, aliquam sit
        amet nisl.

        Fusce ac vehicula lectus. Vivamus justo nunc, pulvinar in ornare nec,
        sollicitudin id sem. Pellentesque sed ipsum dapibus, dapibus elit id,
        malesuada nisi.

        first part of start line // START BLOCK : part of start line not removed
        to be removed
        first part of end line // END BLOCK : part of end line not removed

        #-- START BLOCK UNFINISHED

        #-- START BLOCK 1
        old content part 1
        old content part 2
        #-- END BLOCK 1

        Lorem ipsum dolor sit amet, consectetur adipiscing elit. Donec
        venenatis tellus eget massa facilisis, in auctor ante aliquet. Sed nec
        cursus metus. Curabitur massa urna, vehicula id porttitor sed, lobortis
        quis leo.
        ''')

    def setUp(self):
        self.tfile = tempfile.NamedTemporaryFile(delete=False,
                                                 prefix='blockrepltmp',
                                                 mode='w+')
        self.tfile.write(self.MULTILINE_STRING)
        self.tfile.close()

    def tearDown(self):
        os.remove(self.tfile.name)
        del self.tfile

    def test_replace_multiline(self):
        new_multiline_content = os.linesep.join([
            "Who's that then?",
            "Well, how'd you become king, then?",
            "We found them. I'm not a witch.",
            "We shall say 'Ni' again to you, if you do not appease us."
        ])
        filemod.blockreplace(self.tfile.name,
                             '#-- START BLOCK 1',
                             '#-- END BLOCK 1',
                             new_multiline_content,
                             backup=False)

<<<<<<< HEAD
        with salt.utils.fopen(self.tfile.name, 'rb') as fp:
            filecontent = fp.read()
        self.assertIn(salt.utils.to_bytes(
=======
        with salt.utils.files.fopen(self.tfile.name, 'rb') as fp:
            filecontent = fp.read()
        self.assertIn(salt.utils.stringutils.to_bytes(
>>>>>>> 20be5b43
            os.linesep.join([
                '#-- START BLOCK 1', new_multiline_content, '#-- END BLOCK 1'])),
            filecontent)
        self.assertNotIn(b'old content part 1', filecontent)
        self.assertNotIn(b'old content part 2', filecontent)

    def test_replace_append(self):
        new_content = "Well, I didn't vote for you."

        self.assertRaises(
            CommandExecutionError,
            filemod.blockreplace,
            self.tfile.name,
            '#-- START BLOCK 2',
            '#-- END BLOCK 2',
            new_content,
            append_if_not_found=False,
            backup=False
        )
        with salt.utils.files.fopen(self.tfile.name, 'r') as fp:
            self.assertNotIn(
                '#-- START BLOCK 2' + "\n" + new_content + '#-- END BLOCK 2',
                salt.utils.stringutils.to_unicode(fp.read())
            )

        filemod.blockreplace(self.tfile.name,
                             '#-- START BLOCK 2',
                             '#-- END BLOCK 2',
                             new_content,
                             backup=False,
                             append_if_not_found=True)

<<<<<<< HEAD
        with salt.utils.fopen(self.tfile.name, 'rb') as fp:
            self.assertIn(salt.utils.to_bytes(
=======
        with salt.utils.files.fopen(self.tfile.name, 'rb') as fp:
            self.assertIn(salt.utils.stringutils.to_bytes(
>>>>>>> 20be5b43
                os.linesep.join([
                    '#-- START BLOCK 2',
                    '{0}#-- END BLOCK 2'.format(new_content)])),
                fp.read())

    def test_replace_append_newline_at_eof(self):
        '''
        Check that file.blockreplace works consistently on files with and
        without newlines at end of file.
        '''
        base = 'bar'
        args = {
                'marker_start': '#start',
                'marker_end': '#stop',
                'content': 'baz',
                'append_if_not_found': True,
        }
        block = os.linesep.join(['#start', 'baz#stop']) + os.linesep
        # File ending with a newline
        with tempfile.NamedTemporaryFile(mode='w+b', delete=False) as tfile:
<<<<<<< HEAD
            tfile.write(salt.utils.to_bytes(base + os.linesep))
            tfile.flush()
        filemod.blockreplace(tfile.name, **args)
        expected = os.linesep.join([base, block])
        with salt.utils.fopen(tfile.name) as tfile2:
            self.assertEqual(tfile2.read(), expected)
=======
            tfile.write(salt.utils.stringutils.to_bytes(base + os.linesep))
            tfile.flush()
        filemod.blockreplace(tfile.name, **args)
        expected = os.linesep.join([base, block])
        with salt.utils.files.fopen(tfile.name) as tfile2:
            self.assertEqual(
                salt.utils.stringutils.to_unicode(tfile2.read()), expected)
>>>>>>> 20be5b43
        os.remove(tfile.name)

        # File not ending with a newline
        with tempfile.NamedTemporaryFile(mode='w+b', delete=False) as tfile:
<<<<<<< HEAD
            tfile.write(salt.utils.to_bytes(base))
            tfile.flush()
        filemod.blockreplace(tfile.name, **args)
        with salt.utils.fopen(tfile.name) as tfile2:
            self.assertEqual(tfile2.read(), expected)
=======
            tfile.write(salt.utils.stringutils.to_bytes(base))
            tfile.flush()
        filemod.blockreplace(tfile.name, **args)
        with salt.utils.files.fopen(tfile.name) as tfile2:
            self.assertEqual(
                salt.utils.stringutils.to_unicode(tfile2.read()), expected)
>>>>>>> 20be5b43
        os.remove(tfile.name)

        # A newline should not be added in empty files
        with tempfile.NamedTemporaryFile(mode='w+b', delete=False) as tfile:
            pass
        filemod.blockreplace(tfile.name, **args)
<<<<<<< HEAD
        with salt.utils.fopen(tfile.name) as tfile2:
            self.assertEqual(tfile2.read(), block)
=======
        with salt.utils.files.fopen(tfile.name) as tfile2:
            self.assertEqual(
                salt.utils.stringutils.to_unicode(tfile2.read()), block)
>>>>>>> 20be5b43
        os.remove(tfile.name)

    def test_replace_prepend(self):
        new_content = "Well, I didn't vote for you."

        self.assertRaises(
            CommandExecutionError,
            filemod.blockreplace,
            self.tfile.name,
            '#-- START BLOCK 2',
            '#-- END BLOCK 2',
            new_content,
            prepend_if_not_found=False,
            backup=False
        )
<<<<<<< HEAD
        with salt.utils.fopen(self.tfile.name, 'rb') as fp:
            self.assertNotIn(salt.utils.to_bytes(
=======
        with salt.utils.files.fopen(self.tfile.name, 'rb') as fp:
            self.assertNotIn(salt.utils.stringutils.to_bytes(
>>>>>>> 20be5b43
                os.linesep.join([
                    '#-- START BLOCK 2',
                    '{0}#-- END BLOCK 2'.format(new_content)])),
                fp.read())

        filemod.blockreplace(self.tfile.name,
                             '#-- START BLOCK 2', '#-- END BLOCK 2',
                             new_content,
                             backup=False,
                             prepend_if_not_found=True)

<<<<<<< HEAD
        with salt.utils.fopen(self.tfile.name, 'rb') as fp:
            self.assertTrue(
                fp.read().startswith(salt.utils.to_bytes(
=======
        with salt.utils.files.fopen(self.tfile.name, 'rb') as fp:
            self.assertTrue(
                fp.read().startswith(salt.utils.stringutils.to_bytes(
>>>>>>> 20be5b43
                    os.linesep.join([
                        '#-- START BLOCK 2',
                        '{0}#-- END BLOCK 2'.format(new_content)]))))

    def test_replace_partial_marked_lines(self):
        filemod.blockreplace(self.tfile.name,
                             '// START BLOCK',
                             '// END BLOCK',
                             'new content 1',
                             backup=False)

        with salt.utils.files.fopen(self.tfile.name, 'r') as fp:
            filecontent = salt.utils.stringutils.to_unicode(fp.read())
        self.assertIn('new content 1', filecontent)
        self.assertNotIn('to be removed', filecontent)
        self.assertIn('first part of start line', filecontent)
        self.assertIn('first part of end line', filecontent)
        self.assertIn('part of start line not removed', filecontent)
        self.assertIn('part of end line not removed', filecontent)

    def test_backup(self):
        fext = '.bak'
        bak_file = '{0}{1}'.format(self.tfile.name, fext)

        filemod.blockreplace(
            self.tfile.name,
            '// START BLOCK', '// END BLOCK', 'new content 2',
            backup=fext)

        self.assertTrue(os.path.exists(bak_file))
        os.unlink(bak_file)
        self.assertFalse(os.path.exists(bak_file))

        fext = '.bak'
        bak_file = '{0}{1}'.format(self.tfile.name, fext)

        filemod.blockreplace(self.tfile.name,
                             '// START BLOCK', '// END BLOCK', 'new content 3',
                             backup=False)

        self.assertFalse(os.path.exists(bak_file))

    def test_no_modifications(self):
        filemod.blockreplace(self.tfile.name,
                             '// START BLOCK', '// END BLOCK',
                             'new content 4',
                             backup=False)
        before_ctime = os.stat(self.tfile.name).st_mtime
        filemod.blockreplace(self.tfile.name,
                             '// START BLOCK',
                             '// END BLOCK',
                             'new content 4',
                             backup=False)
        after_ctime = os.stat(self.tfile.name).st_mtime

        self.assertEqual(before_ctime, after_ctime)

    def test_dry_run(self):
        before_ctime = os.stat(self.tfile.name).st_mtime
        filemod.blockreplace(self.tfile.name,
                             '// START BLOCK',
                             '// END BLOCK',
                             'new content 5',
                             dry_run=True)
        after_ctime = os.stat(self.tfile.name).st_mtime

        self.assertEqual(before_ctime, after_ctime)

    def test_show_changes(self):
        ret = filemod.blockreplace(self.tfile.name,
                                   '// START BLOCK',
                                   '// END BLOCK',
                                   'new content 6',
                                   backup=False,
                                   show_changes=True)

        self.assertTrue(ret.startswith('---'))  # looks like a diff

        ret = filemod.blockreplace(self.tfile.name,
                                   '// START BLOCK',
                                   '// END BLOCK',
                                   'new content 7',
                                   backup=False,
                                   show_changes=False)

        self.assertIsInstance(ret, bool)

    def test_unfinished_block_exception(self):
        self.assertRaises(
            CommandExecutionError,
            filemod.blockreplace,
            self.tfile.name,
            '#-- START BLOCK UNFINISHED',
            '#-- END BLOCK UNFINISHED',
            'foobar',
            backup=False
        )


class FileModuleTestCase(TestCase, LoaderModuleMockMixin):
    def setup_loader_modules(self):
        return {
            filemod: {
                '__salt__': {
                    'config.manage_mode': configmod.manage_mode,
                    'cmd.run': cmdmod.run,
                    'cmd.run_all': cmdmod.run_all
                },
                '__opts__': {
                    'test': False,
                    'file_roots': {'base': 'tmp'},
                    'pillar_roots': {'base': 'tmp'},
                    'cachedir': 'tmp',
                    'grains': {},
                },
                '__grains__': {'kernel': 'Linux'}
            }
        }

<<<<<<< HEAD
    @skipIf(salt.utils.is_windows(), 'SED is not available on Windows')
=======
    @skipIf(salt.utils.platform.is_windows(), 'lsattr is not available on Windows')
    def test_check_file_meta_no_lsattr(self):
        '''
        Ensure that we skip attribute comparison if lsattr(1) is not found
        '''
        source = "salt:///README.md"
        name = "/home/git/proj/a/README.md"
        source_sum = {}
        stats_result = {'size': 22, 'group': 'wheel', 'uid': 0, 'type': 'file',
                        'mode': '0600', 'gid': 0, 'target': name, 'user':
                        'root', 'mtime': 1508356390, 'atime': 1508356390,
                        'inode': 447, 'ctime': 1508356390}
        with patch('salt.modules.file.stats') as m_stats:
            m_stats.return_value = stats_result
            with patch('salt.utils.path.which') as m_which:
                m_which.return_value = None
                result = filemod.check_file_meta(name, name, source, source_sum,
                                                 'root', 'root', '755', None,
                                                 'base')
        self.assertTrue(result, None)

    @skipIf(salt.utils.platform.is_windows(), 'SED is not available on Windows')
>>>>>>> 20be5b43
    def test_sed_limit_escaped(self):
        with tempfile.NamedTemporaryFile(mode='w+') as tfile:
            tfile.write(SED_CONTENT)
            tfile.seek(0, 0)

            path = tfile.name
            before = '/var/lib/foo'
            after = ''
            limit = '^{0}'.format(before)

            filemod.sed(path, before, after, limit=limit)

            with salt.utils.files.fopen(path, 'r') as newfile:
                self.assertEqual(
                    SED_CONTENT.replace(before, ''),
                    salt.utils.stringutils.to_unicode(newfile.read())
                )

    def test_append_newline_at_eof(self):
        '''
        Check that file.append works consistently on files with and without
        newlines at end of file.
        '''
        # File ending with a newline
<<<<<<< HEAD
        with tempfile.NamedTemporaryFile(mode='w+b', delete=False) as tfile:
            tfile.write(salt.utils.to_bytes('foo' + os.linesep))
            tfile.flush()
        filemod.append(tfile.name, 'bar')
        expected = os.linesep.join(['foo', 'bar']) + os.linesep
        with salt.utils.fopen(tfile.name) as tfile2:
            self.assertEqual(tfile2.read(), expected)

        # File not ending with a newline
        with tempfile.NamedTemporaryFile(mode='w+b', delete=False) as tfile:
            tfile.write(salt.utils.to_bytes('foo'))
            tfile.flush()
        filemod.append(tfile.name, 'bar')
        with salt.utils.fopen(tfile.name) as tfile2:
            self.assertEqual(tfile2.read(), expected)

        # A newline should be added in empty files
        with tempfile.NamedTemporaryFile(mode='w+b', delete=False) as tfile:
            filemod.append(tfile.name, 'bar')
        with salt.utils.fopen(tfile.name) as tfile2:
            self.assertEqual(tfile2.read(), 'bar' + os.linesep)
=======
        with tempfile.NamedTemporaryFile(mode='wb', delete=False) as tfile:
            tfile.write(salt.utils.stringutils.to_bytes('foo' + os.linesep))
            tfile.flush()
        filemod.append(tfile.name, 'bar')
        expected = os.linesep.join(['foo', 'bar', ''])
        with salt.utils.files.fopen(tfile.name) as tfile2:
            new_file = salt.utils.stringutils.to_unicode(tfile2.read())
        self.assertEqual(new_file, expected)

        # File not ending with a newline
        with tempfile.NamedTemporaryFile(mode='wb', delete=False) as tfile:
            tfile.write(salt.utils.stringutils.to_bytes('foo'))
            tfile.flush()
        filemod.append(tfile.name, 'bar')
        with salt.utils.files.fopen(tfile.name) as tfile2:
            self.assertEqual(
                salt.utils.stringutils.to_unicode(tfile2.read()), expected)

        # A newline should be added in empty files
        with tempfile.NamedTemporaryFile(mode='wb', delete=False) as tfile:
            filemod.append(tfile.name, salt.utils.stringutils.to_str('bar'))
        with salt.utils.files.fopen(tfile.name) as tfile2:
            self.assertEqual(
                salt.utils.stringutils.to_unicode(tfile2.read()),
                'bar' + os.linesep
            )
>>>>>>> 20be5b43

    def test_extract_hash(self):
        '''
        Check various hash file formats.
        '''
        # With file name
        with tempfile.NamedTemporaryFile(mode='w+b', delete=False) as tfile:
<<<<<<< HEAD
            tfile.write(salt.utils.to_bytes(
=======
            tfile.write(salt.utils.stringutils.to_bytes(
>>>>>>> 20be5b43
                'rc.conf ef6e82e4006dee563d98ada2a2a80a27\n'
                'ead48423703509d37c4a90e6a0d53e143b6fc268 example.tar.gz\n'
                'fe05bcdcdc4928012781a5f1a2a77cbb5398e106 ./subdir/example.tar.gz\n'
                'ad782ecdac770fc6eb9a62e44f90873fb97fb26b foo.tar.bz2\n'
            ))
            tfile.flush()

        result = filemod.extract_hash(tfile.name, '', '/rc.conf')
        self.assertEqual(result, {
            'hsum': 'ef6e82e4006dee563d98ada2a2a80a27',
            'hash_type': 'md5'
        })

        result = filemod.extract_hash(tfile.name, '', '/example.tar.gz')
        self.assertEqual(result, {
            'hsum': 'ead48423703509d37c4a90e6a0d53e143b6fc268',
            'hash_type': 'sha1'
        })

        # All the checksums in this test file are sha1 sums. We run this
        # loop three times. The first pass tests auto-detection of hash
        # type by length of the hash. The second tests matching a specific
        # type. The third tests a failed attempt to match a specific type,
        # since sha256 was requested but sha1 is what is in the file.
        for hash_type in ('', 'sha1', 'sha256'):
            # Test the source_hash_name argument. Even though there are
            # matches in the source_hash file for both the file_name and
            # source params, they should be ignored in favor of the
            # source_hash_name.
            file_name = '/example.tar.gz'
            source = 'https://mydomain.tld/foo.tar.bz2?key1=val1&key2=val2'
            source_hash_name = './subdir/example.tar.gz'
            result = filemod.extract_hash(
                tfile.name,
                hash_type,
                file_name,
                source,
                source_hash_name)
            expected = {
                'hsum': 'fe05bcdcdc4928012781a5f1a2a77cbb5398e106',
                'hash_type': 'sha1'
            } if hash_type != 'sha256' else None
            self.assertEqual(result, expected)

            # Test both a file_name and source but no source_hash_name.
            # Even though there are matches for both file_name and
            # source_hash_name, file_name should be preferred.
            file_name = '/example.tar.gz'
            source = 'https://mydomain.tld/foo.tar.bz2?key1=val1&key2=val2'
            source_hash_name = None
            result = filemod.extract_hash(
                tfile.name,
                hash_type,
                file_name,
                source,
                source_hash_name)
            expected = {
                'hsum': 'ead48423703509d37c4a90e6a0d53e143b6fc268',
                'hash_type': 'sha1'
            } if hash_type != 'sha256' else None
            self.assertEqual(result, expected)

            # Test both a file_name and source but no source_hash_name.
            # Since there is no match for the file_name, the source is
            # matched.
            file_name = '/somefile.tar.gz'
            source = 'https://mydomain.tld/foo.tar.bz2?key1=val1&key2=val2'
            source_hash_name = None
            result = filemod.extract_hash(
                tfile.name,
                hash_type,
                file_name,
                source,
                source_hash_name)
            expected = {
                'hsum': 'ad782ecdac770fc6eb9a62e44f90873fb97fb26b',
                'hash_type': 'sha1'
            } if hash_type != 'sha256' else None
            self.assertEqual(result, expected)

        # Hash only, no file name (Maven repo checksum format)
        # Since there is no name match, the first checksum in the file will
        # always be returned, never the second.
        with tempfile.NamedTemporaryFile(mode='w+b', delete=False) as tfile:
<<<<<<< HEAD
            tfile.write(salt.utils.to_bytes(
=======
            tfile.write(salt.utils.stringutils.to_bytes(
>>>>>>> 20be5b43
                'ead48423703509d37c4a90e6a0d53e143b6fc268\n'
                'ad782ecdac770fc6eb9a62e44f90873fb97fb26b\n'))
            tfile.flush()

        for hash_type in ('', 'sha1', 'sha256'):
            result = filemod.extract_hash(tfile.name, hash_type, '/testfile')
            expected = {
                'hsum': 'ead48423703509d37c4a90e6a0d53e143b6fc268',
                'hash_type': 'sha1'
            } if hash_type != 'sha256' else None
            self.assertEqual(result, expected)

    def test_user_to_uid_int(self):
        '''
        Tests if user is passed as an integer
        '''
        user = 5034
        ret = filemod.user_to_uid(user)
        self.assertEqual(ret, user)

    def test_group_to_gid_int(self):
        '''
        Tests if group is passed as an integer
        '''
        group = 5034
        ret = filemod.group_to_gid(group)
        self.assertEqual(ret, group)

    def test_patch(self):
        with patch('os.path.isdir', return_value=False) as mock_isdir, \
                patch('salt.utils.path.which', return_value='/bin/patch') as mock_which:
            cmd_mock = MagicMock(return_value='test_retval')
            with patch.dict(filemod.__salt__, {'cmd.run_all': cmd_mock}):
                ret = filemod.patch('/path/to/file', '/path/to/patch')
            cmd = ['/bin/patch', '--forward', '--reject-file=-',
                '-i', '/path/to/patch', '/path/to/file']
            cmd_mock.assert_called_once_with(cmd, python_shell=False)
            self.assertEqual('test_retval', ret)

    def test_patch_dry_run(self):
        with patch('os.path.isdir', return_value=False) as mock_isdir, \
                patch('salt.utils.path.which', return_value='/bin/patch') as mock_which:
            cmd_mock = MagicMock(return_value='test_retval')
            with patch.dict(filemod.__salt__, {'cmd.run_all': cmd_mock}):
                ret = filemod.patch('/path/to/file', '/path/to/patch', dry_run=True)
            cmd = ['/bin/patch', '--dry-run', '--forward', '--reject-file=-',
                '-i', '/path/to/patch', '/path/to/file']
            cmd_mock.assert_called_once_with(cmd, python_shell=False)
            self.assertEqual('test_retval', ret)

    def test_patch_dir(self):
        with patch('os.path.isdir', return_value=True) as mock_isdir, \
                patch('salt.utils.path.which', return_value='/bin/patch') as mock_which:
            cmd_mock = MagicMock(return_value='test_retval')
            with patch.dict(filemod.__salt__, {'cmd.run_all': cmd_mock}):
                ret = filemod.patch('/path/to/dir', '/path/to/patch')
            cmd = ['/bin/patch', '--forward', '--reject-file=-',
                '-i', '/path/to/patch', '-d', '/path/to/dir', '--strip=0']
            cmd_mock.assert_called_once_with(cmd, python_shell=False)
            self.assertEqual('test_retval', ret)

    def test_apply_template_on_contents(self):
        '''
        Tests that the templating engine works on string contents
        '''
        contents = 'This is a {{ template }}.'
        defaults = {'template': 'templated file'}
        ret = filemod.apply_template_on_contents(
            contents,
            template='jinja',
            context={'opts': filemod.__opts__},
            defaults=defaults,
            saltenv='base')
        self.assertEqual(ret, 'This is a templated file.')


@skipIf(pytest is None, 'PyTest required for this set of tests')
class FilemodLineTests(TestCase, LoaderModuleMockMixin):
    '''
    Unit tests for file.line
    '''
    def setUp(self):
        class AnyAttr(object):
            def __getattr__(self, item):
                return 0

            def __call__(self, *args, **kwargs):
                return self
        self._anyattr = AnyAttr()

    def tearDown(self):
        del self._anyattr

    def setup_loader_modules(self):
        return {
            filemod: {
                '__salt__': {
                    'config.manage_mode': configmod.manage_mode,
                    'cmd.run': cmdmod.run,
                    'cmd.run_all': cmdmod.run_all
                },
                '__opts__': {
                    'test': False,
                    'file_roots': {'base': 'tmp'},
                    'pillar_roots': {'base': 'tmp'},
                    'cachedir': 'tmp',
                    'grains': {},
                },
                '__grains__': {'kernel': 'Linux'}
            }
        }

    @patch('os.path.realpath', MagicMock())
    @patch('os.path.isfile', MagicMock(return_value=True))
    def test_delete_line_in_empty_file(self):
        '''
        Tests that when calling file.line with ``mode=delete``,
        the function doesn't stack trace if the file is empty.
        Should return ``False``.

        See Issue #38438.
        '''
        for mode in ['delete', 'replace']:
            _log = MagicMock()
            with patch('salt.utils.files.fopen', mock_open(read_data='')), \
                    patch('os.stat', self._anyattr), \
                    patch('salt.modules.file.log', _log):
                self.assertFalse(filemod.line('/dummy/path', content='foo', match='bar', mode=mode))
            self.assertIn('Cannot find text to {0}'.format(mode),
                          _log.warning.call_args_list[0][0][0])

    @patch('os.path.realpath', MagicMock())
    @patch('os.path.isfile', MagicMock(return_value=True))
    def test_line_modecheck_failure(self):
        '''
        Test for file.line for empty or wrong mode.
        Calls unknown or empty mode and expects failure.
        :return:
        '''
        for mode, err_msg in [(None, 'How to process the file'), ('nonsense', 'Unknown mode')]:
            with pytest.raises(CommandExecutionError) as cmd_err:
                filemod.line('foo', mode=mode)
            self.assertIn(err_msg, six.text_type(cmd_err))

    @patch('os.path.realpath', MagicMock())
    @patch('os.path.isfile', MagicMock(return_value=True))
    def test_line_no_content(self):
        '''
        Test for file.line for an empty content when not deleting anything.
        :return:
        '''
        for mode in ['insert', 'ensure', 'replace']:
            with pytest.raises(CommandExecutionError) as cmd_err:
                filemod.line('foo', mode=mode)
            self.assertIn('Content can only be empty if mode is "delete"',
                          six.text_type(cmd_err))

    @patch('os.path.realpath', MagicMock())
    @patch('os.path.isfile', MagicMock(return_value=True))
    @patch('os.stat', MagicMock())
    def test_line_insert_no_location_no_before_no_after(self):
        '''
        Test for file.line for insertion but define no location/before/after.
        :return:
        '''
        files_fopen = mock_open(read_data='test data')
        with patch('salt.utils.files.fopen', files_fopen):
            with pytest.raises(CommandExecutionError) as cmd_err:
                filemod.line('foo', content='test content', mode='insert')
            self.assertIn('"location" or "before/after"',
                          six.text_type(cmd_err))

    def test_util_starts_till(self):
        '''
        Test for file._starts_till function.

        :return:
        '''
        src = 'here is something'
        self.assertEqual(
            filemod._starts_till(src=src, probe='here quite something else'), 1)
        self.assertEqual(
            filemod._starts_till(src=src, probe='here is something'), 0)
        self.assertEqual(
            filemod._starts_till(src=src, probe='and here is something'), -1)

    @patch('os.path.realpath', MagicMock())
    @patch('os.path.isfile', MagicMock(return_value=True))
    @patch('os.stat', MagicMock())
    def test_line_insert_after_no_pattern(self):
        '''
        Test for file.line for insertion after specific line, using no pattern.

        See issue #38670
        :return:
        '''
        file_content = os.linesep.join([
            'file_roots:',
            '  base:',
            '    - /srv/salt'
        ])
        file_modified = os.linesep.join([
            'file_roots:',
            '  base:',
            '    - /srv/salt',
            '    - /srv/custom'
        ])
        cfg_content = '- /srv/custom'
        files_fopen = mock_open(read_data=file_content)
        with patch('salt.utils.files.fopen', files_fopen):
            atomic_opener = mock_open()
            with patch('salt.utils.atomicfile.atomic_open', atomic_opener):
                filemod.line('foo', content=cfg_content, after='- /srv/salt', mode='insert')
            self.assertEqual(len(atomic_opener().write.call_args_list), 1)
            self.assertEqual(atomic_opener().write.call_args_list[0][0][0],
                             file_modified)

    @patch('os.path.realpath', MagicMock())
    @patch('os.path.isfile', MagicMock(return_value=True))
    @patch('os.stat', MagicMock())
    def test_line_insert_after_pattern(self):
        '''
        Test for file.line for insertion after specific line, using pattern.

        See issue #38670
        :return:
        '''
        file_content = os.linesep.join([
            'file_boots:',
            '  - /rusty',
            'file_roots:',
            '  base:',
            '    - /srv/salt',
            '    - /srv/sugar'
        ])
        file_modified = os.linesep.join([
            'file_boots:',
            '  - /rusty',
            'file_roots:',
            '  custom:',
            '    - /srv/custom',
            '  base:',
            '    - /srv/salt',
            '    - /srv/sugar'
        ])
        cfg_content = os.linesep.join([
            '  custom:',
            '    - /srv/custom'
        ])
        for after_line in ['file_r.*', '.*roots']:
            files_fopen = mock_open(read_data=file_content)
            with patch('salt.utils.files.fopen', files_fopen):
                atomic_opener = mock_open()
                with patch('salt.utils.atomicfile.atomic_open', atomic_opener):
                    filemod.line('foo', content=cfg_content, after=after_line, mode='insert', indent=False)
            self.assertEqual(len(atomic_opener().write.call_args_list), 1)
            self.assertEqual(atomic_opener().write.call_args_list[0][0][0],
                             file_modified)

    @patch('os.path.realpath', MagicMock())
    @patch('os.path.isfile', MagicMock(return_value=True))
    @patch('os.stat', MagicMock())
    def test_line_insert_before(self):
        '''
        Test for file.line for insertion before specific line, using pattern and no patterns.

        See issue #38670
        :return:
        '''
        file_content = os.linesep.join([
            'file_roots:',
            '  base:',
            '    - /srv/salt',
            '    - /srv/sugar'
        ])
        file_modified = os.linesep.join([
            'file_roots:',
            '  base:',
            '    - /srv/custom',
            '    - /srv/salt',
            '    - /srv/sugar'
        ])
        cfg_content = '- /srv/custom'
        for before_line in ['/srv/salt', '/srv/sa.*t', '/sr.*']:
            files_fopen = mock_open(read_data=file_content)
            with patch('salt.utils.files.fopen', files_fopen):
                atomic_opener = mock_open()
                with patch('salt.utils.atomicfile.atomic_open', atomic_opener):
                    filemod.line('foo', content=cfg_content, before=before_line, mode='insert')
                self.assertEqual(len(atomic_opener().write.call_args_list), 1)
                self.assertEqual(atomic_opener().write.call_args_list[0][0][0],
                                 file_modified)

    @patch('os.path.realpath', MagicMock())
    @patch('os.path.isfile', MagicMock(return_value=True))
    @patch('os.stat', MagicMock())
    def test_line_insert_before_after(self):
        '''
        Test for file.line for insertion before specific line, using pattern and no patterns.

        See issue #38670
        :return:
        '''
        file_content = os.linesep.join([
            'file_roots:',
            '  base:',
            '    - /srv/salt',
            '    - /srv/pepper',
            '    - /srv/sugar'
        ])
        file_modified = os.linesep.join([
            'file_roots:',
            '  base:',
            '    - /srv/salt',
            '    - /srv/pepper',
            '    - /srv/coriander',
            '    - /srv/sugar'
        ])
        cfg_content = '- /srv/coriander'
        for b_line, a_line in [('/srv/sugar', '/srv/salt')]:
            files_fopen = mock_open(read_data=file_content)
            with patch('salt.utils.files.fopen', files_fopen):
                atomic_opener = mock_open()
                with patch('salt.utils.atomicfile.atomic_open', atomic_opener):
                    filemod.line('foo', content=cfg_content, before=b_line, after=a_line, mode='insert')
                self.assertEqual(len(atomic_opener().write.call_args_list), 1)
                self.assertEqual(atomic_opener().write.call_args_list[0][0][0],
                                 file_modified)

    @patch('os.path.realpath', MagicMock())
    @patch('os.path.isfile', MagicMock(return_value=True))
    @patch('os.stat', MagicMock())
    def test_line_insert_start(self):
        '''
        Test for file.line for insertion at the beginning of the file
        :return:
        '''
        cfg_content = 'everything: fantastic'
        file_content = os.linesep.join([
            'file_roots:',
            '  base:',
            '    - /srv/salt',
            '    - /srv/sugar'
        ])
        file_modified = os.linesep.join([
            cfg_content,
            'file_roots:',
            '  base:',
            '    - /srv/salt',
            '    - /srv/sugar'
        ])
        files_fopen = mock_open(read_data=file_content)
        with patch('salt.utils.files.fopen', files_fopen):
            atomic_opener = mock_open()
            with patch('salt.utils.atomicfile.atomic_open', atomic_opener):
                filemod.line('foo', content=cfg_content, location='start', mode='insert')
            self.assertEqual(len(atomic_opener().write.call_args_list), 1)
            self.assertEqual(atomic_opener().write.call_args_list[0][0][0],
                             file_modified)

    @patch('os.path.realpath', MagicMock())
    @patch('os.path.isfile', MagicMock(return_value=True))
    @patch('os.stat', MagicMock())
    def test_line_insert_end(self):
        '''
        Test for file.line for insertion at the end of the file (append)
        :return:
        '''
        cfg_content = 'everything: fantastic'
        file_content = os.linesep.join([
            'file_roots:',
            '  base:',
            '    - /srv/salt',
            '    - /srv/sugar'
        ])
        file_modified = os.linesep.join([
            'file_roots:',
            '  base:',
            '    - /srv/salt',
            '    - /srv/sugar',
            cfg_content
        ])
        files_fopen = mock_open(read_data=file_content)
        with patch('salt.utils.files.fopen', files_fopen):
            atomic_opener = mock_open()
            with patch('salt.utils.atomicfile.atomic_open', atomic_opener):
                filemod.line('foo', content=cfg_content, location='end', mode='insert')
            self.assertEqual(len(atomic_opener().write.call_args_list), 1)
            self.assertEqual(atomic_opener().write.call_args_list[0][0][0],
                             file_modified)

    @patch('os.path.realpath', MagicMock())
    @patch('os.path.isfile', MagicMock(return_value=True))
    @patch('os.stat', MagicMock())
    def test_line_insert_ensure_before(self):
        '''
        Test for file.line for insertion ensuring the line is before
        :return:
        '''
        cfg_content = '/etc/init.d/someservice restart'
        file_content = os.linesep.join([
            '#!/bin/bash',
            '',
            'exit 0'
        ])
        file_modified = os.linesep.join([
            '#!/bin/bash',
            '',
            cfg_content,
            'exit 0'
        ])
        files_fopen = mock_open(read_data=file_content)
        with patch('salt.utils.files.fopen', files_fopen):
            atomic_opener = mock_open()
            with patch('salt.utils.atomicfile.atomic_open', atomic_opener):
                filemod.line('foo', content=cfg_content, before='exit 0', mode='ensure')
            self.assertEqual(len(atomic_opener().write.call_args_list), 1)
            self.assertEqual(atomic_opener().write.call_args_list[0][0][0],
                             file_modified)

    @patch('os.path.realpath', MagicMock())
    @patch('os.path.isfile', MagicMock(return_value=True))
    @patch('os.stat', MagicMock())
    def test_line_insert_ensure_after(self):
        '''
        Test for file.line for insertion ensuring the line is after
        :return:
        '''
        cfg_content = 'exit 0'
        file_content = os.linesep.join([
            '#!/bin/bash',
            '/etc/init.d/someservice restart'
        ])
        file_modified = os.linesep.join([
            '#!/bin/bash',
            '/etc/init.d/someservice restart',
            cfg_content
        ])
        files_fopen = mock_open(read_data=file_content)
        with patch('salt.utils.files.fopen', files_fopen):
            atomic_opener = mock_open()
            with patch('salt.utils.atomicfile.atomic_open', atomic_opener):
                filemod.line('foo', content=cfg_content, after='/etc/init.d/someservice restart', mode='ensure')
            self.assertEqual(len(atomic_opener().write.call_args_list), 1)
            self.assertEqual(atomic_opener().write.call_args_list[0][0][0],
                             file_modified)

    @patch('os.path.realpath', MagicMock())
    @patch('os.path.isfile', MagicMock(return_value=True))
    @patch('os.stat', MagicMock())
    def test_line_insert_ensure_beforeafter_twolines(self):
        '''
        Test for file.line for insertion ensuring the line is between two lines
        :return:
        '''
        cfg_content = 'EXTRA_GROUPS="dialout cdrom floppy audio video plugdev users"'
        # pylint: disable=W1401
        file_content = os.linesep.join([
            'NAME_REGEX="^[a-z][-a-z0-9_]*\$"',
            'SKEL_IGNORE_REGEX="dpkg-(old|new|dist|save)"'
        ])
        # pylint: enable=W1401
        after, before = file_content.split(os.linesep)
        file_modified = os.linesep.join([after, cfg_content, before])
        for (_after, _before) in [(after, before), ('NAME_.*', 'SKEL_.*')]:
            files_fopen = mock_open(read_data=file_content)
            with patch('salt.utils.files.fopen', files_fopen):
                atomic_opener = mock_open()
                with patch('salt.utils.atomicfile.atomic_open', atomic_opener):
                    filemod.line('foo', content=cfg_content, after=_after, before=_before, mode='ensure')
                self.assertEqual(len(atomic_opener().write.call_args_list), 1)
                self.assertEqual(atomic_opener().write.call_args_list[0][0][0],
                                 file_modified)

    @patch('os.path.realpath', MagicMock())
    @patch('os.path.isfile', MagicMock(return_value=True))
    @patch('os.stat', MagicMock())
    def test_line_insert_ensure_beforeafter_twolines_exists(self):
        '''
        Test for file.line for insertion ensuring the line is between two lines where content already exists
        :return:
        '''
        cfg_content = 'EXTRA_GROUPS="dialout"'
        # pylint: disable=W1401
        file_content = os.linesep.join([
            'NAME_REGEX="^[a-z][-a-z0-9_]*\$"',
            'EXTRA_GROUPS="dialout"',
            'SKEL_IGNORE_REGEX="dpkg-(old|new|dist|save)"'
        ])
        # pylint: enable=W1401
        after, before = file_content.split(os.linesep)[0], file_content.split(os.linesep)[2]
        for (_after, _before) in [(after, before), ('NAME_.*', 'SKEL_.*')]:
            files_fopen = mock_open(read_data=file_content)
            with patch('salt.utils.files.fopen', files_fopen):
                atomic_opener = mock_open()
                with patch('salt.utils.atomicfile.atomic_open', atomic_opener):
                    result = filemod.line('foo', content=cfg_content, after=_after, before=_before, mode='ensure')
                self.assertEqual(len(atomic_opener().write.call_args_list), 0)
                self.assertEqual(result, False)

    @patch('os.path.realpath', MagicMock())
    @patch('os.path.isfile', MagicMock(return_value=True))
    @patch('os.stat', MagicMock())
    def test_line_insert_ensure_beforeafter_rangelines(self):
        '''
        Test for file.line for insertion ensuring the line is between two lines within the range.
        This expected to bring no changes.

        :return:
        '''
        cfg_content = 'EXTRA_GROUPS="dialout cdrom floppy audio video plugdev users"'
        # pylint: disable=W1401
        file_content = 'NAME_REGEX="^[a-z][-a-z0-9_]*\$"\nSETGID_HOME=no\nADD_EXTRA_GROUPS=1\n' \
                       'SKEL_IGNORE_REGEX="dpkg-(old|new|dist|save)"'
        # pylint: enable=W1401
        after, before = file_content.split(os.linesep)[0], file_content.split(os.linesep)[-1]
        for (_after, _before) in [(after, before), ('NAME_.*', 'SKEL_.*')]:
            files_fopen = mock_open(read_data=file_content)
            with patch('salt.utils.files.fopen', files_fopen):
                atomic_opener = mock_open()
                with patch('salt.utils.atomicfile.atomic_open', atomic_opener):
                    with pytest.raises(CommandExecutionError) as cmd_err:
                        filemod.line('foo', content=cfg_content, after=_after, before=_before, mode='ensure')
            self.assertIn(
                'Found more than one line between boundaries "before" and "after"',
                six.text_type(cmd_err))

    @patch('os.path.realpath', MagicMock())
    @patch('os.path.isfile', MagicMock(return_value=True))
    @patch('os.stat', MagicMock())
    def test_line_delete(self):
        '''
        Test for file.line for deletion of specific line
        :return:
        '''
        file_content = os.linesep.join([
            'file_roots:',
            '  base:',
            '    - /srv/salt',
            '    - /srv/pepper',
            '    - /srv/sugar'
        ])
        file_modified = os.linesep.join([
            'file_roots:',
            '  base:',
            '    - /srv/salt',
            '    - /srv/sugar'
        ])
        for content in ['/srv/pepper', '/srv/pepp*', '/srv/p.*', '/sr.*pe.*']:
            files_fopen = mock_open(read_data=file_content)
            with patch('salt.utils.files.fopen', files_fopen):
                atomic_opener = mock_open()
                with patch('salt.utils.atomicfile.atomic_open', atomic_opener):
                    filemod.line('foo', content=content, mode='delete')
                self.assertEqual(len(atomic_opener().write.call_args_list), 1)
                self.assertEqual(atomic_opener().write.call_args_list[0][0][0],
                                 file_modified)

    @patch('os.path.realpath', MagicMock())
    @patch('os.path.isfile', MagicMock(return_value=True))
    @patch('os.stat', MagicMock())
    def test_line_replace(self):
        '''
        Test for file.line for replacement of specific line
        :return:
        '''
        file_content = os.linesep.join([
            'file_roots:',
            '  base:',
            '    - /srv/salt',
            '    - /srv/pepper',
            '    - /srv/sugar'
        ])
        file_modified = os.linesep.join([
            'file_roots:',
            '  base:',
            '    - /srv/salt',
            '    - /srv/natrium-chloride',
            '    - /srv/sugar'
        ])
        for match in ['/srv/pepper', '/srv/pepp*', '/srv/p.*', '/sr.*pe.*']:
            files_fopen = mock_open(read_data=file_content)
            with patch('salt.utils.files.fopen', files_fopen):
                atomic_opener = mock_open()
                with patch('salt.utils.atomicfile.atomic_open', atomic_opener):
                    filemod.line('foo', content='- /srv/natrium-chloride', match=match, mode='replace')
                self.assertEqual(len(atomic_opener().write.call_args_list), 1)
                self.assertEqual(atomic_opener().write.call_args_list[0][0][0],
                                 file_modified)


class FileBasicsTestCase(TestCase, LoaderModuleMockMixin):
    def setup_loader_modules(self):
        return {
            filemod: {
                '__salt__': {
                    'config.manage_mode': configmod.manage_mode,
                    'cmd.run': cmdmod.run,
                    'cmd.run_all': cmdmod.run_all
                },
                '__opts__': {
                    'test': False,
                    'file_roots': {'base': 'tmp'},
                    'pillar_roots': {'base': 'tmp'},
                    'cachedir': 'tmp',
                    'grains': {},
                },
                '__grains__': {'kernel': 'Linux'}
            }
        }

    def setUp(self):
        self.directory = tempfile.mkdtemp()
        self.addCleanup(shutil.rmtree, self.directory)
        self.addCleanup(delattr, self, 'directory')
        with tempfile.NamedTemporaryFile(delete=False, mode='w+') as self.tfile:
            self.tfile.write('Hi hello! I am a file.')
            self.tfile.close()
        self.addCleanup(os.remove, self.tfile.name)
        self.addCleanup(delattr, self, 'tfile')
        self.myfile = os.path.join(TMP, 'myfile')
        with salt.utils.files.fopen(self.myfile, 'w+') as fp:
            fp.write(salt.utils.stringutils.to_str('Hello\n'))
        self.addCleanup(os.remove, self.myfile)
        self.addCleanup(delattr, self, 'myfile')

<<<<<<< HEAD
    @skipIf(salt.utils.is_windows(), 'os.symlink is not available on Windows')
=======
    @skipIf(salt.utils.platform.is_windows(), 'os.symlink is not available on Windows')
>>>>>>> 20be5b43
    def test_symlink_already_in_desired_state(self):
        os.symlink(self.tfile.name, self.directory + '/a_link')
        self.addCleanup(os.remove, self.directory + '/a_link')
        result = filemod.symlink(self.tfile.name, self.directory + '/a_link')
        self.assertTrue(result)

    def test_source_list_for_list_returns_file_from_dict_via_http(self):
        with patch('salt.modules.file.os.remove') as remove:
            remove.return_value = None
            with patch.dict(filemod.__salt__, {'cp.list_master': MagicMock(return_value=[]),
                                               'cp.list_master_dirs': MagicMock(return_value=[]),
                                               'cp.cache_file': MagicMock(return_value='/tmp/http.conf')}):
                ret = filemod.source_list(
                    [{'http://t.est.com/http/httpd.conf': 'filehash'}], '', 'base')
                self.assertEqual(list(ret), ['http://t.est.com/http/httpd.conf', 'filehash'])

    def test_source_list_for_list_returns_existing_file(self):
        with patch.dict(filemod.__salt__, {'cp.list_master': MagicMock(return_value=['http/httpd.conf.fallback']),
                                           'cp.list_master_dirs': MagicMock(return_value=[])}):
            ret = filemod.source_list(['salt://http/httpd.conf',
                                       'salt://http/httpd.conf.fallback'],
                                      'filehash', 'base')
            self.assertEqual(list(ret), ['salt://http/httpd.conf.fallback', 'filehash'])

    def test_source_list_for_list_returns_file_from_other_env(self):
        def list_master(env):
            dct = {'base': [], 'dev': ['http/httpd.conf']}
            return dct[env]

        with patch.dict(filemod.__salt__, {'cp.list_master': MagicMock(side_effect=list_master),
                                           'cp.list_master_dirs': MagicMock(return_value=[])}):
            ret = filemod.source_list(['salt://http/httpd.conf?saltenv=dev',
                                       'salt://http/httpd.conf.fallback'],
                                      'filehash', 'base')
            self.assertEqual(list(ret), ['salt://http/httpd.conf?saltenv=dev', 'filehash'])

    def test_source_list_for_list_returns_file_from_dict(self):
        with patch.dict(filemod.__salt__, {'cp.list_master': MagicMock(return_value=['http/httpd.conf']),
                                           'cp.list_master_dirs': MagicMock(return_value=[])}):
            ret = filemod.source_list(
                [{'salt://http/httpd.conf': ''}], 'filehash', 'base')
            self.assertEqual(list(ret), ['salt://http/httpd.conf', 'filehash'])

    def test_source_list_for_list_returns_existing_local_file_slash(self):
        with patch.dict(filemod.__salt__, {'cp.list_master': MagicMock(return_value=[]),
                                           'cp.list_master_dirs': MagicMock(return_value=[])}):
            ret = filemod.source_list([self.myfile + '-foo',
                                       self.myfile],
                                      'filehash', 'base')
            self.assertEqual(list(ret), [self.myfile, 'filehash'])

    def test_source_list_for_list_returns_existing_local_file_proto(self):
        with patch.dict(filemod.__salt__, {'cp.list_master': MagicMock(return_value=[]),
                                           'cp.list_master_dirs': MagicMock(return_value=[])}):
            ret = filemod.source_list(['file://' + self.myfile + '-foo',
                                       'file://' + self.myfile],
                                      'filehash', 'base')
            self.assertEqual(list(ret), ['file://' + self.myfile, 'filehash'])

    def test_source_list_for_list_returns_local_file_slash_from_dict(self):
        with patch.dict(filemod.__salt__, {'cp.list_master': MagicMock(return_value=[]),
                                           'cp.list_master_dirs': MagicMock(return_value=[])}):
            ret = filemod.source_list(
                [{self.myfile: ''}], 'filehash', 'base')
            self.assertEqual(list(ret), [self.myfile, 'filehash'])

    def test_source_list_for_list_returns_local_file_proto_from_dict(self):
        with patch.dict(filemod.__salt__, {'cp.list_master': MagicMock(return_value=[]),
                                           'cp.list_master_dirs': MagicMock(return_value=[])}):
            ret = filemod.source_list(
                [{'file://' + self.myfile: ''}], 'filehash', 'base')
            self.assertEqual(list(ret), ['file://' + self.myfile, 'filehash'])<|MERGE_RESOLUTION|>--- conflicted
+++ resolved
@@ -11,16 +11,12 @@
 from tests.support.mixins import LoaderModuleMockMixin
 from tests.support.paths import TMP
 from tests.support.unit import TestCase, skipIf
-<<<<<<< HEAD
-from tests.support.mock import MagicMock, patch
-=======
 from tests.support.mock import MagicMock, patch, mock_open
 
 try:
     import pytest
 except ImportError:
     pytest = None
->>>>>>> 20be5b43
 
 # Import Salt libs
 import salt.config
@@ -111,14 +107,6 @@
 
         # File ending with a newline, no match
         with tempfile.NamedTemporaryFile('w+b', delete=False) as tfile:
-<<<<<<< HEAD
-            tfile.write(salt.utils.to_bytes(base + os.linesep))
-            tfile.flush()
-        filemod.replace(tfile.name, **args)
-        expected = os.linesep.join([base, 'baz=\\g<value>']) + os.linesep
-        with salt.utils.fopen(tfile.name) as tfile2:
-            self.assertEqual(tfile2.read(), expected)
-=======
             tfile.write(salt.utils.stringutils.to_bytes(base + os.linesep))
             tfile.flush()
         filemod.replace(tfile.name, **args)
@@ -126,25 +114,16 @@
         with salt.utils.files.fopen(tfile.name) as tfile2:
             self.assertEqual(
                 salt.utils.stringutils.to_unicode(tfile2.read()), expected)
->>>>>>> 20be5b43
         os.remove(tfile.name)
 
         # File not ending with a newline, no match
         with tempfile.NamedTemporaryFile('w+b', delete=False) as tfile:
-<<<<<<< HEAD
-            tfile.write(salt.utils.to_bytes(base))
-            tfile.flush()
-        filemod.replace(tfile.name, **args)
-        with salt.utils.fopen(tfile.name) as tfile2:
-            self.assertEqual(tfile2.read(), expected)
-=======
             tfile.write(salt.utils.stringutils.to_bytes(base))
             tfile.flush()
         filemod.replace(tfile.name, **args)
         with salt.utils.files.fopen(tfile.name) as tfile2:
             self.assertEqual(
                 salt.utils.stringutils.to_unicode(tfile2.read()), expected)
->>>>>>> 20be5b43
         os.remove(tfile.name)
 
         # A newline should not be added in empty files
@@ -152,48 +131,26 @@
             pass
         filemod.replace(tfile.name, **args)
         expected = args['repl'] + os.linesep
-<<<<<<< HEAD
-        with salt.utils.fopen(tfile.name) as tfile2:
-            self.assertEqual(tfile2.read(), expected)
-=======
         with salt.utils.files.fopen(tfile.name) as tfile2:
             self.assertEqual(
                 salt.utils.stringutils.to_unicode(tfile2.read()), expected)
->>>>>>> 20be5b43
         os.remove(tfile.name)
 
         # Using not_found_content, rather than repl
         with tempfile.NamedTemporaryFile('w+b', delete=False) as tfile:
-<<<<<<< HEAD
-            tfile.write(salt.utils.to_bytes(base))
-=======
             tfile.write(salt.utils.stringutils.to_bytes(base))
->>>>>>> 20be5b43
             tfile.flush()
         args['not_found_content'] = 'baz=3'
         expected = os.linesep.join([base, 'baz=3']) + os.linesep
         filemod.replace(tfile.name, **args)
-<<<<<<< HEAD
-        with salt.utils.fopen(tfile.name) as tfile2:
-            self.assertEqual(tfile2.read(), expected)
-=======
         with salt.utils.files.fopen(tfile.name) as tfile2:
             self.assertEqual(
                 salt.utils.stringutils.to_unicode(tfile2.read()), expected)
->>>>>>> 20be5b43
         os.remove(tfile.name)
 
         # not appending if matches
         with tempfile.NamedTemporaryFile('w+b', delete=False) as tfile:
             base = os.linesep.join(['foo=1', 'baz=42', 'bar=2'])
-<<<<<<< HEAD
-            tfile.write(salt.utils.to_bytes(base))
-            tfile.flush()
-        expected = base
-        filemod.replace(tfile.name, **args)
-        with salt.utils.fopen(tfile.name) as tfile2:
-            self.assertEqual(tfile2.read(), expected)
-=======
             tfile.write(salt.utils.stringutils.to_bytes(base))
             tfile.flush()
         expected = base
@@ -201,7 +158,6 @@
         with salt.utils.files.fopen(tfile.name) as tfile2:
             self.assertEqual(
                 salt.utils.stringutils.to_unicode(tfile2.read()), expected)
->>>>>>> 20be5b43
 
     def test_backup(self):
         fext = '.bak'
@@ -333,15 +289,9 @@
                              new_multiline_content,
                              backup=False)
 
-<<<<<<< HEAD
-        with salt.utils.fopen(self.tfile.name, 'rb') as fp:
-            filecontent = fp.read()
-        self.assertIn(salt.utils.to_bytes(
-=======
         with salt.utils.files.fopen(self.tfile.name, 'rb') as fp:
             filecontent = fp.read()
         self.assertIn(salt.utils.stringutils.to_bytes(
->>>>>>> 20be5b43
             os.linesep.join([
                 '#-- START BLOCK 1', new_multiline_content, '#-- END BLOCK 1'])),
             filecontent)
@@ -374,13 +324,8 @@
                              backup=False,
                              append_if_not_found=True)
 
-<<<<<<< HEAD
-        with salt.utils.fopen(self.tfile.name, 'rb') as fp:
-            self.assertIn(salt.utils.to_bytes(
-=======
         with salt.utils.files.fopen(self.tfile.name, 'rb') as fp:
             self.assertIn(salt.utils.stringutils.to_bytes(
->>>>>>> 20be5b43
                 os.linesep.join([
                     '#-- START BLOCK 2',
                     '{0}#-- END BLOCK 2'.format(new_content)])),
@@ -401,14 +346,6 @@
         block = os.linesep.join(['#start', 'baz#stop']) + os.linesep
         # File ending with a newline
         with tempfile.NamedTemporaryFile(mode='w+b', delete=False) as tfile:
-<<<<<<< HEAD
-            tfile.write(salt.utils.to_bytes(base + os.linesep))
-            tfile.flush()
-        filemod.blockreplace(tfile.name, **args)
-        expected = os.linesep.join([base, block])
-        with salt.utils.fopen(tfile.name) as tfile2:
-            self.assertEqual(tfile2.read(), expected)
-=======
             tfile.write(salt.utils.stringutils.to_bytes(base + os.linesep))
             tfile.flush()
         filemod.blockreplace(tfile.name, **args)
@@ -416,39 +353,25 @@
         with salt.utils.files.fopen(tfile.name) as tfile2:
             self.assertEqual(
                 salt.utils.stringutils.to_unicode(tfile2.read()), expected)
->>>>>>> 20be5b43
         os.remove(tfile.name)
 
         # File not ending with a newline
         with tempfile.NamedTemporaryFile(mode='w+b', delete=False) as tfile:
-<<<<<<< HEAD
-            tfile.write(salt.utils.to_bytes(base))
-            tfile.flush()
-        filemod.blockreplace(tfile.name, **args)
-        with salt.utils.fopen(tfile.name) as tfile2:
-            self.assertEqual(tfile2.read(), expected)
-=======
             tfile.write(salt.utils.stringutils.to_bytes(base))
             tfile.flush()
         filemod.blockreplace(tfile.name, **args)
         with salt.utils.files.fopen(tfile.name) as tfile2:
             self.assertEqual(
                 salt.utils.stringutils.to_unicode(tfile2.read()), expected)
->>>>>>> 20be5b43
         os.remove(tfile.name)
 
         # A newline should not be added in empty files
         with tempfile.NamedTemporaryFile(mode='w+b', delete=False) as tfile:
             pass
         filemod.blockreplace(tfile.name, **args)
-<<<<<<< HEAD
-        with salt.utils.fopen(tfile.name) as tfile2:
-            self.assertEqual(tfile2.read(), block)
-=======
         with salt.utils.files.fopen(tfile.name) as tfile2:
             self.assertEqual(
                 salt.utils.stringutils.to_unicode(tfile2.read()), block)
->>>>>>> 20be5b43
         os.remove(tfile.name)
 
     def test_replace_prepend(self):
@@ -464,13 +387,8 @@
             prepend_if_not_found=False,
             backup=False
         )
-<<<<<<< HEAD
-        with salt.utils.fopen(self.tfile.name, 'rb') as fp:
-            self.assertNotIn(salt.utils.to_bytes(
-=======
         with salt.utils.files.fopen(self.tfile.name, 'rb') as fp:
             self.assertNotIn(salt.utils.stringutils.to_bytes(
->>>>>>> 20be5b43
                 os.linesep.join([
                     '#-- START BLOCK 2',
                     '{0}#-- END BLOCK 2'.format(new_content)])),
@@ -482,15 +400,9 @@
                              backup=False,
                              prepend_if_not_found=True)
 
-<<<<<<< HEAD
-        with salt.utils.fopen(self.tfile.name, 'rb') as fp:
-            self.assertTrue(
-                fp.read().startswith(salt.utils.to_bytes(
-=======
         with salt.utils.files.fopen(self.tfile.name, 'rb') as fp:
             self.assertTrue(
                 fp.read().startswith(salt.utils.stringutils.to_bytes(
->>>>>>> 20be5b43
                     os.linesep.join([
                         '#-- START BLOCK 2',
                         '{0}#-- END BLOCK 2'.format(new_content)]))))
@@ -610,9 +522,6 @@
             }
         }
 
-<<<<<<< HEAD
-    @skipIf(salt.utils.is_windows(), 'SED is not available on Windows')
-=======
     @skipIf(salt.utils.platform.is_windows(), 'lsattr is not available on Windows')
     def test_check_file_meta_no_lsattr(self):
         '''
@@ -635,7 +544,6 @@
         self.assertTrue(result, None)
 
     @skipIf(salt.utils.platform.is_windows(), 'SED is not available on Windows')
->>>>>>> 20be5b43
     def test_sed_limit_escaped(self):
         with tempfile.NamedTemporaryFile(mode='w+') as tfile:
             tfile.write(SED_CONTENT)
@@ -660,29 +568,6 @@
         newlines at end of file.
         '''
         # File ending with a newline
-<<<<<<< HEAD
-        with tempfile.NamedTemporaryFile(mode='w+b', delete=False) as tfile:
-            tfile.write(salt.utils.to_bytes('foo' + os.linesep))
-            tfile.flush()
-        filemod.append(tfile.name, 'bar')
-        expected = os.linesep.join(['foo', 'bar']) + os.linesep
-        with salt.utils.fopen(tfile.name) as tfile2:
-            self.assertEqual(tfile2.read(), expected)
-
-        # File not ending with a newline
-        with tempfile.NamedTemporaryFile(mode='w+b', delete=False) as tfile:
-            tfile.write(salt.utils.to_bytes('foo'))
-            tfile.flush()
-        filemod.append(tfile.name, 'bar')
-        with salt.utils.fopen(tfile.name) as tfile2:
-            self.assertEqual(tfile2.read(), expected)
-
-        # A newline should be added in empty files
-        with tempfile.NamedTemporaryFile(mode='w+b', delete=False) as tfile:
-            filemod.append(tfile.name, 'bar')
-        with salt.utils.fopen(tfile.name) as tfile2:
-            self.assertEqual(tfile2.read(), 'bar' + os.linesep)
-=======
         with tempfile.NamedTemporaryFile(mode='wb', delete=False) as tfile:
             tfile.write(salt.utils.stringutils.to_bytes('foo' + os.linesep))
             tfile.flush()
@@ -709,7 +594,6 @@
                 salt.utils.stringutils.to_unicode(tfile2.read()),
                 'bar' + os.linesep
             )
->>>>>>> 20be5b43
 
     def test_extract_hash(self):
         '''
@@ -717,11 +601,7 @@
         '''
         # With file name
         with tempfile.NamedTemporaryFile(mode='w+b', delete=False) as tfile:
-<<<<<<< HEAD
-            tfile.write(salt.utils.to_bytes(
-=======
             tfile.write(salt.utils.stringutils.to_bytes(
->>>>>>> 20be5b43
                 'rc.conf ef6e82e4006dee563d98ada2a2a80a27\n'
                 'ead48423703509d37c4a90e6a0d53e143b6fc268 example.tar.gz\n'
                 'fe05bcdcdc4928012781a5f1a2a77cbb5398e106 ./subdir/example.tar.gz\n'
@@ -806,11 +686,7 @@
         # Since there is no name match, the first checksum in the file will
         # always be returned, never the second.
         with tempfile.NamedTemporaryFile(mode='w+b', delete=False) as tfile:
-<<<<<<< HEAD
-            tfile.write(salt.utils.to_bytes(
-=======
             tfile.write(salt.utils.stringutils.to_bytes(
->>>>>>> 20be5b43
                 'ead48423703509d37c4a90e6a0d53e143b6fc268\n'
                 'ad782ecdac770fc6eb9a62e44f90873fb97fb26b\n'))
             tfile.flush()
@@ -1437,11 +1313,7 @@
         self.addCleanup(os.remove, self.myfile)
         self.addCleanup(delattr, self, 'myfile')
 
-<<<<<<< HEAD
-    @skipIf(salt.utils.is_windows(), 'os.symlink is not available on Windows')
-=======
     @skipIf(salt.utils.platform.is_windows(), 'os.symlink is not available on Windows')
->>>>>>> 20be5b43
     def test_symlink_already_in_desired_state(self):
         os.symlink(self.tfile.name, self.directory + '/a_link')
         self.addCleanup(os.remove, self.directory + '/a_link')
