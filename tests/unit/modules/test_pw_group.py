# -*- coding: utf-8 -*-
'''
    :codeauthor: :email:`Rupesh Tare <rupesht@saltstack.com>`
'''

# Import Python libs
from __future__ import absolute_import, unicode_literals, print_function

# Import Salt Testing Libs
from tests.support.mixins import LoaderModuleMockMixin
from tests.support.unit import TestCase, skipIf
from tests.support.mock import (
    MagicMock,
    patch,
    NO_MOCK,
    NO_MOCK_REASON
)

# Import Salt Libs
import salt.modules.pw_group as pw_group
<<<<<<< HEAD
import salt.utils
=======
import salt.utils.platform
>>>>>>> 20be5b43


@skipIf(NO_MOCK, NO_MOCK_REASON)
class PwGroupTestCase(TestCase, LoaderModuleMockMixin):
    '''
    Test for salt.module.pw_group
    '''
    def setup_loader_modules(self):
        return {pw_group: {'grinfo': {}}}

    def test_add(self):
        '''
        Tests to add the specified group
        '''
        mock = MagicMock(return_value={'retcode': 0})
        with patch.dict(pw_group.__salt__, {'cmd.run_all': mock}):
            self.assertTrue(pw_group.add('a'))

    def test_delete(self):
        '''
        Tests to remove the named group
        '''
        mock = MagicMock(return_value={'retcode': 0})
        with patch.dict(pw_group.__salt__, {'cmd.run_all': mock}):
            self.assertTrue(pw_group.delete('a'))

<<<<<<< HEAD
    @skipIf(salt.utils.is_windows(), 'grp not available on Windows')
=======
    @skipIf(salt.utils.platform.is_windows(), 'grp not available on Windows')
>>>>>>> 20be5b43
    def test_info(self):
        '''
        Tests to return information about a group
        '''
        self.assertDictEqual(pw_group.info('name'), {})

        mock = MagicMock(return_value={'gr_name': 'A',
                                       'gr_passwd': 'B',
                                       'gr_gid': 1,
                                       'gr_mem': ['C', 'D']})
        with patch.dict(pw_group.grinfo, mock):
            self.assertDictEqual(pw_group.info('name'), {})

<<<<<<< HEAD
    @skipIf(salt.utils.is_windows(), 'grp not available on Windows')
=======
    @skipIf(salt.utils.platform.is_windows(), 'grp not available on Windows')
>>>>>>> 20be5b43
    def test_getent(self):
        '''
        Tests for return info on all groups
        '''
        mock_getent = [{'passwd': 'x',
                        'gid': 0,
                        'name': 'root'}]
        with patch.dict(pw_group.__context__, {'group.getent': mock_getent}):
            self.assertDictContainsSubset({'passwd': 'x',
                                           'gid': 0,
                                           'name': 'root'}, pw_group.getent()[0])

        mock = MagicMock(return_value='A')
        with patch.object(pw_group, 'info', mock):
            self.assertEqual(pw_group.getent(True)[0], 'A')

    def test_chgid(self):
        '''
        tests to change the gid for a named group
        '''
        mock = MagicMock(return_value=1)
        with patch.dict(pw_group.__salt__, {'file.group_to_gid': mock}):
            self.assertTrue(pw_group.chgid('name', 1))

        mock = MagicMock(side_effect=[1, 0])
        with patch.dict(pw_group.__salt__, {'file.group_to_gid': mock}):
            mock = MagicMock(return_value=None)
            with patch.dict(pw_group.__salt__, {'cmd.run': mock}):
                self.assertTrue(pw_group.chgid('name', 0))

        mock = MagicMock(side_effect=[1, 1])
        with patch.dict(pw_group.__salt__, {'file.group_to_gid': mock}):
            mock = MagicMock(return_value=None)
            with patch.dict(pw_group.__salt__, {'cmd.run': mock}):
                self.assertFalse(pw_group.chgid('name', 0))<|MERGE_RESOLUTION|>--- conflicted
+++ resolved
@@ -18,11 +18,7 @@
 
 # Import Salt Libs
 import salt.modules.pw_group as pw_group
-<<<<<<< HEAD
-import salt.utils
-=======
 import salt.utils.platform
->>>>>>> 20be5b43
 
 
 @skipIf(NO_MOCK, NO_MOCK_REASON)
@@ -49,11 +45,7 @@
         with patch.dict(pw_group.__salt__, {'cmd.run_all': mock}):
             self.assertTrue(pw_group.delete('a'))
 
-<<<<<<< HEAD
-    @skipIf(salt.utils.is_windows(), 'grp not available on Windows')
-=======
     @skipIf(salt.utils.platform.is_windows(), 'grp not available on Windows')
->>>>>>> 20be5b43
     def test_info(self):
         '''
         Tests to return information about a group
@@ -67,11 +59,7 @@
         with patch.dict(pw_group.grinfo, mock):
             self.assertDictEqual(pw_group.info('name'), {})
 
-<<<<<<< HEAD
-    @skipIf(salt.utils.is_windows(), 'grp not available on Windows')
-=======
     @skipIf(salt.utils.platform.is_windows(), 'grp not available on Windows')
->>>>>>> 20be5b43
     def test_getent(self):
         '''
         Tests for return info on all groups
