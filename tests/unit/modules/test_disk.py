# -*- coding: utf-8 -*-
'''
    :codeauthor: :email:`Jayesh Kariya <jayeshk@saltstack.com>`
'''

# Import Python libs
from __future__ import absolute_import, print_function, unicode_literals

# Import Salt Testing libs
from tests.support.mixins import LoaderModuleMockMixin
<<<<<<< HEAD
from tests.support.unit import TestCase
=======
from tests.support.unit import TestCase, skipIf
>>>>>>> 20be5b43
from tests.support.mock import MagicMock, patch

# Import Salt libs
import salt.modules.disk as disk
<<<<<<< HEAD
=======
import salt.utils.path
>>>>>>> 20be5b43

STUB_DISK_USAGE = {
                   '/': {'filesystem': None, '1K-blocks': 10000, 'used': 10000, 'available': 10000, 'capacity': 10000},
                   '/dev': {'filesystem': None, '1K-blocks': 10000, 'used': 10000, 'available': 10000, 'capacity': 10000},
                   '/run': {'filesystem': None, '1K-blocks': 10000, 'used': 10000, 'available': 10000, 'capacity': 10000},
                   '/run/lock': {'filesystem': None, '1K-blocks': 10000, 'used': 10000, 'available': 10000, 'capacity': 10000},
                   '/run/shm': {'filesystem': None, '1K-blocks': 10000, 'used': 10000, 'available': 10000, 'capacity': 10000},
                   '/run/user': {'filesystem': None, '1K-blocks': 10000, 'used': 10000, 'available': 10000, 'capacity': 10000},
                   '/sys/fs/cgroup': {'filesystem': None, '1K-blocks': 10000, 'used': 10000, 'available': 10000, 'capacity': 10000}
                   }


STUB_DISK_INODEUSAGE = {
                   '/': {'inodes': 10000, 'used': 10000, 'free': 10000, 'use': 10000, 'filesystem': None},
                   '/dev': {'inodes': 10000, 'used': 10000, 'free': 10000, 'use': 10000, 'filesystem': None},
                   '/run': {'inodes': 10000, 'used': 10000, 'free': 10000, 'use': 10000, 'filesystem': None},
                   '/run/lock': {'inodes': 10000, 'used': 10000, 'free': 10000, 'use': 10000, 'filesystem': None},
                   '/run/shm': {'inodes': 10000, 'used': 10000, 'free': 10000, 'use': 10000, 'filesystem': None},
                   '/run/user': {'inodes': 10000, 'used': 10000, 'free': 10000, 'use': 10000, 'filesystem': None},
                   '/sys/fs/cgroup': {'inodes': 10000, 'used': 10000, 'free': 10000, 'use': 10000, 'filesystem': None}
                   }

STUB_DISK_PERCENT = {
                   '/': 50,
                   '/dev': 10,
                   '/run': 10,
                   '/run/lock': 10,
                   '/run/shm': 10,
                   '/run/user': 10,
                   '/sys/fs/cgroup': 10
                   }

STUB_DISK_BLKID = {'/dev/sda': {'TYPE': 'ext4', 'UUID': None}}


class DiskTestCase(TestCase, LoaderModuleMockMixin):
    '''
    TestCase for salt.modules.disk module
    '''
    def setup_loader_modules(self):
        return {disk: {}}

    def test_usage_dict(self):
        with patch.dict(disk.__grains__, {'kernel': 'Linux'}), \
                patch('salt.modules.disk.usage',
                      MagicMock(return_value=STUB_DISK_USAGE)):
            mock_cmd = MagicMock(return_value=1)
            with patch.dict(disk.__salt__, {'cmd.run': mock_cmd}):
                self.assertDictEqual(STUB_DISK_USAGE, disk.usage(args=None))

    def test_usage_none(self):
        with patch.dict(disk.__grains__, {'kernel': 'Linux'}), \
                patch('salt.modules.disk.usage', MagicMock(return_value='')):
            mock_cmd = MagicMock(return_value=1)
            with patch.dict(disk.__salt__, {'cmd.run': mock_cmd}):
                self.assertEqual('', disk.usage(args=None))

    def test_inodeusage(self):
        with patch.dict(disk.__grains__, {'kernel': 'OpenBSD'}), \
                patch('salt.modules.disk.inodeusage',
                       MagicMock(return_value=STUB_DISK_INODEUSAGE)):
            mock = MagicMock()
            with patch.dict(disk.__salt__, {'cmd.run': mock}):
                self.assertDictEqual(STUB_DISK_INODEUSAGE, disk.inodeusage(args=None))

    def test_percent(self):
        with patch.dict(disk.__grains__, {'kernel': 'Linux'}), \
                patch('salt.modules.disk.percent',
                      MagicMock(return_value=STUB_DISK_PERCENT)):
            mock = MagicMock()
            with patch.dict(disk.__salt__, {'cmd.run': mock}):
                self.assertDictEqual(STUB_DISK_PERCENT, disk.percent(args=None))

    def test_percent_args(self):
        with patch.dict(disk.__grains__, {'kernel': 'Linux'}), \
                patch('salt.modules.disk.percent', MagicMock(return_value='/')):
            mock = MagicMock()
            with patch.dict(disk.__salt__, {'cmd.run': mock}):
                self.assertEqual('/', disk.percent('/'))

    def test_blkid(self):
        with patch.dict(disk.__salt__, {'cmd.run_stdout': MagicMock(return_value=1)}), \
                patch('salt.modules.disk.blkid', MagicMock(return_value=STUB_DISK_BLKID)):
            self.assertDictEqual(STUB_DISK_BLKID, disk.blkid())

    def test_dump(self):
        mock = MagicMock(return_value={'retcode': 0, 'stdout': ''})
        with patch.dict(disk.__salt__, {'cmd.run_all': mock}):
            disk.dump('/dev/sda')
            mock.assert_called_once_with(
                'blockdev --getro --getsz --getss --getpbsz --getiomin '
                '--getioopt --getalignoff --getmaxsect --getsize '
                '--getsize64 --getra --getfra /dev/sda',
                python_shell=False
            )

    def test_wipe(self):
        mock = MagicMock(return_value={'retcode': 0, 'stdout': ''})
        with patch.dict(disk.__salt__, {'cmd.run_all': mock}):
            disk.wipe('/dev/sda')
            mock.assert_called_once_with(
                'wipefs -a /dev/sda',
                python_shell=False
            )

    def test_tune(self):
        mock = MagicMock(return_value='712971264\n512\n512\n512\n0\n0\n88\n712971264\n365041287168\n512\n512')
        with patch.dict(disk.__salt__, {'cmd.run': mock}):
            mock_dump = MagicMock(return_value={'retcode': 0, 'stdout': ''})
            with patch('salt.modules.disk.dump', mock_dump):
                kwargs = {'read-ahead': 512, 'filesystem-read-ahead': 1024}
                disk.tune('/dev/sda', **kwargs)

                self.assert_called_once(mock)

                args, kwargs = mock.call_args

                # Assert called once with either 'blockdev --setra 512 --setfra 512 /dev/sda' or
                # 'blockdev --setfra 512 --setra 512 /dev/sda' and python_shell=False kwarg.
                self.assertEqual(len(args), 1)
                self.assertTrue(args[0].startswith('blockdev '))
                self.assertTrue(args[0].endswith(' /dev/sda'))
                self.assertIn(' --setra 512 ', args[0])
                self.assertIn(' --setfra 1024 ', args[0])
                self.assertEqual(len(args[0].split()), 6)
                self.assertEqual(kwargs, {'python_shell': False})

    def test_format(self):
        '''
        unit tests for disk.format
        '''
        device = '/dev/sdX1'
        mock = MagicMock(return_value=0)
        with patch.dict(disk.__salt__, {'cmd.retcode': mock}),\
<<<<<<< HEAD
               patch('salt.utils.which', MagicMock(return_value=True)):
=======
               patch('salt.utils.path.which', MagicMock(return_value=True)):
>>>>>>> 20be5b43
            self.assertEqual(disk.format_(device), True)

    @skipIf(not salt.utils.path.which('lsblk') and not salt.utils.path.which('df'),
            'lsblk or df not found')
    def test_fstype(self):
        '''
        unit tests for disk.fstype
        '''
        device = '/dev/sdX1'
        fs_type = 'ext4'
        mock = MagicMock(return_value='FSTYPE\n{0}'.format(fs_type))
        with patch.dict(disk.__grains__, {'kernel': 'Linux'}), \
                patch.dict(disk.__salt__, {'cmd.run': mock}), \
<<<<<<< HEAD
                patch('salt.utils.which', MagicMock(return_value=True)):
=======
                patch('salt.utils.path.which', MagicMock(return_value=True)):
>>>>>>> 20be5b43
            self.assertEqual(disk.fstype(device), fs_type)

    def test_resize2fs(self):
        '''
        unit tests for disk.resize2fs
        '''
        device = '/dev/sdX1'
        mock = MagicMock()
        with patch.dict(disk.__salt__, {'cmd.run_all': mock}), \
<<<<<<< HEAD
                patch('salt.utils.which', MagicMock(return_value=True)):
=======
                patch('salt.utils.path.which', MagicMock(return_value=True)):
>>>>>>> 20be5b43
            disk.resize2fs(device)
            mock.assert_called_once_with('resize2fs {0}'.format(device), python_shell=False)<|MERGE_RESOLUTION|>--- conflicted
+++ resolved
@@ -8,19 +8,12 @@
 
 # Import Salt Testing libs
 from tests.support.mixins import LoaderModuleMockMixin
-<<<<<<< HEAD
-from tests.support.unit import TestCase
-=======
 from tests.support.unit import TestCase, skipIf
->>>>>>> 20be5b43
 from tests.support.mock import MagicMock, patch
 
 # Import Salt libs
 import salt.modules.disk as disk
-<<<<<<< HEAD
-=======
 import salt.utils.path
->>>>>>> 20be5b43
 
 STUB_DISK_USAGE = {
                    '/': {'filesystem': None, '1K-blocks': 10000, 'used': 10000, 'available': 10000, 'capacity': 10000},
@@ -155,11 +148,7 @@
         device = '/dev/sdX1'
         mock = MagicMock(return_value=0)
         with patch.dict(disk.__salt__, {'cmd.retcode': mock}),\
-<<<<<<< HEAD
-               patch('salt.utils.which', MagicMock(return_value=True)):
-=======
                patch('salt.utils.path.which', MagicMock(return_value=True)):
->>>>>>> 20be5b43
             self.assertEqual(disk.format_(device), True)
 
     @skipIf(not salt.utils.path.which('lsblk') and not salt.utils.path.which('df'),
@@ -173,11 +162,7 @@
         mock = MagicMock(return_value='FSTYPE\n{0}'.format(fs_type))
         with patch.dict(disk.__grains__, {'kernel': 'Linux'}), \
                 patch.dict(disk.__salt__, {'cmd.run': mock}), \
-<<<<<<< HEAD
-                patch('salt.utils.which', MagicMock(return_value=True)):
-=======
                 patch('salt.utils.path.which', MagicMock(return_value=True)):
->>>>>>> 20be5b43
             self.assertEqual(disk.fstype(device), fs_type)
 
     def test_resize2fs(self):
@@ -187,10 +172,6 @@
         device = '/dev/sdX1'
         mock = MagicMock()
         with patch.dict(disk.__salt__, {'cmd.run_all': mock}), \
-<<<<<<< HEAD
-                patch('salt.utils.which', MagicMock(return_value=True)):
-=======
                 patch('salt.utils.path.which', MagicMock(return_value=True)):
->>>>>>> 20be5b43
             disk.resize2fs(device)
             mock.assert_called_once_with('resize2fs {0}'.format(device), python_shell=False)