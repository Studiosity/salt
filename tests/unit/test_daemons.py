# -*- coding: utf-8 -*-
'''
    :codeauthor: :email:`Bo Maryniuk <bo@suse.de>`
'''

# Import python libs
from __future__ import absolute_import, print_function, unicode_literals
import logging
import multiprocessing

# Import Salt Testing libs
from tests.support.unit import TestCase, skipIf
from tests.support.mock import patch, MagicMock, NO_MOCK, NO_MOCK_REASON
from tests.support.mixins import SaltClientTestCaseMixin

# Import Salt libs
import salt.cli.daemons as daemons

log = logging.getLogger(__name__)


class LoggerMock(object):
    '''
    Logger data collector
    '''

    def __init__(self):
        '''
        init
        :return:
        '''
        self.reset()

    def reset(self):
        '''
        Reset values

        :return:
        '''
        self.messages = []

    def info(self, message, *args, **kwargs):
        '''
        Collects the data from the logger of info type.

        :param data:
        :return:
        '''
        self.messages.append({'message': message, 'args': args,
                              'kwargs': kwargs, 'type': 'info'})

    def warning(self, message, *args, **kwargs):
        '''
        Collects the data from the logger of warning type.

        :param data:
        :return:
        '''
        self.messages.append({'message': message, 'args': args,
                              'kwargs': kwargs, 'type': 'warning'})

    def has_message(self, msg, log_type=None):
        '''
        Check if log has message.

        :param data:
        :return:
        '''
        for data in self.messages:
            log_str = data['message'] % data['args']  # pylint: disable=incompatible-py3-code
            if (data['type'] == log_type or not log_type) and log_str.find(msg) > -1:
                return True

        return False


def _master_exec_test(child_pipe):
    def _create_master():
        '''
        Create master instance
        :return:
        '''
        obj = daemons.Master()
        obj.config = {'user': 'dummy', 'hash_type': alg}
        for attr in ['start_log_info', 'prepare', 'shutdown', 'master']:
            setattr(obj, attr, MagicMock())

        return obj

    _logger = LoggerMock()
    ret = True
<<<<<<< HEAD
    with patch('salt.cli.daemons.check_user', MagicMock(return_value=True)):
        with patch('salt.cli.daemons.log', _logger):
            for alg in ['md5', 'sha1']:
                _create_master().start()
                ret = ret and _logger.messages \
                      and _logger.has_message('Do not use {alg}'.format(alg=alg),
                                              log_type='warning')

            _logger.reset()

            for alg in ['sha224', 'sha256', 'sha384', 'sha512']:
                _create_master().start()
                ret = ret and _logger.messages \
                      and not _logger.has_message('Do not use ')
            child_pipe.send(ret)
            child_pipe.close()
=======
    try:
        with patch('salt.cli.daemons.check_user', MagicMock(return_value=True)):
            with patch('salt.cli.daemons.log', _logger):
                for alg in ['md5', 'sha1']:
                    _create_master().start()
                    ret = ret and _logger.has_message(
                        'Do not use {alg}'.format(alg=alg),
                        log_type='warning')

                _logger.reset()

                for alg in ['sha224', 'sha256', 'sha384', 'sha512']:
                    _create_master().start()
                    ret = ret and _logger.messages \
                          and not _logger.has_message('Do not use ')
    except Exception:
        log.exception('Exception raised in master daemon unit test')
        ret = False
    child_pipe.send(ret)
    child_pipe.close()
>>>>>>> 20be5b43


def _minion_exec_test(child_pipe):
    def _create_minion():
        '''
        Create minion instance
        :return:
        '''
        obj = daemons.Minion()
        obj.config = {'user': 'dummy', 'hash_type': alg}
        for attr in ['start_log_info', 'prepare', 'shutdown']:
            setattr(obj, attr, MagicMock())
        setattr(obj, 'minion', MagicMock(restart=False))

        return obj

    ret = True
<<<<<<< HEAD
    _logger = LoggerMock()
    with patch('salt.cli.daemons.check_user', MagicMock(return_value=True)):
        with patch('salt.cli.daemons.log', _logger):
            for alg in ['md5', 'sha1']:
                _create_minion().start()
                ret = ret and _logger.messages \
                      and _logger.has_message('Do not use {alg}'.format(alg=alg),
                                              log_type='warning')
            _logger.reset()

            for alg in ['sha224', 'sha256', 'sha384', 'sha512']:
                _create_minion().start()
                ret = ret and _logger.messages \
                      and not _logger.has_message('Do not use ')

        child_pipe.send(ret)
        child_pipe.close()
=======
    try:
        _logger = LoggerMock()
        with patch('salt.cli.daemons.check_user', MagicMock(return_value=True)):
            with patch('salt.cli.daemons.log', _logger):
                for alg in ['md5', 'sha1']:
                    _create_minion().start()
                    ret = ret and _logger.has_message(
                        'Do not use {alg}'.format(alg=alg),
                        log_type='warning')
                _logger.reset()

                for alg in ['sha224', 'sha256', 'sha384', 'sha512']:
                    _create_minion().start()
                    ret = ret and _logger.messages \
                          and not _logger.has_message('Do not use ')
    except Exception:
        log.exception('Exception raised in minion daemon unit test')
        ret = False
    child_pipe.send(ret)
    child_pipe.close()
>>>>>>> 20be5b43


def _proxy_exec_test(child_pipe):
    def _create_proxy_minion():
        '''
        Create proxy minion instance
        :return:
        '''
        obj = daemons.ProxyMinion()
        obj.config = {'user': 'dummy', 'hash_type': alg}
        for attr in ['minion', 'start_log_info', 'prepare', 'shutdown', 'tune_in']:
            setattr(obj, attr, MagicMock())

        obj.minion.restart = False
        return obj

    ret = True
<<<<<<< HEAD
    _logger = LoggerMock()
    with patch('salt.cli.daemons.check_user', MagicMock(return_value=True)):
        with patch('salt.cli.daemons.log', _logger):
            for alg in ['md5', 'sha1']:
                _create_proxy_minion().start()
                ret = ret and _logger.messages \
                      and _logger.has_message('Do not use {alg}'.format(alg=alg),
                                              log_type='warning')

            _logger.reset()

            for alg in ['sha224', 'sha256', 'sha384', 'sha512']:
                _create_proxy_minion().start()
                ret = ret and _logger.messages \
                      and not _logger.has_message('Do not use ')
=======
    try:
        _logger = LoggerMock()
        with patch('salt.cli.daemons.check_user', MagicMock(return_value=True)):
            with patch('salt.cli.daemons.log', _logger):
                for alg in ['md5', 'sha1']:
                    _create_proxy_minion().start()
                    ret = ret and _logger.has_message(
                        'Do not use {alg}'.format(alg=alg),
                        log_type='warning')

                _logger.reset()

                for alg in ['sha224', 'sha256', 'sha384', 'sha512']:
                    _create_proxy_minion().start()
                    ret = ret and _logger.messages \
                          and not _logger.has_message('Do not use ')
    except Exception:
        log.exception('Exception raised in proxy daemon unit test')
        ret = False
>>>>>>> 20be5b43
    child_pipe.send(ret)
    child_pipe.close()


def _syndic_exec_test(child_pipe):
    def _create_syndic():
        '''
        Create syndic instance
        :return:
        '''
        obj = daemons.Syndic()
        obj.config = {'user': 'dummy', 'hash_type': alg}
        for attr in ['syndic', 'start_log_info', 'prepare', 'shutdown']:
            setattr(obj, attr, MagicMock())

        return obj

    ret = True
<<<<<<< HEAD
    _logger = LoggerMock()
    with patch('salt.cli.daemons.check_user', MagicMock(return_value=True)):
        with patch('salt.cli.daemons.log', _logger):
            for alg in ['md5', 'sha1']:
                _create_syndic().start()
                ret = ret and _logger.messages \
                      and _logger.has_message('Do not use {alg}'.format(alg=alg),
                                              log_type='warning')

            _logger.reset()

            for alg in ['sha224', 'sha256', 'sha384', 'sha512']:
                _create_syndic().start()
                ret = ret and _logger.messages \
                      and not _logger.has_message('Do not use ')

=======
    try:
        _logger = LoggerMock()
        with patch('salt.cli.daemons.check_user', MagicMock(return_value=True)):
            with patch('salt.cli.daemons.log', _logger):
                for alg in ['md5', 'sha1']:
                    _create_syndic().start()
                    ret = ret and _logger.has_message(
                        'Do not use {alg}'.format(alg=alg),
                        log_type='warning')

                _logger.reset()

                for alg in ['sha224', 'sha256', 'sha384', 'sha512']:
                    _create_syndic().start()
                    ret = ret and _logger.messages \
                          and not _logger.has_message('Do not use ')
    except Exception:
        log.exception('Exception raised in syndic daemon unit test')
        ret = False
>>>>>>> 20be5b43
    child_pipe.send(ret)
    child_pipe.close()


@skipIf(NO_MOCK, NO_MOCK_REASON)
class DaemonsStarterTestCase(TestCase, SaltClientTestCaseMixin):
    '''
    Unit test for the daemons starter classes.
    '''

    def _multiproc_exec_test(self, exec_test):
        m_parent, m_child = multiprocessing.Pipe()
        p_ = multiprocessing.Process(target=exec_test, args=(m_child,))
        p_.start()
        self.assertTrue(m_parent.recv())
        p_.join()

    def test_master_daemon_hash_type_verified(self):
        '''
        Verify if Master is verifying hash_type config option.

        :return:
        '''
        self._multiproc_exec_test(_master_exec_test)

    def test_minion_daemon_hash_type_verified(self):
        '''
        Verify if Minion is verifying hash_type config option.

        :return:
        '''
        self._multiproc_exec_test(_minion_exec_test)

    def test_proxy_minion_daemon_hash_type_verified(self):
        '''
        Verify if ProxyMinion is verifying hash_type config option.

        :return:
        '''
        self._multiproc_exec_test(_proxy_exec_test)

    def test_syndic_daemon_hash_type_verified(self):
        '''
        Verify if Syndic is verifying hash_type config option.

        :return:
        '''
        self._multiproc_exec_test(_syndic_exec_test)<|MERGE_RESOLUTION|>--- conflicted
+++ resolved
@@ -89,24 +89,6 @@
 
     _logger = LoggerMock()
     ret = True
-<<<<<<< HEAD
-    with patch('salt.cli.daemons.check_user', MagicMock(return_value=True)):
-        with patch('salt.cli.daemons.log', _logger):
-            for alg in ['md5', 'sha1']:
-                _create_master().start()
-                ret = ret and _logger.messages \
-                      and _logger.has_message('Do not use {alg}'.format(alg=alg),
-                                              log_type='warning')
-
-            _logger.reset()
-
-            for alg in ['sha224', 'sha256', 'sha384', 'sha512']:
-                _create_master().start()
-                ret = ret and _logger.messages \
-                      and not _logger.has_message('Do not use ')
-            child_pipe.send(ret)
-            child_pipe.close()
-=======
     try:
         with patch('salt.cli.daemons.check_user', MagicMock(return_value=True)):
             with patch('salt.cli.daemons.log', _logger):
@@ -127,7 +109,6 @@
         ret = False
     child_pipe.send(ret)
     child_pipe.close()
->>>>>>> 20be5b43
 
 
 def _minion_exec_test(child_pipe):
@@ -145,25 +126,6 @@
         return obj
 
     ret = True
-<<<<<<< HEAD
-    _logger = LoggerMock()
-    with patch('salt.cli.daemons.check_user', MagicMock(return_value=True)):
-        with patch('salt.cli.daemons.log', _logger):
-            for alg in ['md5', 'sha1']:
-                _create_minion().start()
-                ret = ret and _logger.messages \
-                      and _logger.has_message('Do not use {alg}'.format(alg=alg),
-                                              log_type='warning')
-            _logger.reset()
-
-            for alg in ['sha224', 'sha256', 'sha384', 'sha512']:
-                _create_minion().start()
-                ret = ret and _logger.messages \
-                      and not _logger.has_message('Do not use ')
-
-        child_pipe.send(ret)
-        child_pipe.close()
-=======
     try:
         _logger = LoggerMock()
         with patch('salt.cli.daemons.check_user', MagicMock(return_value=True)):
@@ -184,7 +146,6 @@
         ret = False
     child_pipe.send(ret)
     child_pipe.close()
->>>>>>> 20be5b43
 
 
 def _proxy_exec_test(child_pipe):
@@ -202,23 +163,6 @@
         return obj
 
     ret = True
-<<<<<<< HEAD
-    _logger = LoggerMock()
-    with patch('salt.cli.daemons.check_user', MagicMock(return_value=True)):
-        with patch('salt.cli.daemons.log', _logger):
-            for alg in ['md5', 'sha1']:
-                _create_proxy_minion().start()
-                ret = ret and _logger.messages \
-                      and _logger.has_message('Do not use {alg}'.format(alg=alg),
-                                              log_type='warning')
-
-            _logger.reset()
-
-            for alg in ['sha224', 'sha256', 'sha384', 'sha512']:
-                _create_proxy_minion().start()
-                ret = ret and _logger.messages \
-                      and not _logger.has_message('Do not use ')
-=======
     try:
         _logger = LoggerMock()
         with patch('salt.cli.daemons.check_user', MagicMock(return_value=True)):
@@ -238,7 +182,6 @@
     except Exception:
         log.exception('Exception raised in proxy daemon unit test')
         ret = False
->>>>>>> 20be5b43
     child_pipe.send(ret)
     child_pipe.close()
 
@@ -257,24 +200,6 @@
         return obj
 
     ret = True
-<<<<<<< HEAD
-    _logger = LoggerMock()
-    with patch('salt.cli.daemons.check_user', MagicMock(return_value=True)):
-        with patch('salt.cli.daemons.log', _logger):
-            for alg in ['md5', 'sha1']:
-                _create_syndic().start()
-                ret = ret and _logger.messages \
-                      and _logger.has_message('Do not use {alg}'.format(alg=alg),
-                                              log_type='warning')
-
-            _logger.reset()
-
-            for alg in ['sha224', 'sha256', 'sha384', 'sha512']:
-                _create_syndic().start()
-                ret = ret and _logger.messages \
-                      and not _logger.has_message('Do not use ')
-
-=======
     try:
         _logger = LoggerMock()
         with patch('salt.cli.daemons.check_user', MagicMock(return_value=True)):
@@ -294,7 +219,6 @@
     except Exception:
         log.exception('Exception raised in syndic daemon unit test')
         ret = False
->>>>>>> 20be5b43
     child_pipe.send(ret)
     child_pipe.close()
 
