--- conflicted
+++ resolved
@@ -1,11 +1,7 @@
 # -*- coding: utf-8 -*-
 
 # Import Python libs
-<<<<<<< HEAD
-from __future__ import absolute_import
-=======
 from __future__ import absolute_import, unicode_literals, print_function
->>>>>>> 20be5b43
 import sys
 
 # Import Salt Libs
