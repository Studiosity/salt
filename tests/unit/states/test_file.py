--- conflicted
+++ resolved
@@ -812,11 +812,7 @@
                             'comment': comt,
                             'result': None,
                             'pchanges': p_chg,
-<<<<<<< HEAD
-                            'changes': {'/etc/testdir': {'directory': 'new'}}
-=======
                             'changes': {}
->>>>>>> 20be5b43
                         })
                         self.assertDictEqual(filestate.directory(name,
                                                                  user=user,
