# -*- coding: utf-8 -*-
'''
tests.unit.returners.local_cache_test
~~~~~~~~~~~~~~~~~~~~~~~~~~~~~~~~~~~~~

Unit tests for the Default Job Cache (local_cache).
'''

# Import Python libs
from __future__ import absolute_import, print_function, unicode_literals
import os
import shutil
import logging
import tempfile
import time

# Import Salt Testing libs
from tests.integration import AdaptedConfigurationTestCaseMixin
from tests.support.mixins import LoaderModuleMockMixin
from tests.support.paths import TMP
from tests.support.unit import TestCase, skipIf
from tests.support.mock import (
    MagicMock,
    NO_MOCK,
    NO_MOCK_REASON,
    patch
)

# Import Salt libs
import salt.utils.files
import salt.utils.jid
import salt.utils.job
import salt.utils.platform
import salt.returners.local_cache as local_cache
from salt.ext import six

log = logging.getLogger(__name__)

TMP_CACHE_DIR = os.path.join(TMP, 'salt_test_job_cache')
TMP_JID_DIR = os.path.join(TMP_CACHE_DIR, 'jobs')


@skipIf(NO_MOCK, NO_MOCK_REASON)
class LocalCacheCleanOldJobsTestCase(TestCase, LoaderModuleMockMixin):
    '''
    Tests for the local_cache.clean_old_jobs function.
    '''
    def setup_loader_modules(self):
        return {local_cache: {'__opts__': {'cachedir': TMP_CACHE_DIR, 'keep_jobs': 1}}}

    def tearDown(self):
        '''
        Clean up after tests.

        Note that a setUp function is not used in this TestCase because the
        _make_tmp_jid_dirs replaces it.
        '''
        if os.path.exists(TMP_CACHE_DIR):
            shutil.rmtree(TMP_CACHE_DIR)

    def test_clean_old_jobs_no_jid_root(self):
        '''
        Tests that the function returns None when no jid_root is found.
        '''
        with patch('os.path.exists', MagicMock(return_value=False)):
            self.assertEqual(local_cache.clean_old_jobs(), None)

    def test_clean_old_jobs_empty_jid_dir_removed(self):
        '''
        Tests that an empty JID dir is removed when it is old enough to be deleted.
        '''
        # Create temp job cache dir without files in it.
        jid_dir, jid_file = self._make_tmp_jid_dirs(create_files=False)

        # File timestamps on Windows aren't as precise. Let a little time pass
        if salt.utils.platform.is_windows():
            time.sleep(.01)

        # Make sure there are no files in the directory before continuing
        self.assertEqual(jid_file, None)

        # Call clean_old_jobs function, patching the keep_jobs value with a
        # very small value to force the call to clean the job.
        with patch.dict(local_cache.__opts__, {'keep_jobs': 0.00000001}):
            local_cache.clean_old_jobs()

        # Assert that the JID dir was removed
        self.assertEqual([], os.listdir(TMP_JID_DIR))

    def test_clean_old_jobs_empty_jid_dir_remains(self):
        '''
        Tests that an empty JID dir is NOT removed because it was created within
        the keep_jobs time frame.
        '''
        # Create temp job cache dir without files in it.
        jid_dir, jid_file = self._make_tmp_jid_dirs(create_files=False)

        # Make sure there are no files in the directory
        self.assertEqual(jid_file, None)

        # Call clean_old_jobs function
        local_cache.clean_old_jobs()

        # Get the name of the JID directory that was created to test against
<<<<<<< HEAD
        if salt.utils.is_windows():
=======
        if salt.utils.platform.is_windows():
>>>>>>> 20be5b43
            jid_dir_name = jid_dir.rpartition('\\')[2]
        else:
            jid_dir_name = jid_dir.rpartition('/')[2]

        # Assert the JID directory is still present to be cleaned after keep_jobs interval
        self.assertEqual([jid_dir_name], os.listdir(TMP_JID_DIR))

    def test_clean_old_jobs_jid_file_corrupted(self):
        '''
        Tests that the entire JID dir is removed when the jid_file is not a file.
        This scenario indicates a corrupted cache entry, so the entire dir is scrubbed.
        '''
        # Create temp job cache dir and jid file
        jid_dir, jid_file = self._make_tmp_jid_dirs()

        # Make sure there is a jid file in a new job cache director
        jid_dir_name = jid_file.rpartition('/')[2]
        self.assertEqual(jid_dir_name, 'jid')

        # Even though we created a valid jid file in the _make_tmp_jid_dirs call to get
        # into the correct loop, we need to mock the 'os.path.isfile' check to force the
        # "corrupted file" check in the clean_old_jobs call.
        with patch('os.path.isfile', MagicMock(return_value=False)) as mock:
            local_cache.clean_old_jobs()

        # there should be only 1 dir in TMP_JID_DIR
        self.assertEqual(1, len(os.listdir(TMP_JID_DIR)))
        # top level dir should still be present
        self.assertEqual(True, os.path.exists(jid_dir))
        self.assertEqual(True, os.path.isdir(jid_dir))
        # while the 'jid' dir inside it should be gone
        self.assertEqual(False, os.path.exists(jid_dir_name))

    def test_clean_old_jobs_jid_file_is_cleaned(self):
        '''
        Test that the entire JID dir is removed when a job is old enough to be removed.
        '''
        # Create temp job cache dir and jid file
        jid_dir, jid_file = self._make_tmp_jid_dirs()

        # File timestamps on Windows aren't as precise. Let a little time pass
        if salt.utils.platform.is_windows():
            time.sleep(.01)

        # Make sure there is a jid directory
        jid_dir_name = jid_file.rpartition('/')[2]
        self.assertEqual(jid_dir_name, 'jid')

        # Call clean_old_jobs function, patching the keep_jobs value with a
        # very small value to force the call to clean the job.
        with patch.dict(local_cache.__opts__, {'keep_jobs': 0.00000001}):
            local_cache.clean_old_jobs()

        # there should be only 1 dir in TMP_JID_DIR
        self.assertEqual(1, len(os.listdir(TMP_JID_DIR)))
        # top level dir should still be present
        self.assertEqual(True, os.path.exists(jid_dir))
        self.assertEqual(True, os.path.isdir(jid_dir))
        # while the 'jid' dir inside it should be gone
        self.assertEqual(False, os.path.exists(jid_dir_name))

    def _make_tmp_jid_dirs(self, create_files=True):
        '''
        Helper function to set up temporary directories and files used for
        testing the clean_old_jobs function.

        This emulates salt.utils.jid.jid_dir() by creating this structure:

        TMP_JID_DIR dir/
          random dir from tempfile.mkdtemp/
            'jid' directory/
              'jid' file

        Returns a temp_dir name and a jid_file_path. If create_files is False,
        the jid_file_path will be None.
        '''
        # First, create the /tmp/salt_test_job_cache/jobs/ directory to hold jid dirs
        if not os.path.exists(TMP_JID_DIR):
            os.makedirs(TMP_JID_DIR)

        # Then create a JID temp file in "/tmp/salt_test_job_cache/"
        temp_dir = tempfile.mkdtemp(dir=TMP_JID_DIR)

        jid_file_path = None
        if create_files:
            dir_name = '/'.join([temp_dir, 'jid'])
            os.mkdir(dir_name)
            jid_file_path = '/'.join([dir_name, 'jid'])
            with salt.utils.files.fopen(jid_file_path, 'w') as jid_file:
                jid_file.write('this is a jid file')

        return temp_dir, jid_file_path


class Local_CacheTest(TestCase, AdaptedConfigurationTestCaseMixin, LoaderModuleMockMixin):
    '''
    Test the local cache returner
    '''
    def setup_loader_modules(self):
        return {
            local_cache: {
                '__opts__': {
                    'cachedir': self.TMP_CACHE_DIR,
                    'keep_jobs': self.KEEP_JOBS
                }
            }
        }

    @classmethod
    def setUpClass(cls):
        cls.TMP_CACHE_DIR = os.path.join(TMP, 'rootdir', 'cache')
        cls.JOBS_DIR = os.path.join(cls.TMP_CACHE_DIR, 'jobs')
        cls.JID_DIR = os.path.join(cls.JOBS_DIR, '31', 'c56eed380a4e899ae12bc42563cfdfc53066fb4a6b53e2378a08ac49064539')
        cls.JID_FILE = os.path.join(cls.JID_DIR, 'jid')
        cls.JID_MINION_DIR = os.path.join(cls.JID_DIR, 'minion', 'return.p')
        cls.JOB_CACHE_DIR_FILES = [cls.JID_FILE, cls.JID_MINION_DIR]
        cls.KEEP_JOBS = 0.0000000010
        cls.EMPTY_JID_DIR = []

    @classmethod
    def tearDownClass(cls):
        for attrname in ('TMP_CACHE_DIR', 'JOBS_DIR', 'JID_DIR', 'JID_FILE', 'JID_MINION_DIR',
                         'JOB_CACHE_DIR_FILES', 'KEEP_JOBS', 'EMPTY_JID_DIR'):
            try:
                attr_instance = getattr(cls, attrname)
                if isinstance(attr_instance, six.string_types):
                    if os.path.isdir(attr_instance):
                        shutil.rmtree(attr_instance)
                    elif os.path.isfile(attr_instance):
                        os.unlink(attr_instance)
                delattr(cls, attrname)
            except AttributeError:
                continue

    def _check_dir_files(self, msg, contents, status='None'):
        '''
        helper method to ensure files or dirs
        are either present or removed
        '''
        for content in contents:
            log.debug('CONTENT %s', content)
            if status == 'present':
                check_job_dir = os.path.exists(content)
            elif status == 'removed':
                if os.path.exists(content):
                    check_job_dir = False
                else:
                    check_job_dir = True
            self.assertTrue(check_job_dir, msg=msg + content)

    def _add_job(self):
        '''
        helper method to add job.
        '''
        # add the job.
        opts = self.get_temp_config('master')
        opts['cachedir'] = self.TMP_CACHE_DIR
        load = {'fun_args': [], 'jid': '20160603132323715452',
                'return': True, 'retcode': 0, 'success': True,
                'cmd': '_return', 'fun': 'test.ping', 'id': 'minion'}

        add_job = salt.utils.job.store_job(opts, load)
        self.assertEqual(add_job, None)
        self._check_dir_files('Dir/file does not exist: ',
                              self.JOB_CACHE_DIR_FILES,
                              status='present')

    def test_clean_old_jobs(self):
        '''
        test to ensure jobs are removed from job cache
        '''
        self._add_job()

        # remove job
        self.assertEqual(local_cache.clean_old_jobs(), None)

        self._check_dir_files('job cache was not removed: ',
                              self.JOB_CACHE_DIR_FILES,
                              status='removed')

    def test_not_clean_new_jobs(self):
        '''
        test to ensure jobs are not removed when
        jobs dir is new
        '''
        self._add_job()

        with patch.dict(local_cache.__opts__, {'keep_jobs': 24}):
            self.assertEqual(local_cache.clean_old_jobs(), None)

            self._check_dir_files('job cache was removed: ',
                                  self.JOB_CACHE_DIR_FILES,
                                  status='present')

    def test_empty_jid_dir(self):
        '''
        test to ensure removal of empty jid dir
        '''
        # add empty jid dir
        new_jid_dir = os.path.join(self.JOBS_DIR, 'z0')
        self.EMPTY_JID_DIR.append(new_jid_dir)
        os.makedirs(new_jid_dir)

        # This needed due to a race condition in Windows
        # `os.makedirs` hasn't released the handle before
        # `local_cache.clean_old_jobs` tries to delete the new_jid_dir
        if salt.utils.platform.is_windows():
            import time
            lock_dir = new_jid_dir + '.lckchk'
            tries = 0
            while True:
                tries += 1
                if tries > 10:
                    break
                # Rename the directory and name it back
                # If it fails, the directory handle is not released, try again
                # If it succeeds, break and continue test
                try:
                    os.rename(new_jid_dir, lock_dir)
                    time.sleep(1)
                    os.rename(lock_dir, new_jid_dir)
                    break
                except WindowsError:  # pylint: disable=E0602
                    continue

        # check dir exists
        self._check_dir_files('new_jid_dir was not created',
                              self.EMPTY_JID_DIR,
                              status='present')

        # remove job
        self.assertEqual(local_cache.clean_old_jobs(), None)

        # check jid dir is removed
        self._check_dir_files('new_jid_dir was not removed',
                              self.EMPTY_JID_DIR,
                              status='removed')<|MERGE_RESOLUTION|>--- conflicted
+++ resolved
@@ -102,11 +102,7 @@
         local_cache.clean_old_jobs()
 
         # Get the name of the JID directory that was created to test against
-<<<<<<< HEAD
-        if salt.utils.is_windows():
-=======
         if salt.utils.platform.is_windows():
->>>>>>> 20be5b43
             jid_dir_name = jid_dir.rpartition('\\')[2]
         else:
             jid_dir_name = jid_dir.rpartition('/')[2]
