!define PRODUCT_NAME "Salt Minion"
!define PRODUCT_NAME_OTHER "Salt"
!define PRODUCT_PUBLISHER "SaltStack, Inc"
!define PRODUCT_WEB_SITE "http://saltstack.org"
!define PRODUCT_CALL_REGKEY "Software\Microsoft\Windows\CurrentVersion\App Paths\salt-call.exe"
!define PRODUCT_CP_REGKEY "Software\Microsoft\Windows\CurrentVersion\App Paths\salt-cp.exe"
!define PRODUCT_KEY_REGKEY "Software\Microsoft\Windows\CurrentVersion\App Paths\salt-key.exe"
!define PRODUCT_MASTER_REGKEY "Software\Microsoft\Windows\CurrentVersion\App Paths\salt-master.exe"
!define PRODUCT_MINION_REGKEY "Software\Microsoft\Windows\CurrentVersion\App Paths\salt-minion.exe"
!define PRODUCT_RUN_REGKEY "Software\Microsoft\Windows\CurrentVersion\App Paths\salt-run.exe"
!define PRODUCT_UNINST_KEY "Software\Microsoft\Windows\CurrentVersion\Uninstall\${PRODUCT_NAME}"
!define PRODUCT_UNINST_KEY_OTHER "Software\Microsoft\Windows\CurrentVersion\Uninstall\${PRODUCT_NAME_OTHER}"
!define PRODUCT_UNINST_ROOT_KEY "HKLM"
!define OUTFILE "Salt-Minion-${PRODUCT_VERSION}-Py${PYTHON_VERSION}-${CPUARCH}-Setup.exe"

# Import Libraries
!include "MUI2.nsh"
!include "nsDialogs.nsh"
!include "LogicLib.nsh"
!include "FileFunc.nsh"
!include "StrFunc.nsh"
!include "x64.nsh"
!include "WinMessages.nsh"
!include "WinVer.nsh"
${StrLoc}
${StrStrAdv}

!ifdef SaltVersion
    !define PRODUCT_VERSION "${SaltVersion}"
!else
    !define PRODUCT_VERSION "Undefined Version"
!endif

!ifdef PythonVersion
    !define PYTHON_VERSION "${PythonVersion}"
!else
    !define PYTHON_VERSION "2"
!endif

!if "$%PROCESSOR_ARCHITECTURE%" == "AMD64"
    !define CPUARCH "AMD64"
!else if "$%PROCESSOR_ARCHITEW6432%" == "AMD64"
    !define CPUARCH "AMD64"
!else
    !define CPUARCH "x86"
!endif

# Part of the Trim function for Strings
!define Trim "!insertmacro Trim"
!macro Trim ResultVar String
    Push "${String}"
    Call Trim
    Pop "${ResultVar}"
!macroend

# Part of the Explode function for Strings
!define Explode "!insertmacro Explode"
!macro Explode Length Separator String
    Push    `${Separator}`
    Push    `${String}`
    Call    Explode
    Pop     `${Length}`
!macroend


###############################################################################
# Configure Pages, Ordering, and Configuration
###############################################################################
!define MUI_ABORTWARNING
!define MUI_ICON "salt.ico"
!define MUI_UNICON "salt.ico"
!define MUI_WELCOMEFINISHPAGE_BITMAP "panel.bmp"

# Welcome page
!insertmacro MUI_PAGE_WELCOME

# License page
!insertmacro MUI_PAGE_LICENSE "LICENSE.txt"

# Configure Minion page
Page custom pageMinionConfig pageMinionConfig_Leave

# Instfiles page
!insertmacro MUI_PAGE_INSTFILES

# Finish page (Customized)
!define MUI_PAGE_CUSTOMFUNCTION_SHOW pageFinish_Show
!define MUI_PAGE_CUSTOMFUNCTION_LEAVE pageFinish_Leave
!insertmacro MUI_PAGE_FINISH

# Uninstaller pages
!insertmacro MUI_UNPAGE_INSTFILES

# Language files
!insertmacro MUI_LANGUAGE "English"


###############################################################################
# Custom Dialog Box Variables
###############################################################################
Var Dialog
Var Label
Var CheckBox_Minion_Start
Var CheckBox_Minion_Start_Delayed
Var ConfigMasterHost
Var MasterHost
Var MasterHost_State
Var ConfigMinionName
Var MinionName
Var MinionName_State
Var ExistingConfigFound
Var ConfigType
Var ConfigType_State
Var CustomConfig
Var CustomConfig_btn
Var CustomConfig_State
Var WarningCustomConfig
Var WarningExistingConfig
Var WarningDefaultConfig
Var StartMinion
Var StartMinionDelayed
Var DeleteInstallDir
Var ConfigWriteMinion
Var ConfigWriteMaster


###############################################################################
# Minion Settings Dialog Box
###############################################################################
Function pageMinionConfig

    # Set Page Title and Description
    !insertmacro MUI_HEADER_TEXT "Minion Settings" "Set the Minion Master and ID"
    nsDialogs::Create 1018
    Pop $Dialog

    ${If} $Dialog == error
        Abort
    ${EndIf}

    # Master IP or Hostname Dialog Control
    ${NSD_CreateLabel} 0 0 100% 12u "Master IP or Hostname:"
    Pop $Label

    ${NSD_CreateText} 0 13u 100% 12u $MasterHost_State
    Pop $MasterHost

    # Minion ID Dialog Control
    ${NSD_CreateLabel} 0 30u 100% 12u "Minion Name:"
    Pop $Label

    ${NSD_CreateText} 0 43u 100% 12u $MinionName_State
    Pop $MinionName

    # Config Drop List
    ${NSD_CreateDropList} 0 65u 25% 36u ""
    Pop $ConfigType
    ${NSD_CB_AddString} $ConfigType "Default Config"
    ${NSD_CB_AddString} $ConfigType "Custom Config"
    ${NSD_OnChange} $ConfigType pageMinionConfig_OnChange

    # Add Existing Config Warning Label
    ${NSD_CreateLabel} 0 80u 100% 60u "The values above are taken from an \
        existing configuration found in `c:\salt\conf\minion`. Configuration \
        settings defined in the `minion.d` directories, if they exist, are not \
        shown here.$\r$\n\
        $\r$\n\
        Clicking `Install` will leave the existing config unchanged."
    Pop $WarningExistingConfig
    CreateFont $0 "Arial" 10 500 /ITALIC
    SendMessage $WarningExistingConfig ${WM_SETFONT} $0 1
    SetCtlColors $WarningExistingConfig 0xBB0000 transparent

    # Add Default Config Warning Label
    ${NSD_CreateLabel} 0 80u 100% 60u "Clicking `Install` will backup the \
        the existing minion config file and minion.d directories. The values \
        above will be used in the new default config.$\r$\n\
            $\r$\n\
            NOTE: If Master IP is set to `salt` and Minion Name is set to \
            `hostname` no changes will be made."
    Pop $WarningDefaultConfig
    CreateFont $0 "Arial" 10 500 /ITALIC
    SendMessage $WarningDefaultConfig ${WM_SETFONT} $0 1
    SetCtlColors $WarningDefaultConfig 0xBB0000 transparent

    # Add Custom Config File Selector and Warning Label
    ${NSD_CreateText} 26% 65u 64% 12u $CustomConfig_State
    Pop $CustomConfig
    ${NSD_CreateButton} 91% 65u 9% 12u "..."
    Pop $CustomConfig_btn
    ${NSD_OnClick} $CustomConfig_btn pageCustomConfigBtn_OnClick

    ${If} $ExistingConfigFound == 0
        ${NSD_CreateLabel} 0 80u 100% 60u "Values entered above will be used \
            in the custom config.$\r$\n\
            $\r$\n\
            NOTE: If Master IP is set to `salt` and Minion Name is set to \
            `hostname` no changes will be made."
    ${Else}
        ${NSD_CreateLabel} 0 80u 100% 60u "Clicking `Install` will backup the \
            the existing minion config file and minion.d directories. The \
            values above will be used in the custom config.$\r$\n\
            $\r$\n\
            NOTE: If Master IP is set to `salt` and Minion Name is set to \
            `hostname` no changes will be made."
    ${Endif}
    Pop $WarningCustomConfig
    CreateFont $0 "Arial" 10 500 /ITALIC
    SendMessage $WarningCustomConfig ${WM_SETFONT} $0 1
    SetCtlColors $WarningCustomConfig 0xBB0000 transparent

    # If existing config found, add the Existing Config option to the Drop List
    # If not, hide the Default Warning
    ${If} $ExistingConfigFound == 1
        ${NSD_CB_AddString} $ConfigType "Existing Config"
    ${Else}
        ShowWindow $WarningDefaultConfig ${SW_HIDE}
    ${Endif}

    ${NSD_CB_SelectString} $ConfigType $ConfigType_State
    ${NSD_SetText} $CustomConfig $CustomConfig_State

    Call pageMinionConfig_OnChange

    nsDialogs::Show

FunctionEnd


Function pageMinionConfig_OnChange

    # You have to pop the top handle to keep the stack clean
    Pop $R0

    # Assign the current checkbox state to the variable
    ${NSD_GetText} $ConfigType $ConfigType_State

    # Update Dialog
    ${Switch} $ConfigType_State
        ${Case} "Existing Config"
            # Enable Master/Minion and set values
            EnableWindow $MasterHost 0
            EnableWindow $MinionName 0
            ${NSD_SetText} $MasterHost $ConfigMasterHost
            ${NSD_SetText} $MinionName $ConfigMinionName
            # Hide Custom File Picker
            ShowWindow $CustomConfig ${SW_HIDE}
            ShowWindow $CustomConfig_btn ${SW_HIDE}
            # Hide Warnings
            ShowWindow $WarningDefaultConfig ${SW_HIDE}
            ShowWindow $WarningCustomConfig ${SW_HIDE}
            # Show Existing Warning
            ShowWindow $WarningExistingConfig ${SW_SHOW}
            ${Break}
        ${Case} "Custom Config"
            # Enable Master/Minion and set values
            EnableWindow $MasterHost 1
            EnableWindow $MinionName 1
            ${NSD_SetText} $MasterHost $MasterHost_State
            ${NSD_SetText} $MinionName $MinionName_State
            # Show Custom File Picker
            ShowWindow $CustomConfig ${SW_SHOW}
            ShowWindow $CustomConfig_btn ${SW_SHOW}
            # Hide Warnings
            ShowWindow $WarningDefaultConfig ${SW_HIDE}
            ShowWindow $WarningExistingConfig ${SW_HIDE}
            # Show Custom Warning
            ShowWindow $WarningCustomConfig ${SW_SHOW}
            ${Break}
        ${Case} "Default Config"
            # Enable Master/Minion and set values
            EnableWindow $MasterHost 1
            EnableWindow $MinionName 1
            ${NSD_SetText} $MasterHost $MasterHost_State
            ${NSD_SetText} $MinionName $MinionName_State
            # Hide Custom File Picker
            ShowWindow $CustomConfig ${SW_HIDE}
            ShowWindow $CustomConfig_btn ${SW_HIDE}
            # Hide Warnings
            ShowWindow $WarningExistingConfig ${SW_HIDE}
            ShowWindow $WarningCustomConfig ${SW_HIDE}
            # Show Default Warning, if there is an existing config
            ${If} $ExistingConfigFound == 1
                ShowWindow $WarningDefaultConfig ${SW_SHOW}
            ${Endif}
            ${Break}
    ${EndSwitch}

FunctionEnd

# File Picker Definitions
!define OFN_FILEMUSTEXIST 0x00001000
!define OFN_DONTADDTOREC 0x02000000
!define OPENFILENAME_SIZE_VERSION_400 76
!define OPENFILENAME 'i,i,i,i,i,i,i,i,i,i,i,i,i,i,&i2,&i2,i,i,i,i'
Function pageCustomConfigBtn_OnClick

    Pop $0
    System::Call '*(&t${NSIS_MAX_STRLEN})i.s'  # Allocate OPENFILENAME.lpstrFile buffer
    System::Call '*(${OPENFILENAME})i.r0'      # Allocate OPENFILENAME struct
    System::Call '*$0(${OPENFILENAME})(${OPENFILENAME_SIZE_VERSION_400}, \
                      $hwndparent, , , , , , sr1, ${NSIS_MAX_STRLEN} , , , , \
                      t"Select Custom Config File", \
                      ${OFN_FILEMUSTEXIST} | ${OFN_DONTADDTOREC})'

    # Populate file name field
    ${NSD_GetText} $CustomConfig $2
    System::Call "*$1(&t${NSIS_MAX_STRLEN}r2)" ; Set lpstrFile to the old path (if any)

    # Open the dialog
    System::Call 'COMDLG32::GetOpenFileName(ir0)i.r2'

    # Get file name field
    ${If} $2 <> 0
        System::Call "*$1(&t${NSIS_MAX_STRLEN}.r2)"
        ${NSD_SetText} $CustomConfig $2
    ${EndIf}

    # Free resources
    System::Free $1
    System::Free $0

FunctionEnd


Function pageMinionConfig_Leave

    # Save the State
    ${NSD_GetText} $MasterHost $MasterHost_State
    ${NSD_GetText} $MinionName $MinionName_State
    ${NSD_GetText} $ConfigType $ConfigType_State
    ${NSD_GetText} $CustomConfig $CustomConfig_State

    # Abort if config file not found
    ${If} $ConfigType_State == "Custom Config"
        IfFileExists "$CustomConfig_State" continue 0
            MessageBox MB_OK "File not found: $CustomConfig_State" /SD IDOK
            Abort
    ${EndIf}

    continue:
    Call BackupExistingConfig

FunctionEnd


###############################################################################
# Custom Finish Page
###############################################################################
Function pageFinish_Show

    # Imports so the checkboxes will show up
    !define SWP_NOSIZE 0x0001
    !define SWP_NOMOVE 0x0002
    !define HWND_TOP 0x0000

    # Create Start Minion Checkbox
    ${NSD_CreateCheckbox} 120u 90u 100% 12u "&Start salt-minion"
    Pop $CheckBox_Minion_Start
    SetCtlColors $CheckBox_Minion_Start "" "ffffff"
    # This command required to bring the checkbox to the front
    System::Call "User32::SetWindowPos(i, i, i, i, i, i, i) b ($CheckBox_Minion_Start, ${HWND_TOP}, 0, 0, 0, 0, ${SWP_NOSIZE}|${SWP_NOMOVE})"

    # Create Start Minion Delayed ComboBox
    ${NSD_CreateCheckbox} 130u 102u 100% 12u "&Delayed Start"
    Pop $CheckBox_Minion_Start_Delayed
    SetCtlColors $CheckBox_Minion_Start_Delayed "" "ffffff"
    # This command required to bring the checkbox to the front
    System::Call "User32::SetWindowPos(i, i, i, i, i, i, i) b ($CheckBox_Minion_Start_Delayed, ${HWND_TOP}, 0, 0, 0, 0, ${SWP_NOSIZE}|${SWP_NOMOVE})"

    # Load current settings for Minion
    ${If} $StartMinion == 1
        ${NSD_Check} $CheckBox_Minion_Start
    ${EndIf}

    # Load current settings for Minion Delayed
    ${If} $StartMinionDelayed == 1
        ${NSD_Check} $CheckBox_Minion_Start_Delayed
    ${EndIf}

FunctionEnd


Function pageFinish_Leave

    # Assign the current checkbox states
    ${NSD_GetState} $CheckBox_Minion_Start $StartMinion
    ${NSD_GetState} $CheckBox_Minion_Start_Delayed $StartMinionDelayed

FunctionEnd


###############################################################################
# Installation Settings
###############################################################################
!if ${PYTHON_VERSION} == 3
    Name "${PRODUCT_NAME} ${PRODUCT_VERSION} (Python ${PYTHON_VERSION})"
!else
    Name "${PRODUCT_NAME} ${PRODUCT_VERSION}"
!endif
OutFile "${OutFile}"
InstallDir "c:\salt"
InstallDirRegKey HKLM "${PRODUCT_DIR_REGKEY}" ""
ShowInstDetails show
ShowUnInstDetails show


# Check and install Visual C++ redist packages
# See http://blogs.msdn.com/b/astebner/archive/2009/01/29/9384143.aspx for more info
Section -Prerequisites

    Var /GLOBAL VcRedistName
    Var /GLOBAL VcRedistGuid
    Var /GLOBAL NeedVcRedist
    Var /Global CheckVcRedist
    StrCpy $CheckVcRedist "False"

    # Visual C++ 2015 redist packages
    !define PY3_VC_REDIST_NAME "VC_Redist_2015"
    !define PY3_VC_REDIST_X64_GUID "{50A2BC33-C9CD-3BF1-A8FF-53C10A0B183C}"
    !define PY3_VC_REDIST_X86_GUID "{BBF2AC74-720C-3CB3-8291-5E34039232FA}"

    # Visual C++ 2008 SP1 MFC Security Update redist packages
    !define PY2_VC_REDIST_NAME "VC_Redist_2008_SP1_MFC"
    !define PY2_VC_REDIST_X64_GUID "{5FCE6D76-F5DC-37AB-B2B8-22AB8CEDB1D4}"
    !define PY2_VC_REDIST_X86_GUID "{9BE518E6-ECC6-35A9-88E4-87755C07200F}"

    ${If} ${PYTHON_VERSION} == 3
        StrCpy $VcRedistName ${PY3_VC_REDIST_NAME}
        ${If} ${CPUARCH} == "AMD64"
            StrCpy $VcRedistGuid ${PY3_VC_REDIST_X64_GUID}
        ${Else}
            StrCpy $VcRedistGuid ${PY3_VC_REDIST_X86_GUID}
        ${EndIf}
        StrCpy $CheckVcRedist "True"

    ${Else}

        StrCpy $VcRedistName ${PY2_VC_REDIST_NAME}
        ${If} ${CPUARCH} == "AMD64"
            StrCpy $VcRedistGuid ${PY2_VC_REDIST_X64_GUID}
        ${Else}
            StrCpy $VcRedistGuid ${PY2_VC_REDIST_X86_GUID}
        ${EndIf}

        # VCRedist 2008 only needed on Windows Server 2008R2/Windows 7 and below
        ${If} ${AtMostWin2008R2}
            StrCpy $CheckVcRedist "True"
        ${EndIf}

    ${EndIf}

    ${If} $CheckVcRedist == "True"

        Push $VcRedistGuid
        Call MsiQueryProductState
        ${If} $NeedVcRedist == "True"
            MessageBox MB_ICONQUESTION|MB_YESNO|MB_DEFBUTTON2 \
                "$VcRedistName is currently not installed. Would you like to install?" \
                /SD IDYES IDNO endVcRedist

            # The Correct version of VCRedist is copied over by "build_pkg.bat"
            SetOutPath "$INSTDIR\"
            File "..\prereqs\vcredist.exe"
            # If an output variable is specified ($0 in the case below),
            # ExecWait sets the variable with the exit code (and only sets the
            # error flag if an error occurs; if an error occurs, the contents
            # of the user variable are undefined).
            # http://nsis.sourceforge.net/Reference/ExecWait
            # /passive used by 2015 installer
            # /qb! used by 2008 installer
            # It just ignores the unrecognized switches...
            ClearErrors
            ExecWait '"$INSTDIR\vcredist.exe" /qb! /quiet /norestart' $0
            IfErrors 0 CheckVcRedistErrorCode
                MessageBox MB_OK \
                    "$VcRedistName failed to install. Try installing the package manually." \
                    /SD IDOK
                Goto endVcRedist

            CheckVcRedistErrorCode:
            # Check for Reboot Error Code (3010)
            ${If} $0 == 3010
                MessageBox MB_OK \
                    "$VcRedistName installed but requires a restart to complete." \
                    /SD IDOK

            # Check for any other errors
            ${ElseIfNot} $0 == 0
                MessageBox MB_OK \
                    "$VcRedistName failed with ErrorCode: $0. Try installing the package manually." \
                    /SD IDOK
            ${EndIf}

            endVcRedist:

        ${EndIf}

    ${EndIf}

SectionEnd


Section "MainSection" SEC01

    SetOutPath "$INSTDIR\"
    SetOverwrite off
    CreateDirectory $INSTDIR\conf\pki\minion
    CreateDirectory $INSTDIR\conf\minion.d
    File /r "..\buildenv\"
    nsExec::Exec 'icacls c:\salt /inheritance:r /grant:r "*S-1-5-32-544":(OI)(CI)F /grant:r "*S-1-5-18":(OI)(CI)F'

SectionEnd


Function .onInit

    Call parseCommandLineSwitches

<<<<<<< HEAD
=======
    # If custom config passed, verify its existence before continuing so we
    # don't uninstall an existing installation and then fail
    ${If} $ConfigType_State == "Custom Config"
        IfFileExists "$CustomConfig_State" customConfigExists 0
        Abort
    ${EndIf}

    customConfigExists:
>>>>>>> 20be5b43
    # Check for existing installation
    ReadRegStr $R0 HKLM \
        "Software\Microsoft\Windows\CurrentVersion\Uninstall\${PRODUCT_NAME}" \
        "UninstallString"
    StrCmp $R0 "" checkOther
    # Found existing installation, prompt to uninstall
    MessageBox MB_OKCANCEL|MB_ICONEXCLAMATION \
        "${PRODUCT_NAME} is already installed.$\n$\n\
        Click `OK` to remove the existing installation." \
        /SD IDOK IDOK uninst
    Abort

    checkOther:
        # Check for existing installation of full salt
        ReadRegStr $R0 HKLM \
            "Software\Microsoft\Windows\CurrentVersion\Uninstall\${PRODUCT_NAME_OTHER}" \
            "UninstallString"
        StrCmp $R0 "" skipUninstall
        # Found existing installation, prompt to uninstall
        MessageBox MB_OKCANCEL|MB_ICONEXCLAMATION \
            "${PRODUCT_NAME_OTHER} is already installed.$\n$\n\
            Click `OK` to remove the existing installation." \
            /SD IDOK IDOK uninst
        Abort

    uninst:

        # Get current Silent status
        StrCpy $R0 0
        ${If} ${Silent}
            StrCpy $R0 1
        ${EndIf}

        # Turn on Silent mode
        SetSilent silent

        # Don't remove all directories
        StrCpy $DeleteInstallDir 0

        # Uninstall silently
        Call uninstallSalt

        # Set it back to Normal mode, if that's what it was before
        ${If} $R0 == 0
            SetSilent normal
        ${EndIf}

    skipUninstall:

    Call getExistingMinionConfig

    ${If} $ExistingConfigFound == 0
    ${AndIf} $ConfigType_State == "Existing Config"
        StrCpy $ConfigType_State "Default Config"
    ${EndIf}

    IfSilent 0 +2
        Call BackupExistingConfig

FunctionEnd


# Time Stamp Definition
!define /date TIME_STAMP "%Y-%m-%d-%H-%M-%S"
Function BackupExistingConfig

    ${If} $ExistingConfigFound == 1                     # If existing config found
    ${AndIfNot} $ConfigType_State == "Existing Config"  # If not using Existing Config

        # Backup the minion config
        Rename "$INSTDIR\conf\minion" "$INSTDIR\conf\minion-${TIME_STAMP}.bak"
        IfFileExists "$INSTDIR\conf\minion.d" 0 +2
            Rename "$INSTDIR\conf\minion.d" "$INSTDIR\conf\minion.d-${TIME_STAMP}.bak"

    ${EndIf}

    # By this point there should be no existing config
    # It was either backed up or wasn't there to begin with
    ${If} $ConfigType_State == "Custom Config"  # If we're using Custom Config
    ${AndIfNot} $CustomConfig_State == ""       # If a custom config is passed

        # Check for a file name
        # Named file should be in the same directory as the installer
        CreateDirectory "$INSTDIR\conf"
        IfFileExists "$EXEDIR\$CustomConfig_State" 0 checkFullPath
            CopyFiles /SILENT /FILESONLY "$EXEDIR\$CustomConfig_State" "$INSTDIR\conf\minion"
            goto finished

        # Maybe it was a full path to a file
        checkFullPath:
        IfFileExists "$CustomConfig_State" 0 finished
            CopyFiles /SILENT /FILESONLY "$CustomConfig_State" "$INSTDIR\conf\minion"

        finished:

    ${EndIf}

FunctionEnd


Section -Post

    WriteUninstaller "$INSTDIR\uninst.exe"

    # Uninstall Registry Entries
    WriteRegStr ${PRODUCT_UNINST_ROOT_KEY} "${PRODUCT_UNINST_KEY}" \
        "DisplayName" "$(^Name)"
    WriteRegStr ${PRODUCT_UNINST_ROOT_KEY} "${PRODUCT_UNINST_KEY}" \
        "UninstallString" "$INSTDIR\uninst.exe"
    WriteRegStr ${PRODUCT_UNINST_ROOT_KEY} "${PRODUCT_UNINST_KEY}" \
        "DisplayIcon" "$INSTDIR\salt.ico"
    WriteRegStr ${PRODUCT_UNINST_ROOT_KEY} "${PRODUCT_UNINST_KEY}" \
        "DisplayVersion" "${PRODUCT_VERSION}"
    WriteRegStr ${PRODUCT_UNINST_ROOT_KEY} "${PRODUCT_UNINST_KEY}" \
        "URLInfoAbout" "${PRODUCT_WEB_SITE}"
    WriteRegStr ${PRODUCT_UNINST_ROOT_KEY} "${PRODUCT_UNINST_KEY}" \
        "Publisher" "${PRODUCT_PUBLISHER}"
    WriteRegStr HKLM "SYSTEM\CurrentControlSet\services\salt-minion" \
        "DependOnService" "nsi"

    # Set the estimated size
    ${GetSize} "$INSTDIR\bin" "/S=OK" $0 $1 $2
    IntFmt $0 "0x%08X" $0
    WriteRegDWORD ${PRODUCT_UNINST_ROOT_KEY} "${PRODUCT_UNINST_KEY}" \
        "EstimatedSize" "$0"

    # Commandline Registry Entries
    WriteRegStr HKLM "${PRODUCT_CALL_REGKEY}" "" "$INSTDIR\salt-call.bat"
    WriteRegStr HKLM "${PRODUCT_CALL_REGKEY}" "Path" "$INSTDIR\bin\"
    WriteRegStr HKLM "${PRODUCT_MINION_REGKEY}" "" "$INSTDIR\salt-minion.bat"
    WriteRegStr HKLM "${PRODUCT_MINION_REGKEY}" "Path" "$INSTDIR\bin\"

    # Register the Salt-Minion Service
    nsExec::Exec "nssm.exe install salt-minion $INSTDIR\bin\python.exe -E -s $INSTDIR\bin\Scripts\salt-minion -c $INSTDIR\conf -l quiet"
    nsExec::Exec "nssm.exe set salt-minion Description Salt Minion from saltstack.com"
    nsExec::Exec "nssm.exe set salt-minion Start SERVICE_AUTO_START"
    nsExec::Exec "nssm.exe set salt-minion AppNoConsole 1"
    nsExec::Exec "nssm.exe set salt-minion AppStopMethodConsole 24000"
    nsExec::Exec "nssm.exe set salt-minion AppStopMethodWindow 2000"

    ${IfNot} $ConfigType_State == "Existing Config"  # If not using Existing Config
        Call updateMinionConfig
    ${EndIf}

    Push "C:\salt"
    Call AddToPath

    Delete "$INSTDIR\vcredist.exe"

SectionEnd


Function .onInstSuccess

    # If StartMinionDelayed is 1, then set the service to start delayed
    ${If} $StartMinionDelayed == 1
        nsExec::Exec "nssm.exe set salt-minion Start SERVICE_DELAYED_AUTO_START"
    ${EndIf}

    # If start-minion is 1, then start the service
    ${If} $StartMinion == 1
        nsExec::Exec 'net start salt-minion'
    ${EndIf}

FunctionEnd


Function un.onInit

    # Load the parameters
    ${GetParameters} $R0

    # Uninstaller: Remove Installation Directory
    ClearErrors
    ${GetOptions} $R0 "/delete-install-dir" $R1
    IfErrors delete_install_dir_not_found
        StrCpy $DeleteInstallDir 1
    delete_install_dir_not_found:

    MessageBox MB_ICONQUESTION|MB_YESNO|MB_DEFBUTTON2 \
        "Are you sure you want to completely remove $(^Name) and all of its components?" \
        /SD IDYES IDYES +2
    Abort

FunctionEnd


Section Uninstall

    Call un.uninstallSalt

    # Remove C:\salt from the Path
    Push "C:\salt"
    Call un.RemoveFromPath

SectionEnd


!macro uninstallSalt un
Function ${un}uninstallSalt

    # Make sure we're in the right directory
    ${If} $INSTDIR == "c:\salt\bin\Scripts"
      StrCpy $INSTDIR "C:\salt"
    ${EndIf}

    # Stop and Remove salt-minion service
    nsExec::Exec 'net stop salt-minion'
    nsExec::Exec 'sc delete salt-minion'

    # Stop and remove the salt-master service
    nsExec::Exec 'net stop salt-master'
    nsExec::Exec 'sc delete salt-master'

    # Remove files
    Delete "$INSTDIR\uninst.exe"
    Delete "$INSTDIR\nssm.exe"
    Delete "$INSTDIR\salt*"
    Delete "$INSTDIR\vcredist.exe"
    RMDir /r "$INSTDIR\bin"

    # Remove Registry entries
    DeleteRegKey ${PRODUCT_UNINST_ROOT_KEY} "${PRODUCT_UNINST_KEY}"
    DeleteRegKey ${PRODUCT_UNINST_ROOT_KEY} "${PRODUCT_UNINST_KEY_OTHER}"
    DeleteRegKey ${PRODUCT_UNINST_ROOT_KEY} "${PRODUCT_CALL_REGKEY}"
    DeleteRegKey ${PRODUCT_UNINST_ROOT_KEY} "${PRODUCT_CP_REGKEY}"
    DeleteRegKey ${PRODUCT_UNINST_ROOT_KEY} "${PRODUCT_KEY_REGKEY}"
    DeleteRegKey ${PRODUCT_UNINST_ROOT_KEY} "${PRODUCT_MASTER_REGKEY}"
    DeleteRegKey ${PRODUCT_UNINST_ROOT_KEY} "${PRODUCT_MINION_REGKEY}"
    DeleteRegKey ${PRODUCT_UNINST_ROOT_KEY} "${PRODUCT_RUN_REGKEY}"

    # Automatically close when finished
    SetAutoClose true

    # Prompt to remove the Installation directory
    ${IfNot} $DeleteInstallDir == 1
        MessageBox MB_ICONQUESTION|MB_YESNO|MB_DEFBUTTON2 \
            "Would you like to completely remove $INSTDIR and all of its contents?" \
            /SD IDNO IDNO finished
    ${EndIf}

    # Make sure you're not removing Program Files
    ${If} $INSTDIR != 'Program Files'
    ${AndIf} $INSTDIR != 'Program Files (x86)'
        RMDir /r "$INSTDIR"
    ${EndIf}

    finished:

FunctionEnd
!macroend


!insertmacro uninstallSalt ""
!insertmacro uninstallSalt "un."


Function un.onUninstSuccess
    HideWindow
    MessageBox MB_ICONINFORMATION|MB_OK \
        "$(^Name) was successfully removed from your computer." \
        /SD IDOK
FunctionEnd


###############################################################################
# Helper Functions
###############################################################################
Function MsiQueryProductState
    # Used for detecting VCRedist Installation
    !define INSTALLSTATE_DEFAULT "5"

    Pop $R0
    StrCpy $NeedVcRedist "False"
    System::Call "msi::MsiQueryProductStateA(t '$R0') i.r0"
    StrCmp $0 ${INSTALLSTATE_DEFAULT} +2 0
    StrCpy $NeedVcRedist "True"

FunctionEnd


#------------------------------------------------------------------------------
# Trim Function
# - Trim whitespace from the beginning and end of a string
# - Trims spaces, \r, \n, \t
#
# Usage:
#   Push " some string "  ; String to Trim
#   Call Trim
#   Pop $0                ; Trimmed String: "some string"
#
#   or
#
#   ${Trim} $0 $1   ; Trimmed String, String to Trim
#------------------------------------------------------------------------------
Function Trim

    Exch $R1 # Original string
    Push $R2

    Loop:
        StrCpy $R2 "$R1" 1
        StrCmp "$R2" " " TrimLeft
        StrCmp "$R2" "$\r" TrimLeft
        StrCmp "$R2" "$\n" TrimLeft
        StrCmp "$R2" "$\t" TrimLeft
        GoTo Loop2
    TrimLeft:
        StrCpy $R1 "$R1" "" 1
        Goto Loop

    Loop2:
        StrCpy $R2 "$R1" 1 -1
        StrCmp "$R2" " " TrimRight
        StrCmp "$R2" "$\r" TrimRight
        StrCmp "$R2" "$\n" TrimRight
        StrCmp "$R2" "$\t" TrimRight
        GoTo Done
    TrimRight:
        StrCpy $R1 "$R1" -1
        Goto Loop2

    Done:
        Pop $R2
        Exch $R1

FunctionEnd


#------------------------------------------------------------------------------
<<<<<<< HEAD
=======
# Explode Function
# - Splits a string based off the passed separator
# - Each item in the string is pushed to the stack
# - The last item pushed to the stack is the length of the array
#
# Usage:
#   Push ","                    ; Separator
#   Push "string,to,separate"   ; String to explode
#   Call Explode
#   Pop $0                      ; Number of items in the array
#
#   or
#
#   ${Explode} $0 $1 $2         ; Length, Separator, String
#------------------------------------------------------------------------------
Function Explode
    # Initialize variables
    Var /GLOBAL explString
    Var /GLOBAL explSeparator
    Var /GLOBAL explStrLen
    Var /GLOBAL explSepLen
    Var /GLOBAL explOffset
    Var /GLOBAL explTmp
    Var /GLOBAL explTmp2
    Var /GLOBAL explTmp3
    Var /GLOBAL explArrCount

    # Get input from user
    Pop $explString
    Pop $explSeparator

    # Calculates initial values
    StrLen $explStrLen $explString
    StrLen $explSepLen $explSeparator
    StrCpy $explArrCount 1

    ${If} $explStrLen <= 1             #   If we got a single character
    ${OrIf} $explSepLen > $explStrLen  #   or separator is larger than the string,
        Push    $explString            #   then we return initial string with no change
        Push    1                      #   and set array's length to 1
        Return
    ${EndIf}

    # Set offset to the last symbol of the string
    StrCpy $explOffset $explStrLen
    IntOp  $explOffset $explOffset - 1

    # Clear temp string to exclude the possibility of appearance of occasional data
    StrCpy $explTmp   ""
    StrCpy $explTmp2  ""
    StrCpy $explTmp3  ""

    # Loop until the offset becomes negative
    ${Do}
        # If offset becomes negative, it is time to leave the function
        ${IfThen} $explOffset == -1 ${|} ${ExitDo} ${|}

        # Remove everything before and after the searched part ("TempStr")
        StrCpy $explTmp $explString $explSepLen $explOffset

        ${If} $explTmp == $explSeparator
            # Calculating offset to start copy from
            IntOp   $explTmp2 $explOffset + $explSepLen    # Offset equals to the current offset plus length of separator
            StrCpy  $explTmp3 $explString "" $explTmp2

            Push    $explTmp3                              # Throwing array item to the stack
            IntOp   $explArrCount $explArrCount + 1        # Increasing array's counter

            StrCpy  $explString $explString $explOffset 0  # Cutting all characters beginning with the separator entry
            StrLen  $explStrLen $explString
        ${EndIf}

        ${If} $explOffset = 0           # If the beginning of the line met and there is no separator,
                                        # copying the rest of the string
            ${If} $explSeparator == ""  # Fix for the empty separator
                IntOp   $explArrCount   $explArrCount - 1
            ${Else}
                Push    $explString
            ${EndIf}
        ${EndIf}

        IntOp   $explOffset $explOffset - 1
    ${Loop}

    Push $explArrCount
FunctionEnd


#------------------------------------------------------------------------------
>>>>>>> 20be5b43
# StrStr Function
# - find substring in a string
#
# Usage:
#   Push "this is some string"
#   Push "some"
#   Call StrStr
<<<<<<< HEAD
#   Pop $0 ; "some string"
=======
#   Pop $0 # "some string"
>>>>>>> 20be5b43
#------------------------------------------------------------------------------
!macro StrStr un
Function ${un}StrStr

    Exch $R1 # $R1=substring, stack=[old$R1,string,...]
    Exch     #                stack=[string,old$R1,...]
    Exch $R2 # $R2=string,    stack=[old$R2,old$R1,...]
    Push $R3 # $R3=strlen(substring)
    Push $R4 # $R4=count
    Push $R5 # $R5=tmp
    StrLen $R3 $R1 # Get the length of the Search String
    StrCpy $R4 0 # Set the counter to 0

    loop:
        StrCpy $R5 $R2 $R3 $R4 # Create a moving window of the string that is
                               # the size of the length of the search string
        StrCmp $R5 $R1 done    # Is the contents of the window the same as
                               # search string, then done
        StrCmp $R5 "" done     # Is the window empty, then done
        IntOp $R4 $R4 + 1      # Shift the windows one character
        Goto loop              # Repeat

    done:
        StrCpy $R1 $R2 "" $R4
        Pop $R5
        Pop $R4
        Pop $R3
        Pop $R2
        Exch $R1 # $R1=old$R1, stack=[result,...]

FunctionEnd
!macroend
!insertmacro StrStr ""
!insertmacro StrStr "un."


#------------------------------------------------------------------------------
# AddToPath Function
# - Adds item to Path for All Users
# - Overcomes NSIS ReadRegStr limitation of 1024 characters by using Native
#   Windows Commands
#
# Usage:
#   Push "C:\path\to\add"
#   Call AddToPath
#------------------------------------------------------------------------------
!define Environ 'HKLM "SYSTEM\CurrentControlSet\Control\Session Manager\Environment"'
Function AddToPath

    Exch $0 # Path to add
    Push $1 # Current Path
    Push $2 # Results of StrStr / Length of Path + Path to Add
    Push $3 # Handle to Reg / Length of Path
    Push $4 # Result of Registry Call

    # Open a handle to the key in the registry, handle in $3, Error in $4
    System::Call "advapi32::RegOpenKey(i 0x80000002, t'SYSTEM\CurrentControlSet\Control\Session Manager\Environment', *i.r3) i.r4"
    # Make sure registry handle opened successfully (returned 0)
    IntCmp $4 0 0 done done

    # Load the contents of path into $1, Error Code into $4, Path length into $2
    System::Call "advapi32::RegQueryValueEx(i $3, t'PATH', i 0, i 0, t.r1, *i ${NSIS_MAX_STRLEN} r2) i.r4"

    # Close the handle to the registry ($3)
    System::Call "advapi32::RegCloseKey(i $3)"

    # Check for Error Code 234, Path too long for the variable
    IntCmp $4 234 0 +4 +4 # $4 == ERROR_MORE_DATA
        DetailPrint "AddToPath Failed: original length $2 > ${NSIS_MAX_STRLEN}"
        MessageBox MB_OK \
            "You may add C:\salt to the %PATH% for convenience when issuing local salt commands from the command line." \
            /SD IDOK
        Goto done

    # If no error, continue
    IntCmp $4 0 +5 # $4 != NO_ERROR
        # Error 2 means the Key was not found
        IntCmp $4 2 +3 # $4 != ERROR_FILE_NOT_FOUND
            DetailPrint "AddToPath: unexpected error code $4"
            Goto done
        StrCpy $1 ""

    # Check if already in PATH
    Push "$1;"          # The string to search
    Push "$0;"          # The string to find
    Call StrStr
    Pop $2              # The result of the search
    StrCmp $2 "" 0 done # String not found, try again with ';' at the end
                        # Otherwise, it's already in the path
    Push "$1;"          # The string to search
    Push "$0\;"         # The string to find
    Call StrStr
    Pop $2              # The result
    StrCmp $2 "" 0 done # String not found, continue (add)
                        # Otherwise, it's already in the path

    # Prevent NSIS string overflow
    StrLen $2 $0        # Length of path to add ($2)
    StrLen $3 $1        # Length of current path ($3)
    IntOp $2 $2 + $3    # Length of current path + path to add ($2)
    IntOp $2 $2 + 2     # Account for the additional ';'
                        # $2 = strlen(dir) + strlen(PATH) + sizeof(";")

    # Make sure the new length isn't over the NSIS_MAX_STRLEN
    IntCmp $2 ${NSIS_MAX_STRLEN} +4 +4 0
        DetailPrint "AddToPath: new length $2 > ${NSIS_MAX_STRLEN}"
        MessageBox MB_OK \
            "You may add C:\salt to the %PATH% for convenience when issuing local salt commands from the command line." \
            /SD IDOK
        Goto done

    # Append dir to PATH
    DetailPrint "Add to PATH: $0"
    StrCpy $2 $1 1 -1       # Copy the last character of the existing path
    StrCmp $2 ";" 0 +2      # Check for trailing ';'
        StrCpy $1 $1 -1     # remove trailing ';'
    StrCmp $1 "" +2         # Make sure Path is not empty
        StrCpy $0 "$1;$0"   # Append new path at the end ($0)

    # We can use the NSIS command here. Only 'ReadRegStr' is affected
    WriteRegExpandStr ${Environ} "PATH" $0

    # Broadcast registry change to open programs
    SendMessage ${HWND_BROADCAST} ${WM_WININICHANGE} 0 "STR:Environment" /TIMEOUT=5000

    done:
        Pop $4
        Pop $3
        Pop $2
        Pop $1
        Pop $0

FunctionEnd


#------------------------------------------------------------------------------
# RemoveFromPath Function
# - Removes item from Path for All Users
# - Overcomes NSIS ReadRegStr limitation of 1024 characters by using Native
#   Windows Commands
#
# Usage:
#   Push "C:\path\to\add"
#   Call un.RemoveFromPath
#------------------------------------------------------------------------------
Function un.RemoveFromPath

    Exch $0
    Push $1
    Push $2
    Push $3
    Push $4
    Push $5
    Push $6

    # Open a handle to the key in the registry, handle in $3, Error in $4
    System::Call "advapi32::RegOpenKey(i 0x80000002, t'SYSTEM\CurrentControlSet\Control\Session Manager\Environment', *i.r3) i.r4"
    # Make sure registry handle opened successfully (returned 0)
    IntCmp $4 0 0 done done

    # Load the contents of path into $1, Error Code into $4, Path length into $2
    System::Call "advapi32::RegQueryValueEx(i $3, t'PATH', i 0, i 0, t.r1, *i ${NSIS_MAX_STRLEN} r2) i.r4"

    # Close the handle to the registry ($3)
    System::Call "advapi32::RegCloseKey(i $3)"

    # Check for Error Code 234, Path too long for the variable
    IntCmp $4 234 0 +4 +4 # $4 == ERROR_MORE_DATA
        DetailPrint "AddToPath: original length $2 > ${NSIS_MAX_STRLEN}"
        Goto done

    # If no error, continue
    IntCmp $4 0 +5 # $4 != NO_ERROR
        # Error 2 means the Key was not found
        IntCmp $4 2 +3 # $4 != ERROR_FILE_NOT_FOUND
            DetailPrint "AddToPath: unexpected error code $4"
            Goto done
        StrCpy $1 ""

    # Ensure there's a trailing ';'
    StrCpy $5 $1 1 -1   # Copy the last character of the path
    StrCmp $5 ";" +2    # Check for trailing ';', if found continue
        StrCpy $1 "$1;" # ensure trailing ';'

    # Check for our directory inside the path
    Push $1             # String to Search
    Push "$0;"          # Dir to Find
    Call un.StrStr
    Pop $2              # The results of the search
    StrCmp $2 "" done   # If results are empty, we're done, otherwise continue

    # Remove our Directory from the Path
    DetailPrint "Remove from PATH: $0"
    StrLen $3 "$0;"       # Get the length of our dir ($3)
    StrLen $4 $2          # Get the length of the return from StrStr ($4)
    StrCpy $5 $1 -$4      # $5 is now the part before the path to remove
    StrCpy $6 $2 "" $3    # $6 is now the part after the path to remove
    StrCpy $3 "$5$6"      # Combine $5 and $6

    # Check for Trailing ';'
    StrCpy $5 $3 1 -1     # Load the last character of the string
    StrCmp $5 ";" 0 +2    # Check for ';'
        StrCpy $3 $3 -1   # remove trailing ';'

    # Write the new path to the registry
    WriteRegExpandStr ${Environ} "PATH" $3

    # Broadcast the change to all open applications
    SendMessage ${HWND_BROADCAST} ${WM_WININICHANGE} 0 "STR:Environment" /TIMEOUT=5000

    done:
        Pop $6
        Pop $5
        Pop $4
        Pop $3
        Pop $2
        Pop $1
        Pop $0

FunctionEnd


###############################################################################
# Specialty Functions
###############################################################################
Function getExistingMinionConfig

    # Set Config Found Default Value
    StrCpy $ExistingConfigFound 0

    confFind:
    IfFileExists "$INSTDIR\conf\minion" confFound confNotFound

    confNotFound:
    ${If} $INSTDIR == "c:\salt\bin\Scripts"
        StrCpy $INSTDIR "C:\salt"
        goto confFind
    ${Else}
        goto confReallyNotFound
    ${EndIf}

    confFound:
    StrCpy $ExistingConfigFound 1
    FileOpen $0 "$INSTDIR\conf\minion" r

    ClearErrors
    confLoop:
        ClearErrors                                             # clear Errors
        FileRead $0 $1                                          # read the next line
        IfErrors EndOfFile                                      # error is probably EOF
        ${StrLoc} $2 $1 "master:" ">"                           # find `master:` starting at the beginning
        ${If} $2 == 0                                           # if it found it in the first position, then it is defined
            ${StrStrAdv} $2 $1 "master: " ">" ">" "0" "0" "0"   # read everything after `master: `
            ${Trim} $2 $2                                       # trim white space
            ${If} $2 == ""                                      # if it's empty, it's probably a list of masters
                masterLoop:
                ClearErrors                                     # clear Errors
                FileRead $0 $1                                  # read the next line
                IfErrors EndOfFile                              # error is probably EOF
                ${StrStrAdv} $2 $1 "- " ">" ">" "0" "0" "0"     # read everything after `- `
                ${Trim} $2 $2                                   # trim white space
                ${IfNot} $2 == ""                               # if the line is not empty, we found something
                    ${If} $ConfigMasterHost == ""               # if the config setting is empty
                        StrCpy $ConfigMasterHost $2             # make the first item the new entry
                    ${Else}
                        StrCpy $ConfigMasterHost "$ConfigMasterHost,$2"  # Append the new master, comma separated
                    ${EndIf}
                    Goto masterLoop                             # check the next one
                ${EndIf}
            ${Else}
                StrCpy $ConfigMasterHost $2                     # a single master entry
            ${EndIf}
        ${EndIf}

        ${StrLoc} $2 $1 "id:" ">"
        ${If} $2 == 0
            ${StrStrAdv} $2 $1 "id: " ">" ">" "0" "0" "0"
            ${Trim} $2 $2
            StrCpy $ConfigMinionName $2
        ${EndIf}

    Goto confLoop

    EndOfFile:
    FileClose $0

    confReallyNotFound:

    # Set Default Config Values if not found
    ${If} $ConfigMasterHost == ""
        StrCpy $ConfigMasterHost "salt"
    ${EndIf}
    ${If} $ConfigMinionName == ""
        StrCpy $ConfigMinionName "hostname"
    ${EndIf}

FunctionEnd


Var cfg_line
Var chk_line
Var lst_check
Function updateMinionConfig

    ClearErrors
<<<<<<< HEAD
    FileOpen $0 "$INSTDIR\conf\minion" "r"               # open target file for reading
    GetTempFileName $R0                                  # get new temp file name
    FileOpen $1 $R0 "w"                                  # open temp file for writing

    loop:                                                # loop through each line
    FileRead $0 $2                                       # read line from target file
    IfErrors done                                        # end if errors are encountered (end of line)

    ${If} $MasterHost_State != ""                        # if master is empty
    ${AndIf} $MasterHost_State != "salt"                 # and if master is not 'salt'
        ${StrLoc} $3 $2 "master:" ">"                    # where is 'master:' in this line
        ${If} $3 == 0                                    # is it in the first...
        ${OrIf} $3 == 1                                  # or second position (account for comments)
            StrCpy $2 "master: $MasterHost_State$\r$\n"  # write the master
        ${EndIf}                                         # close if statement
    ${EndIf}                                             # close if statement

    ${If} $MinionName_State != ""                        # if minion is empty
    ${AndIf} $MinionName_State != "hostname"             # and if minion is not 'hostname'
        ${StrLoc} $3 $2 "id:" ">"                        # where is 'id:' in this line
        ${If} $3 == 0                                    # is it in the first...
        ${OrIf} $3 == 1                                  # or the second position (account for comments)
            StrCpy $2 "id: $MinionName_State$\r$\n"      # change line
        ${EndIf}                                         # close if statement
    ${EndIf}                                             # close if statement

    FileWrite $1 $2                                      # write changed or unchanged line to temp file
    Goto loop

    done:
    FileClose $0                                         # close target file
    FileClose $1                                         # close temp file
    Delete "$INSTDIR\conf\minion"                        # delete target file
    CopyFiles /SILENT $R0 "$INSTDIR\conf\minion"         # copy temp file to target file
    Delete $R0                                           # delete temp file
=======
    FileOpen $0 "$INSTDIR\conf\minion" "r"              # open target file for reading
    GetTempFileName $R0                                 # get new temp file name
    FileOpen $1 $R0 "w"                                 # open temp file for writing

    StrCpy $ConfigWriteMaster 1                         # write the master config value
    StrCpy $ConfigWriteMinion 1                         # write the minion config value

    loop:                                               # loop through each line
        FileRead $0 $cfg_line                           # read line from target file
        IfErrors done                                   # end if errors are encountered (end of line)

        loop_after_read:
        StrCpy $lst_check 0                             # list check not performed

        ${If} $MasterHost_State == ""                   # if master is empty
        ${OrIf} $MasterHost_State == "salt"             # or if master is 'salt'
            StrCpy $ConfigWriteMaster 0                 # no need to write master config
        ${EndIf}                                        # close if statement
        ${If} $MinionName_State == ""                   # if minion is empty
        ${OrIf} $MinionName_State == "hostname"         # and if minion is not 'hostname'
            StrCpy $ConfigWriteMinion 0                 # no need to write minion config
        ${EndIf}                                        # close if statement

        ${If} $ConfigWriteMaster == 1                   # if we need to write master config

            ${StrLoc} $3 $cfg_line "master:" ">"        # where is 'master:' in this line
            ${If} $3 == 0                               # is it in the first...
            ${OrIf} $3 == 1                             # or second position (account for comments)

                ${Explode} $9 "," $MasterHost_state     # Split the hostname on commas, $9 is the number of items found
                ${If} $9 == 1                           # 1 means only a single master was passed
                    StrCpy $cfg_line "master: $MasterHost_State$\r$\n"  # write the master
                ${Else}                                 # make a multi-master entry
                    StrCpy $cfg_line "master:"          # make the first line "master:"

                    loop_explode:                       # start a loop to go through the list in the config
                    pop $8                              # pop the next item off the stack
                    ${Trim} $8 $8                       # trim any whitespace
                    StrCpy $cfg_line "$cfg_line$\r$\n  - $8"  # add it to the master variable ($2)
                    IntOp $9 $9 - 1                     # decrement the list count
                    ${If} $9 >= 1                       # if it's not 0
                        Goto loop_explode               # do it again
                    ${EndIf}                            # close if statement
                    StrCpy $cfg_line "$cfg_line$\r$\n"  # Make sure there's a new line at the end

                    # Remove remaining items in list
                    ${While} $lst_check == 0            # while list item found
                        FileRead $0 $chk_line           # read line from target file
                        IfErrors done                   # end if errors are encountered (end of line)
                        ${StrLoc} $3 $chk_line "  - " ">"  # where is 'master:' in this line
                        ${If} $3 == ""                  # is it in the first...
                            StrCpy $lst_check 1         # list check performed and finished
                        ${EndIf}
                    ${EndWhile}

                ${EndIf}                                # close if statement

                StrCpy $ConfigWriteMaster 0             # master value written to config

            ${EndIf}                                    # close if statement
        ${EndIf}                                        # close if statement

        ${If} $ConfigWriteMinion == 1                   # if we need to write minion config
            ${StrLoc} $3 $cfg_line "id:" ">"            # where is 'id:' in this line
            ${If} $3 == 0                               # is it in the first...
            ${OrIf} $3 == 1                             # or the second position (account for comments)
                StrCpy $cfg_line "id: $MinionName_State$\r$\n"  # write the minion config setting
                StrCpy $ConfigWriteMinion 0             # minion value written to config
            ${EndIf}                                    # close if statement
        ${EndIf}                                        # close if statement

        FileWrite $1 $cfg_line                          # write changed or unchanged line to temp file

    ${If} $lst_check == 1                               # master not written to the config
        StrCpy $cfg_line $chk_line
        Goto loop_after_read                            # A loop was performed, skip the next read
    ${EndIf}                                            # close if statement

    Goto loop                                           # check the next line in the config file

    done:
    ClearErrors
    # Does master config still need to be written
    ${If} $ConfigWriteMaster == 1                       # master not written to the config

        ${Explode} $9 "," $MasterHost_state             # split the hostname on commas, $9 is the number of items found
        ${If} $9 == 1                                   # 1 means only a single master was passed
            StrCpy $cfg_line "master: $MasterHost_State"  # write the master
        ${Else}                                         # make a multi-master entry
            StrCpy $cfg_line "master:"                  # make the first line "master:"

            loop_explode_2:                             # start a loop to go through the list in the config
            pop $8                                      # pop the next item off the stack
            ${Trim} $8 $8                               # trim any whitespace
            StrCpy $cfg_line "$cfg_line$\r$\n  - $8"    # add it to the master variable ($2)
            IntOp $9 $9 - 1                             # decrement the list count
            ${If} $9 >= 1                               # if it's not 0
                Goto loop_explode_2                     # do it again
            ${EndIf}                                    # close if statement
        ${EndIf}                                        # close if statement
        FileWrite $1 $cfg_line                          # write changed or unchanged line to temp file

    ${EndIf}                                            # close if statement

    ${If} $ConfigWriteMinion == 1                       # minion ID not written to the config
        StrCpy $cfg_line "$\r$\nid: $MinionName_State"  # write the minion config setting
        FileWrite $1 $cfg_line                          # write changed or unchanged line to temp file
    ${EndIf}                                            # close if statement

    FileClose $0                                        # close target file
    FileClose $1                                        # close temp file
    Delete "$INSTDIR\conf\minion"                       # delete target file
    CopyFiles /SILENT $R0 "$INSTDIR\conf\minion"        # copy temp file to target file
    Delete $R0                                          # delete temp file
>>>>>>> 20be5b43

FunctionEnd


Function parseCommandLineSwitches

    # Load the parameters
    ${GetParameters} $R0

<<<<<<< HEAD
=======
    # Display Help
    ClearErrors
    ${GetOptions} $R0 "/?" $R1
    IfErrors display_help_not_found

        System::Call 'kernel32::GetStdHandle(i -11)i.r0'
        System::Call 'kernel32::AttachConsole(i -1)i.r1'
        ${If} $0 = 0
        ${OrIf} $1 = 0
            System::Call 'kernel32::AllocConsole()'
            System::Call 'kernel32::GetStdHandle(i -11)i.r0'
        ${EndIf}
        FileWrite $0 "$\n"
        FileWrite $0 "$\n"
        FileWrite $0 "Help for Salt Minion installation$\n"
        FileWrite $0 "===============================================================================$\n"
        FileWrite $0 "$\n"
        FileWrite $0 "/minion-name=$\t$\tA string value to set the minion name. Default value is$\n"
        FileWrite $0 "$\t$\t$\t'hostname'. Setting the minion name causes the installer$\n"
        FileWrite $0 "$\t$\t$\tto use the default config or a custom config if defined$\n"
        FileWrite $0 "$\n"
        FileWrite $0 "/master=$\t$\tA string value to set the IP address or hostname of the$\n"
        FileWrite $0 "$\t$\t$\tmaster. Default value is 'salt'. You may pass a single$\n"
        FileWrite $0 "$\t$\t$\tmaster or a comma-separated list of masters. Setting$\n"
        FileWrite $0 "$\t$\t$\tthe master will cause the installer to use the default$\n"
        FileWrite $0 "$\t$\t$\tconfig or a custom config if defined$\n"
        FileWrite $0 "$\n"
        FileWrite $0 "/start-minion=$\t$\t1 will start the minion service, 0 will not.$\n"
        FileWrite $0 "$\t$\t$\tDefault is 1$\n"
        FileWrite $0 "$\n"
        FileWrite $0 "/start-minion-delayed$\tSet the minion start type to 'Automatic (Delayed Start)'$\n"
        FileWrite $0 "$\n"
        FileWrite $0 "/default-config$\t$\tOverwrite the existing config if present with the$\n"
        FileWrite $0 "$\t$\t$\tdefault config for salt. Default is to use the existing$\n"
        FileWrite $0 "$\t$\t$\tconfig if present. If /master and/or /minion-name is$\n"
        FileWrite $0 "$\t$\t$\tpassed, those values will be used to update the new$\n"
        FileWrite $0 "$\t$\t$\tdefault config$\n"
        FileWrite $0 "$\n"
        FileWrite $0 "$\t$\t$\tAny existing config will be backed up by appending$\n"
        FileWrite $0 "$\t$\t$\ta timestamp and a .bak extension. That includes\n"
        FileWrite $0 "$\t$\t$\tthe minion file and the minion.d directory$\n"
        FileWrite $0 "$\n"
        FileWrite $0 "/custom-config=$\t$\tA string value specifying the name of a custom config$\n"
        FileWrite $0 "$\t$\t$\tfile in the same path as the installer or the full path$\n"
        FileWrite $0 "$\t$\t$\tto a custom config file. If /master and/or /minion-name$\n"
        FileWrite $0 "$\t$\t$\tis passed, those values will be used to update the new$\n"
        FileWrite $0 "$\t$\t$\tcustom config$\n"
        FileWrite $0 "$\n"
        FileWrite $0 "$\t$\t$\tAny existing config will be backed up by appending$\n"
        FileWrite $0 "$\t$\t$\ta timestamp and a .bak extension. That includes\n"
        FileWrite $0 "$\t$\t$\tthe minion file and the minion.d directory$\n"
        FileWrite $0 "$\n"
        FileWrite $0 "/S$\t$\t$\tInstall Salt silently$\n"
        FileWrite $0 "$\n"
        FileWrite $0 "/?$\t$\t$\tDisplay this help screen$\n"
        FileWrite $0 "$\n"
        FileWrite $0 "-------------------------------------------------------------------------------$\n"
        FileWrite $0 "$\n"
        FileWrite $0 "Examples:$\n"
        FileWrite $0 "$\n"
        FileWrite $0 "${OutFile} /S$\n"
        FileWrite $0 "$\n"
        FileWrite $0 "${OutFile} /S /minion-name=myminion /master=master.mydomain.com /start-minion-delayed$\n"
        FileWrite $0 "$\n"
        FileWrite $0 "===============================================================================$\n"
        FileWrite $0 "$\n"
        System::Free $0
        System::Free $1
        System::Call 'kernel32::FreeConsole()'

        # Give the user back the prompt
        !define VK_RETURN 0x0D ; Enter Key
        !define KEYEVENTF_EXTENDEDKEY 0x0001
        !define KEYEVENTF_KEYUP 0x0002
        System::Call "user32::keybd_event(i${VK_RETURN}, i0x45, i${KEYEVENTF_EXTENDEDKEY}|0, i0)"
        System::Call "user32::keybd_event(i${VK_RETURN}, i0x45, i${KEYEVENTF_EXTENDEDKEY}|${KEYEVENTF_KEYUP}, i0)"
        Abort

    display_help_not_found:

    # Set default value for Use Existing Config
    StrCpy $ConfigType_State "Existing Config"

>>>>>>> 20be5b43
    # Check for start-minion switches
    # /start-service is to be deprecated, so we must check for both
    ${GetOptions} $R0 "/start-service=" $R1
    ${GetOptions} $R0 "/start-minion=" $R2

    # Service: Start Salt Minion
    ${IfNot} $R2 == ""
        # If start-minion was passed something, then set it
        StrCpy $StartMinion $R2
    ${ElseIfNot} $R1 == ""
        # If start-service was passed something, then set StartMinion to that
        StrCpy $StartMinion $R1
    ${Else}
        # Otherwise default to 1
        StrCpy $StartMinion 1
    ${EndIf}

    # Service: Minion Startup Type Delayed
    ClearErrors
    ${GetOptions} $R0 "/start-minion-delayed" $R1
    IfErrors start_minion_delayed_not_found
        StrCpy $StartMinionDelayed 1
    start_minion_delayed_not_found:

    # Minion Config: Master IP/Name
    # If setting master, we don't want to use existing config
    ${GetOptions} $R0 "/master=" $R1
    ${IfNot} $R1 == ""
        StrCpy $MasterHost_State $R1
        StrCpy $ConfigType_State "Default Config"
    ${ElseIf} $MasterHost_State == ""
        StrCpy $MasterHost_State "salt"
    ${EndIf}

    # Minion Config: Minion ID
    # If setting minion id, we don't want to use existing config
    ${GetOptions} $R0 "/minion-name=" $R1
    ${IfNot} $R1 == ""
        StrCpy $MinionName_State $R1
        StrCpy $ConfigType_State "Default Config"
    ${ElseIf} $MinionName_State == ""
        StrCpy $MinionName_State "hostname"
    ${EndIf}

    # Use Default Config
    ${GetOptions} $R0 "/default-config" $R1
    IfErrors default_config_not_found
        StrCpy $ConfigType_State "Default Config"
    default_config_not_found:

    # Use Custom Config
    # Set default value for Use Custom Config
    StrCpy $CustomConfig_State ""
    # Existing config will get a `.bak` extension
    ${GetOptions} $R0 "/custom-config=" $R1
    ${IfNot} $R1 == ""
        # Custom Config was passed something, set it
        StrCpy $CustomConfig_State $R1
        StrCpy $ConfigType_State "Custom Config"
    ${EndIf}

FunctionEnd<|MERGE_RESOLUTION|>--- conflicted
+++ resolved
@@ -517,8 +517,6 @@
 
     Call parseCommandLineSwitches
 
-<<<<<<< HEAD
-=======
     # If custom config passed, verify its existence before continuing so we
     # don't uninstall an existing installation and then fail
     ${If} $ConfigType_State == "Custom Config"
@@ -527,7 +525,6 @@
     ${EndIf}
 
     customConfigExists:
->>>>>>> 20be5b43
     # Check for existing installation
     ReadRegStr $R0 HKLM \
         "Software\Microsoft\Windows\CurrentVersion\Uninstall\${PRODUCT_NAME}" \
@@ -858,8 +855,6 @@
 
 
 #------------------------------------------------------------------------------
-<<<<<<< HEAD
-=======
 # Explode Function
 # - Splits a string based off the passed separator
 # - Each item in the string is pushed to the stack
@@ -949,7 +944,6 @@
 
 
 #------------------------------------------------------------------------------
->>>>>>> 20be5b43
 # StrStr Function
 # - find substring in a string
 #
@@ -957,11 +951,7 @@
 #   Push "this is some string"
 #   Push "some"
 #   Call StrStr
-<<<<<<< HEAD
-#   Pop $0 ; "some string"
-=======
 #   Pop $0 # "some string"
->>>>>>> 20be5b43
 #------------------------------------------------------------------------------
 !macro StrStr un
 Function ${un}StrStr
@@ -1207,7 +1197,6 @@
     StrCpy $ExistingConfigFound 1
     FileOpen $0 "$INSTDIR\conf\minion" r
 
-    ClearErrors
     confLoop:
         ClearErrors                                             # clear Errors
         FileRead $0 $1                                          # read the next line
@@ -1267,43 +1256,6 @@
 Function updateMinionConfig
 
     ClearErrors
-<<<<<<< HEAD
-    FileOpen $0 "$INSTDIR\conf\minion" "r"               # open target file for reading
-    GetTempFileName $R0                                  # get new temp file name
-    FileOpen $1 $R0 "w"                                  # open temp file for writing
-
-    loop:                                                # loop through each line
-    FileRead $0 $2                                       # read line from target file
-    IfErrors done                                        # end if errors are encountered (end of line)
-
-    ${If} $MasterHost_State != ""                        # if master is empty
-    ${AndIf} $MasterHost_State != "salt"                 # and if master is not 'salt'
-        ${StrLoc} $3 $2 "master:" ">"                    # where is 'master:' in this line
-        ${If} $3 == 0                                    # is it in the first...
-        ${OrIf} $3 == 1                                  # or second position (account for comments)
-            StrCpy $2 "master: $MasterHost_State$\r$\n"  # write the master
-        ${EndIf}                                         # close if statement
-    ${EndIf}                                             # close if statement
-
-    ${If} $MinionName_State != ""                        # if minion is empty
-    ${AndIf} $MinionName_State != "hostname"             # and if minion is not 'hostname'
-        ${StrLoc} $3 $2 "id:" ">"                        # where is 'id:' in this line
-        ${If} $3 == 0                                    # is it in the first...
-        ${OrIf} $3 == 1                                  # or the second position (account for comments)
-            StrCpy $2 "id: $MinionName_State$\r$\n"      # change line
-        ${EndIf}                                         # close if statement
-    ${EndIf}                                             # close if statement
-
-    FileWrite $1 $2                                      # write changed or unchanged line to temp file
-    Goto loop
-
-    done:
-    FileClose $0                                         # close target file
-    FileClose $1                                         # close temp file
-    Delete "$INSTDIR\conf\minion"                        # delete target file
-    CopyFiles /SILENT $R0 "$INSTDIR\conf\minion"         # copy temp file to target file
-    Delete $R0                                           # delete temp file
-=======
     FileOpen $0 "$INSTDIR\conf\minion" "r"              # open target file for reading
     GetTempFileName $R0                                 # get new temp file name
     FileOpen $1 $R0 "w"                                 # open temp file for writing
@@ -1418,7 +1370,6 @@
     Delete "$INSTDIR\conf\minion"                       # delete target file
     CopyFiles /SILENT $R0 "$INSTDIR\conf\minion"        # copy temp file to target file
     Delete $R0                                          # delete temp file
->>>>>>> 20be5b43
 
 FunctionEnd
 
@@ -1428,8 +1379,6 @@
     # Load the parameters
     ${GetParameters} $R0
 
-<<<<<<< HEAD
-=======
     # Display Help
     ClearErrors
     ${GetOptions} $R0 "/?" $R1
@@ -1513,7 +1462,6 @@
     # Set default value for Use Existing Config
     StrCpy $ConfigType_State "Existing Config"
 
->>>>>>> 20be5b43
     # Check for start-minion switches
     # /start-service is to be deprecated, so we must check for both
     ${GetOptions} $R0 "/start-service=" $R1
