--- conflicted
+++ resolved
@@ -50,13 +50,6 @@
     - .kitchen
     - artifacts
     - Gemfile.lock
-<<<<<<< HEAD
-    - README.rst
-    - .travis.yml
-    - '*.pyc'
-    - __pycache__
-=======
->>>>>>> df2a1563
   state_top:
     base:
       "os:Windows":
