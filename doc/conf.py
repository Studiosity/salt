# -*- coding: utf-8 -*-
# pylint: disable=C0103,W0622
'''
Sphinx documentation for Salt
'''
import functools
import sys
import os
import types
import time

from sphinx.directives import TocTree


# pylint: disable=R0903
class Mock(object):
    '''
    Mock out specified imports.

    This allows autodoc to do its thing without having oodles of req'd
    installed libs. This doesn't work with ``import *`` imports.

    This Mock class can be configured to return a specific values at specific names, if required.

    http://read-the-docs.readthedocs.org/en/latest/faq.html#i-get-import-errors-on-libraries-that-depend-on-c-modules
    '''
    def __init__(self, mapping=None, *args, **kwargs):
        """
        Mapping allows autodoc to bypass the Mock object, but actually assign
        a specific value, expected by a specific attribute returned.
        """
        self.__mapping = mapping or {}

    __all__ = []

    def __call__(self, *args, **kwargs):
        # If mocked function is used as a decorator, expose decorated function.
        # if args and callable(args[-1]):
        #     functools.update_wrapper(ret, args[0])
        return Mock(mapping=self.__mapping)

    def __getattr__(self, name):
        #__mapping = {'total': 0}
        data = None
        if name in self.__mapping:
            data = self.__mapping.get(name)
        elif name in ('__file__', '__path__'):
            data = '/dev/null'
        else:
            data = Mock(mapping=self.__mapping)
        return data

    def __iter__(self):
        return self

    def next(self):
        raise StopIteration

# pylint: enable=R0903

MOCK_MODULES = [
    # Python stdlib
    'user',

    # salt core
    'Crypto',
    'Crypto.Signature',
    'Crypto.Cipher',
    'Crypto.Hash',
    'Crypto.PublicKey',
    'Crypto.Random',
    'Crypto.Signature',
    'Crypto.Signature.PKCS1_v1_5',
    'M2Crypto',
    'msgpack',
    'yaml',
    'yaml.constructor',
    'yaml.nodes',
    'yaml.parser',
    'yaml.scanner',
    'zmq',
    'zmq.eventloop',
    'zmq.eventloop.ioloop',

    # third-party libs for cloud modules
    'libcloud',
    'libcloud.compute',
    'libcloud.compute.base',
    'libcloud.compute.deployment',
    'libcloud.compute.providers',
    'libcloud.compute.types',
    'libcloud.loadbalancer',
    'libcloud.loadbalancer.types',
    'libcloud.loadbalancer.providers',
    'libcloud.common',
    'libcloud.common.google',

    # third-party libs for netapi modules
    'cherrypy',
    'cherrypy.lib',
    'cherrypy.process',
    'cherrypy.wsgiserver',
    'cherrypy.wsgiserver.ssl_builtin',

    'tornado',
    'tornado.concurrent',
    'tornado.gen',
    'tornado.httpclient',
    'tornado.httpserver',
    'tornado.httputil',
    'tornado.ioloop',
    'tornado.iostream',
    'tornado.netutil',
    'tornado.simple_httpclient',
    'tornado.stack_context',
    'tornado.web',
    'tornado.websocket',
    'tornado.locks',

    'ws4py',
    'ws4py.server',
    'ws4py.server.cherrypyserver',
    'ws4py.websocket',

    # modules, renderers, states, returners, et al
    'ClusterShell',
    'ClusterShell.NodeSet',
    'django',
    'libvirt',
    'MySQLdb',
    'MySQLdb.cursors',
    'nagios_json',
    'psutil',
    'pycassa',
    'pymongo',
    'rabbitmq_server',
    'redis',
    'requests',
    'requests.exceptions',
    'rpm',
    'rpmUtils',
    'rpmUtils.arch',
    'yum',
    'OpenSSL',
    'zfs',
    'salt.ext.six.moves.winreg',
    'win32security',
    'ntsecuritycon',
    'napalm',
    'dson',
    'jnpr',
    'json',
    'lxml',
    'lxml.etree',
    'jnpr.junos',
    'jnpr.junos.utils',
    'jnpr.junos.utils.config',
    'jnpr.junos.utils.sw',
    'dns',
    'dns.resolver',
    'keyring',
    'netaddr',
    'netaddr.IPAddress',
    'netaddr.core',
    'netaddr.core.AddrFormatError',
    'pyroute2',
    'pyroute2.ipdb',
    'avahi',
    'dbus',
    'twisted',
    'twisted.internet',
    'twisted.internet.protocol',
    'twisted.internet.protocol.DatagramProtocol',
    'msgpack',
]

for mod_name in MOCK_MODULES:
    if mod_name == 'psutil':
        mock = Mock(mapping={'total': 0})  # Otherwise it will crash Sphinx
    else:
        mock = Mock()
    sys.modules[mod_name] = mock

def mock_decorator_with_params(*oargs, **okwargs):
    '''
    Optionally mock a decorator that takes parameters

    E.g.:

    @blah(stuff=True)
    def things():
        pass
    '''
    def inner(fn, *iargs, **ikwargs):
        if hasattr(fn, '__call__'):
            return fn
        else:
            return Mock()
    return inner

# Define a fake version attribute for the following libs.
sys.modules['libcloud'].__version__ = '0.0.0'
sys.modules['msgpack'].version = (1, 0, 0)
sys.modules['psutil'].version_info = (3, 0, 0)
sys.modules['pymongo'].version = '0.0.0'
sys.modules['ntsecuritycon'].STANDARD_RIGHTS_REQUIRED = 0
sys.modules['ntsecuritycon'].SYNCHRONIZE = 0

# Define a fake version attribute for the following libs.
sys.modules['cherrypy'].config = mock_decorator_with_params


# -- Add paths to PYTHONPATH ---------------------------------------------------
try:
    docs_basepath = os.path.abspath(os.path.dirname(__file__))
except NameError:
    # sphinx-intl and six execute some code which will raise this NameError
    # assume we're in the doc/ directory
    docs_basepath = os.path.abspath(os.path.dirname('.'))

addtl_paths = (
        os.pardir,  # salt itself (for autodoc)
        '_ext',  # custom Sphinx extensions
)

for path in addtl_paths:
    sys.path.insert(0, os.path.abspath(os.path.join(docs_basepath, path)))


# We're now able to import salt
import salt.version


formulas_dir = os.path.join(os.pardir, docs_basepath, 'formulas')

# ----- Intersphinx Settings ------------------------------------------------>
intersphinx_mapping = {
        'python2': ('http://docs.python.org/2', None),
        'python3': ('http://docs.python.org/3', None)
}
# <---- Intersphinx Settings -------------------------------------------------

# -- General Configuration -----------------------------------------------------

# Set a var if we're building docs for the live site or not
on_saltstack = 'SALT_ON_SALTSTACK' in os.environ

project = 'Salt'

version = salt.version.__version__
<<<<<<< HEAD
latest_release = '2017.7.2'  # latest release
previous_release = '2016.11.8'  # latest release from previous branch
=======
latest_release = '2017.7.3'  # latest release
previous_release = '2016.11.9'  # latest release from previous branch
>>>>>>> 20be5b43
previous_release_dir = '2016.11'  # path on web server for previous branch
next_release = ''  # next release
next_release_dir = ''  # path on web server for next release branch

today = ''
copyright = ''
if on_saltstack:
    today = "Generated on " + time.strftime("%B %d, %Y") + " at " + time.strftime("%X %Z") + "."
    copyright = time.strftime("%Y")

# < --- START do not merge these settings to other branches START ---> #
build_type = 'develop'  # latest, previous, develop, next
release = version  # version, latest_release, previous_release
# < --- END do not merge these settings to other branches END ---> #

# Set google custom search engine

if release == latest_release:
    search_cx = '004624818632696854117:yfmprrbw3pk' # latest
elif release.startswith('2014.7'):
    search_cx = '004624818632696854117:thhslradbru' # 2014.7
elif release.startswith('2015.5'):
    search_cx = '004624818632696854117:ovogwef29do' # 2015.5
elif release.startswith('2015.8'):
    search_cx = '004624818632696854117:aw_tegffouy' # 2015.8
else:
    search_cx = '004624818632696854117:haj7bjntf4s'  # develop

needs_sphinx = '1.3'

spelling_lang = 'en_US'
language = 'en'
locale_dirs = [
    '_locale',
]

master_doc = 'contents'
templates_path = ['_templates']
exclude_patterns = ['_build', '_incl/*', 'ref/cli/_includes/*.rst']

extensions = [
    'saltdomain', # Must come early
    'sphinx.ext.autodoc',
    'sphinx.ext.napoleon',
    'sphinx.ext.autosummary',
    'sphinx.ext.extlinks',
    'sphinx.ext.intersphinx',
    'httpdomain',
    'youtube',
    'saltautodoc', # Must be AFTER autodoc
    'shorturls',
]

try:
    import sphinxcontrib.spelling
except ImportError:
    pass
else:
    extensions += ['sphinxcontrib.spelling']

modindex_common_prefix = ['salt.']

autosummary_generate = True

# Define a substitution for linking to the latest release tarball
rst_prolog = """\
.. |current_release_doc| replace:: :doc:`/topics/releases/{release}`
.. |saltrepo| replace:: https://github.com/saltstack/salt
.. _`salt-users`: https://groups.google.com/forum/#!forum/salt-users
.. _`salt-announce`: https://groups.google.com/forum/#!forum/salt-announce
.. _`salt-packagers`: https://groups.google.com/forum/#!forum/salt-packagers
.. |windownload| raw:: html

     <p>Python2 x86: <a
     href="https://repo.saltstack.com/windows/Salt-Minion-{release}-Py2-x86-Setup.exe"><strong>Salt-Minion-{release}-x86-Setup.exe</strong></a>
      | <a href="https://repo.saltstack.com/windows/Salt-Minion-{release}-Py2-x86-Setup.exe.md5"><strong>md5</strong></a></p>

     <p>Python2 AMD64: <a
     href="https://repo.saltstack.com/windows/Salt-Minion-{release}-Py2-AMD64-Setup.exe"><strong>Salt-Minion-{release}-AMD64-Setup.exe</strong></a>
      | <a href="https://repo.saltstack.com/windows/Salt-Minion-{release}-Py2-AMD64-Setup.exe.md5"><strong>md5</strong></a></p>
     <p>Python3 x86: <a
     href="https://repo.saltstack.com/windows/Salt-Minion-{release}-Py3-x86-Setup.exe"><strong>Salt-Minion-{release}-x86-Setup.exe</strong></a>
      | <a href="https://repo.saltstack.com/windows/Salt-Minion-{release}-Py3-x86-Setup.exe.md5"><strong>md5</strong></a></p>

     <p>Python3 AMD64: <a
     href="https://repo.saltstack.com/windows/Salt-Minion-{release}-Py3-AMD64-Setup.exe"><strong>Salt-Minion-{release}-AMD64-Setup.exe</strong></a>
      | <a href="https://repo.saltstack.com/windows/Salt-Minion-{release}-Py3-AMD64-Setup.exe.md5"><strong>md5</strong></a></p>


.. |osxdownload| raw:: html

     <p>x86_64: <a href="https://repo.saltstack.com/osx/salt-{release}-x86_64.pkg"><strong>salt-{release}-x86_64.pkg</strong></a>
      | <a href="https://repo.saltstack.com/osx/salt-{release}-x86_64.pkg.md5"><strong>md5</strong></a></p>

""".format(release=release)

# A shortcut for linking to tickets on the GitHub issue tracker
extlinks = {
    'blob': ('https://github.com/saltstack/salt/blob/%s/%%s' % 'develop', None),
    'download': ('https://cloud.github.com/downloads/saltstack/salt/%s', None),
    'issue': ('https://github.com/saltstack/salt/issues/%s', 'issue '),
    'pull': ('https://github.com/saltstack/salt/pull/%s', 'PR '),
    'formula_url': ('https://github.com/saltstack-formulas/%s', ''),
}


# ----- Localization -------------------------------------------------------->
locale_dirs = ['locale/']
gettext_compact = False
# <---- Localization ---------------------------------------------------------


### HTML options
html_theme = 'saltstack2' #change to 'saltstack' to use previous theme
html_theme_path = ['_themes']
html_title = u''
html_short_title = 'Salt'

html_static_path = ['_static']
html_logo = None # specified in the theme layout.html
html_favicon = 'favicon.ico'
html_use_smartypants = False

# Use Google customized search or use Sphinx built-in JavaScript search
if on_saltstack:
    html_search_template = 'googlesearch.html'
else:
    html_search_template = 'searchbox.html'

html_additional_pages = {
    '404': '404.html',
}

html_default_sidebars = [
    html_search_template,
    'version.html',
    'localtoc.html',
    'relations.html',
    'sourcelink.html',
    'saltstack.html',
]
html_sidebars = {
    'ref/**/all/salt.*': [
        html_search_template,
        'version.html',
        'modules-sidebar.html',
        'localtoc.html',
        'relations.html',
        'sourcelink.html',
        'saltstack.html',
    ],
    'ref/formula/all/*': [
    ],
}

html_context = {
    'on_saltstack': on_saltstack,
    'html_default_sidebars': html_default_sidebars,
    'github_base': 'https://github.com/saltstack/salt',
    'github_issues': 'https://github.com/saltstack/salt/issues',
    'github_downloads': 'https://github.com/saltstack/salt/downloads',
    'latest_release': latest_release,
    'previous_release': previous_release,
    'previous_release_dir': previous_release_dir,
    'next_release': next_release,
    'next_release_dir': next_release_dir,
    'search_cx': search_cx,
    'build_type': build_type,
    'today': today,
    'copyright': copyright,
}

html_use_index = True
html_last_updated_fmt = '%b %d, %Y'
html_show_sourcelink = False
html_show_sphinx = True
html_show_copyright = True

### Latex options

latex_documents = [
  ('contents', 'Salt.tex', 'Salt Documentation', 'SaltStack, Inc.', 'manual'),
]

latex_logo = '_static/salt-logo.png'

latex_elements = {
    'inputenc': '',     # use XeTeX instead of the inputenc LaTeX package.
    'utf8extra': '',
    'preamble': '''
    \usepackage{fontspec}
    \setsansfont{Linux Biolinum O}
    \setromanfont{Linux Libertine O}
    \setmonofont{Source Code Pro}
''',
}
### Linux Biolinum, Linux Libertine: http://www.linuxlibertine.org/
### Source Code Pro: https://github.com/adobe-fonts/source-code-pro/releases


### Linkcheck options
linkcheck_ignore = [r'http://127.0.0.1',
                    r'http://salt:\d+',
                    r'http://local:\d+',
                    r'https://console.aws.amazon.com',
                    r'http://192.168.33.10',
                    r'http://domain:\d+',
                    r'http://123.456.789.012:\d+',
                    r'http://localhost',
                    r'https://groups.google.com/forum/#!forum/salt-users',
                    r'http://logstash.net/docs/latest/inputs/udp',
                    r'http://logstash.net/docs/latest/inputs/zeromq',
                    r'http://www.youtube.com/saltstack',
                    r'https://raven.readthedocs.io',
                    r'https://getsentry.com',
                    r'https://salt-cloud.readthedocs.io',
                    r'https://salt.readthedocs.io',
                    r'http://www.pip-installer.org/',
                    r'http://www.windowsazure.com/',
                    r'https://github.com/watching',
                    r'dash-feed://',
                    r'https://github.com/saltstack/salt/',
                    r'http://bootstrap.saltstack.org',
                    r'https://bootstrap.saltstack.com',
                    r'https://raw.githubusercontent.com/saltstack/salt-bootstrap/stable/bootstrap-salt.sh',
                    r'media.readthedocs.org/dash/salt/latest/salt.xml',
                    r'https://portal.aws.amazon.com/gp/aws/securityCredentials',
                    r'https://help.github.com/articles/fork-a-repo',
                    r'dash-feed://https%3A//media.readthedocs.org/dash/salt/latest/salt.xml'
                    ]

linkcheck_anchors = False

### Manpage options
# One entry per manual page. List of tuples
# (source start file, name, description, authors, manual section).
authors = [
    'Thomas S. Hatch <thatch45@gmail.com> and many others, please see the Authors file',
]

man_pages = [
    ('contents', 'salt', 'Salt Documentation', authors, 7),
    ('ref/cli/salt', 'salt', 'salt', authors, 1),
    ('ref/cli/salt-master', 'salt-master', 'salt-master Documentation', authors, 1),
    ('ref/cli/salt-minion', 'salt-minion', 'salt-minion Documentation', authors, 1),
    ('ref/cli/salt-key', 'salt-key', 'salt-key Documentation', authors, 1),
    ('ref/cli/salt-cp', 'salt-cp', 'salt-cp Documentation', authors, 1),
    ('ref/cli/salt-call', 'salt-call', 'salt-call Documentation', authors, 1),
    ('ref/cli/salt-proxy', 'salt-proxy', 'salt-proxy Documentation', authors, 1),
    ('ref/cli/salt-syndic', 'salt-syndic', 'salt-syndic Documentation', authors, 1),
    ('ref/cli/salt-run', 'salt-run', 'salt-run Documentation', authors, 1),
    ('ref/cli/salt-ssh', 'salt-ssh', 'salt-ssh Documentation', authors, 1),
    ('ref/cli/salt-cloud', 'salt-cloud', 'Salt Cloud Command', authors, 1),
    ('ref/cli/salt-api', 'salt-api', 'salt-api Command', authors, 1),
    ('ref/cli/salt-unity', 'salt-unity', 'salt-unity Command', authors, 1),
    ('ref/cli/spm', 'spm', 'Salt Package Manager Command', authors, 1),
]


### epub options
epub_title = 'Salt Documentation'
epub_author = 'SaltStack, Inc.'
epub_publisher = epub_author
epub_copyright = copyright

epub_scheme = 'URL'
epub_identifier = 'http://saltstack.com/'

epub_tocdup = False
#epub_tocdepth = 3


def skip_mod_init_member(app, what, name, obj, skip, options):
    if name.startswith('_'):
        return True
    if isinstance(obj, types.FunctionType) and obj.__name__ == 'mod_init':
        return True
    return False


def _normalize_version(args):
    _, path = args
    return '.'.join([x.zfill(4) for x in (path.split('/')[-1].split('.'))])


class ReleasesTree(TocTree):
    option_spec = dict(TocTree.option_spec)

    def run(self):
        rst = super(ReleasesTree, self).run()
        entries = rst[0][0]['entries'][:]
        entries.sort(key=_normalize_version, reverse=True)
        rst[0][0]['entries'][:] = entries
        return rst


def setup(app):
    app.add_directive('releasestree', ReleasesTree)
    app.connect('autodoc-skip-member', skip_mod_init_member)<|MERGE_RESOLUTION|>--- conflicted
+++ resolved
@@ -248,13 +248,8 @@
 project = 'Salt'
 
 version = salt.version.__version__
-<<<<<<< HEAD
-latest_release = '2017.7.2'  # latest release
-previous_release = '2016.11.8'  # latest release from previous branch
-=======
 latest_release = '2017.7.3'  # latest release
 previous_release = '2016.11.9'  # latest release from previous branch
->>>>>>> 20be5b43
 previous_release_dir = '2016.11'  # path on web server for previous branch
 next_release = ''  # next release
 next_release_dir = ''  # path on web server for next release branch
